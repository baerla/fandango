--- conflicted
+++ resolved
@@ -20,10 +20,6 @@
     - name: Checkout the repository
       uses: actions/checkout@v3
 
-<<<<<<< HEAD
-
-=======
->>>>>>> 1b02f5bd
     # Install Fandango
     - name: Install Fandango
       run: |
@@ -39,10 +35,6 @@
       run: |
         pip install jupyter-book pyppeteer ghp-import black
 
-<<<<<<< HEAD
-
-=======
->>>>>>> 1b02f5bd
     - name: Locate Fandango and add to PATH
       run: |
         which fandango 
