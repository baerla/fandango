--- conflicted
+++ resolved
@@ -76,11 +76,7 @@
       - name: Install dependencies
         if: steps.changed-files.outputs.any_changed == 'true'
         run: |
-<<<<<<< HEAD
-          FANDANGO_SKIP_CPP_PARSER=1 pip install -e ".[test]"
-=======
           FANDANGO_SKIP_CPP_PARSER=1 pip install mypy -e .
->>>>>>> 7b2c5925
 
       # Step 5: Run mypy on changed files
       - name: Run mypy on changed files
