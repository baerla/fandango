--- conflicted
+++ resolved
@@ -319,12 +319,9 @@
         ]
 
         out, err, code = run_command(command)
-<<<<<<< HEAD
         self.assertRegex(out, out_pattern, f"out: {out}, err: {err}")
         self.assertRegex(err, err_pattern, f"err: {err}, out: {out}")
         self.assertEqual(0, code)
-=======
->>>>>>> 151bd4c2
 
         # ignore these warnings, they are expected because there is no way to build a full population of 20 unique individuals with these constraints/max-nodes
         err_stripped = re.sub(
