--- conflicted
+++ resolved
@@ -1,10 +1,10 @@
 #!/usr/bin/env pytest
 
 import os
+import shlex
 import shutil
 import subprocess
 import unittest
-import shlex
 
 from fandango.cli import get_parser
 
@@ -29,7 +29,9 @@
         self.assertEqual(err, "")
 
     def test_fuzz_basic(self):
-        command = shlex.split("fandango fuzz -f tests/resources/digit.fan -n 10 --random-seed 426912")
+        command = shlex.split(
+            "fandango fuzz -f tests/resources/digit.fan -n 10 --random-seed 426912"
+        )
         expected = """35716
 4
 9768
@@ -46,7 +48,9 @@
         self.assertEqual("", err)
 
     def test_output_to_file(self):
-        command = shlex.split("fandango fuzz -f tests/resources/digit.fan -n 10 --random-seed 426912 -o tests/resources/test.txt -s ;")
+        command = shlex.split(
+            "fandango fuzz -f tests/resources/digit.fan -n 10 --random-seed 426912 -o tests/resources/test.txt -s ;"
+        )
         expected = "35716;4;9768;30;5658;5;9;649;20;41"
         out, err, code = self.run_command(command)
         self.assertEqual(0, code)
@@ -58,7 +62,9 @@
         self.assertEqual(expected, actual)
 
     def test_output_multiple_files(self):
-        command = shlex.split("fandango fuzz -f tests/resources/digit.fan -n 10 --random-seed 426912 -d tests/resources/test")
+        command = shlex.split(
+            "fandango fuzz -f tests/resources/digit.fan -n 10 --random-seed 426912 -d tests/resources/test"
+        )
         expected = ["35716", "4", "9768", "30", "5658", "5", "9", "649", "20", "41"]
         (
             out,
@@ -74,13 +80,12 @@
                 actual = fd.read()
             self.assertEqual(expected[i], actual)
             os.remove(filename)
-<<<<<<< HEAD
-        shutil.rmtree("tests/resources/test")
-=======
         shutil.rmtree("tests/resources/test")
 
     def test_unsat(self):
-        command = shlex.split("fandango fuzz -f tests/resources/digit.fan -n 10 --random-seed 426912 -c False")
+        command = shlex.split(
+            "fandango fuzz -f tests/resources/digit.fan -n 10 --random-seed 426912 -c False"
+        )
         expected = """fandango:ERROR: Population did not converge to a perfect population
 fandango:ERROR: Only found 0 perfect solutions, instead of the required 10
 """
@@ -90,14 +95,18 @@
         self.assertEqual(expected, err)
 
     def test_parse(self):
-        command = shlex.split("fandango parse -f tests/resources/rgb.fan tests/resources/rgb.txt")
+        command = shlex.split(
+            "fandango parse -f tests/resources/rgb.fan tests/resources/rgb.txt"
+        )
         out, err, code = self.run_command(command)
         self.assertEqual(0, code)
         self.assertEqual("", out)
         self.assertEqual("", err)
 
     def test_binfinity(self):
-        command = shlex.split("fandango fuzz -f docs/binfinity.fan -n 1 --format=none --validate --random-seed 426912")
+        command = shlex.split(
+            "fandango fuzz -f docs/binfinity.fan -n 1 --format=none --validate --random-seed 426912"
+        )
         out, err, code = self.run_command(command)
         self.assertEqual("", err)
         self.assertEqual("", out)
@@ -106,9 +115,10 @@
     def test_infinity(self):
         # docs/infinity.fan can only generate a limited number of individuals,
         # so we decrease the population size
-        command = shlex.split("fandango fuzz -f docs/infinity.fan -n 1 --format=none --validate --random-seed 426912 --population-size 10")
+        command = shlex.split(
+            "fandango fuzz -f docs/infinity.fan -n 1 --format=none --validate --random-seed 426912 --population-size 10"
+        )
         out, err, code = self.run_command(command)
         self.assertEqual("", err)
         self.assertEqual("", out)
-        self.assertEqual(0, code)
->>>>>>> 9f88e287
+        self.assertEqual(0, code)