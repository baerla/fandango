--- conflicted
+++ resolved
@@ -9,19 +9,12 @@
 
 from fandango.constraints.base import ComparisonConstraint
 from fandango.constraints.fitness import Comparison
-from fandango.language.legacy.convert import (
+from fandango.language.convert import (
     FandangoSplitter,
     GrammarProcessor,
     SearchProcessor,
     PythonProcessor,
 )
-<<<<<<< HEAD
-from fandango.language import Alternative, Grammar
-from fandango.language.legacy.parse import parse
-from fandango.language.legacy.parser.FandangoLexer import FandangoLexer
-from fandango.language.legacy.parser.FandangoParser import FandangoParser
-from fandango.language import RuleSearch
-=======
 from fandango.language.grammar import (
     Alternative,
     Grammar,
@@ -33,7 +26,6 @@
 from fandango.language.parser.FandangoLexer import FandangoLexer
 from fandango.language.parser.FandangoParser import FandangoParser
 from fandango.language.search import RuleSearch
->>>>>>> 5c9bba62
 from fandango.language.symbol import NonTerminal
 
 from fandango.constraints import predicates
