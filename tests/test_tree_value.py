--- conflicted
+++ resolved
@@ -1,6 +1,4 @@
-from typing import Any
 import pytest
-<<<<<<< HEAD
 from fandango.errors import FandangoConversionError
 from fandango.language.symbols.terminal import Terminal
 from fandango.language.tree import DerivationTree
@@ -10,9 +8,7 @@
     TreeValue,
     trailing_bits_to_int,
 )
-=======
 from fandango.language.tree_value import TreeValue, TreeValueType, trailing_bits_to_int
->>>>>>> b03d47fe
 
 
 A_BITS = [int(bit) for bit in f"{ord('a'):08b}"]
@@ -207,15 +203,10 @@
     for i in range(1, len(A_BITS)):  # add more bits to be reducible to a byte
         tree_value = tree_value.append(TreeValue(A_BITS[i]))
     assert str(tree_value) == "Hello, World!a"
-<<<<<<< HEAD
     for bit in A_BITS:  # add more bits to be reducible to a byte
         tree_value = tree_value.append(TreeValue(bit))
     assert bytes(tree_value) == b"Hello, World!aa"
-    assert tree_value.is_type(bytes)
-=======
-    assert bytes(tree_value) == b"Hello, World!a"
     assert tree_value.is_type(TreeValueType.BYTES)
->>>>>>> b03d47fe
 
     # from bytes
     tree_value = TreeValue(b"Hello, World!")
@@ -226,15 +217,10 @@
     for i in range(1, len(A_BITS)):  # add more bits to be reducible to a byte
         tree_value = tree_value.append(TreeValue(A_BITS[i]))
     assert str(tree_value) == "Hello, World!a"
-<<<<<<< HEAD
     for bit in A_BITS:
         tree_value = tree_value.append(TreeValue(bit))
     assert bytes(tree_value) == b"Hello, World!aa"
-    assert tree_value.is_type(bytes)
-=======
-    assert bytes(tree_value) == b"Hello, World!a"
     assert tree_value.is_type(TreeValueType.BYTES)
->>>>>>> b03d47fe
 
     # from int
     tree_value = TreeValue(1)
