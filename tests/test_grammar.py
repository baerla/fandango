#!/usr/bin/env pytest

import random
import unittest

from scipy.linalg import solve_lyapunov

from fandango.evolution.algorithm import Fandango
from fandango.language.parse import parse


class ConstraintTest(unittest.TestCase):

    def test_generate_k_paths(self):

        file = open("tests/resources/grammar.fan", "r")
        GRAMMAR, _ = parse(file, use_stdlib=False, use_cache=False)

        kpaths = GRAMMAR._generate_all_k_paths(3)
        print(len(kpaths))

        for path in GRAMMAR._generate_all_k_paths(3):
            print(tuple(path))

    def test_derivation_k_paths(self):
        file = open("tests/resources/grammar.fan", "r")
        GRAMMAR, _ = parse(file, use_stdlib=False, use_cache=False)

        random.seed(0)
        tree = GRAMMAR.fuzz()
        print([t.symbol for t in tree.flatten()])

    def test_parse(self):
        file = open("tests/resources/grammar.fan", "r")
        GRAMMAR, _ = parse(file, use_stdlib=False, use_cache=False)
        tree = GRAMMAR.parse("aabb")

        for path in GRAMMAR.traverse_derivation(tree):
            print(path)

    def get_solutions(self, grammar, constraints):
        fandango = Fandango(
            grammar=grammar, constraints=constraints, desired_solutions=1
        )
        return fandango.evolve()

    def test_generators(self):
        file = open("tests/resources/bar.fan", "r")
        GRAMMAR, constraints = parse(file, use_stdlib=False, use_cache=False)
        expected = ["bar" for _ in range(1)]
        actual = self.get_solutions(GRAMMAR, constraints)

        self.assertEqual(expected, actual)

    def test_repetitions(self):
        file = open("tests/resources/repetitions.fan", "r")
        GRAMMAR, c = parse(file, use_stdlib=False, use_cache=False)
        expected = ["aaa" for _ in range(1)]
        actual = self.get_solutions(GRAMMAR, c)

        self.assertEqual(expected, actual)

    def test_repetitions_slice(self):
        file = open("tests/resources/slicing.fan", "r")
        GRAMMAR, c = parse(file, use_stdlib=False, use_cache=False)
        solutions = self.get_solutions(GRAMMAR, c)
        for solution in solutions:
            self.assertGreaterEqual(len(str(solution)), 3)
            self.assertLessEqual(len(str(solution)), 10)

    def test_repetition_min(self):
        file = open("tests/resources/min_reps.fan", "r")
        GRAMMAR, c = parse(file, use_stdlib=False, use_cache=False)
        solutions = self.get_solutions(GRAMMAR, c)
        for solution in solutions:
            self.assertGreaterEqual(len(str(solution)), 1)

    def test_repetition_computed(self):
        file = open("tests/resources/dynamic_repetition.fan", "r")
        GRAMMAR, c = parse(file, use_stdlib=False, use_cache=False)
        solutions = self.get_solutions(GRAMMAR, c)
        for solution in solutions:
            len_outer = solution.children[0].to_int()
            self.assertEqual(len_outer, len(solution.children) - 3)
<<<<<<< HEAD
            for inner in solution.children[2:-1]:
                len_inner = inner.children[0].to_int()
                self.assertEqual(len_inner, len(inner.children) - 1)
=======
            for tree in solution.children[2:-2]:
                len_inner = tree.children[0].to_int()
                self.assertEqual(len_inner, len(tree.children) - 1)

    def test_generator_redefinition(self):
        file = open("tests/resources/generator_remove.fan", "r")
        GRAMMAR, c = parse(file, use_stdlib=True, use_cache=False)
        solutions = self.get_solutions(GRAMMAR, c)
        for solution in solutions:
            self.assertNotEqual(solution, "10")
>>>>>>> 3fd77535
<|MERGE_RESOLUTION|>--- conflicted
+++ resolved
@@ -82,19 +82,13 @@
         for solution in solutions:
             len_outer = solution.children[0].to_int()
             self.assertEqual(len_outer, len(solution.children) - 3)
-<<<<<<< HEAD
             for inner in solution.children[2:-1]:
                 len_inner = inner.children[0].to_int()
                 self.assertEqual(len_inner, len(inner.children) - 1)
-=======
-            for tree in solution.children[2:-2]:
-                len_inner = tree.children[0].to_int()
-                self.assertEqual(len_inner, len(tree.children) - 1)
 
     def test_generator_redefinition(self):
         file = open("tests/resources/generator_remove.fan", "r")
         GRAMMAR, c = parse(file, use_stdlib=True, use_cache=False)
         solutions = self.get_solutions(GRAMMAR, c)
         for solution in solutions:
-            self.assertNotEqual(solution, "10")
->>>>>>> 3fd77535
+            self.assertNotEqual(solution, "10")