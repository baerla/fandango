--- conflicted
+++ resolved
@@ -477,8 +477,7 @@
         self.assertEqual("", out)
         self.assertEqual(0, code)
 
-<<<<<<< HEAD
-=======
+
     def test_alternative_bits(self):
         file = open("tests/resources/byte_alternative.fan", "r")
         grammar, _ = parse(file, use_stdlib=False, use_cache=False)
@@ -520,7 +519,6 @@
             grammar
         )
 
->>>>>>> 35c96464
 
 class TestGIFParsing(TestCLIParsing):
     def test_gif(self):
