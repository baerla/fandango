[build-system]
requires = [
    "setuptools>=73.0.1",
    "wheel"
]
build-backend = "setuptools.build_meta"

# If you update this info, please also update the version in setup.py
[project]
name = "fandango-fuzzer"
<<<<<<< HEAD
version = "1.0.0"
=======
version = "0.9.6"
>>>>>>> 7c68fec3
authors = [
    { name = "José Antonio Zamudio Amaya", email = "jose.zamudio@cispa.de" },
    { name = "Marius Smytzek", email = "marius.smytzek@cispa.de" },
    { name = "Andreas Zeller", email = "andreas.zeller@cispa.de" },
]
description = "Fandango produces myriads of high-quality random inputs to test programs, giving users unprecedented control over format and shape of the inputs."
readme = "README.md"
license = { file = "LICENSE.md" }
requires-python = ">=3.10,<4.0"
classifiers = [
    "Intended Audience :: Science/Research",
    "Programming Language :: Python :: 3.10",
    "Programming Language :: Python :: 3.11",
    "Programming Language :: Python :: 3.12",
    "Programming Language :: Python :: 3.13",
    "Operating System :: OS Independent",
    "Topic :: Scientific/Engineering",
    "Topic :: Software Development :: Testing"
]

dependencies = [
    "ansi_styles>=0.2.2",
    "antlr4-python3-runtime>=4.13",
    "cachedir_tag>=0.0.3",
    "dill>=0.3.7",
    "exrex>=0.12.0",
    "gnureadline>=8.2.13 ; platform_system != 'Windows' and implementation_name != 'pypy'",
    "lxml>=5.3.2",
    "py010parser>=0.1.18",
    "pyreadline3>=3.5.4; platform_system == 'Windows'",
    "regex>=2024.11.6",
    "tdigest>=0.5.2.2",
    "thefuzz>=0.22",
    "xdg-base-dirs>=6.0.2",
]

[project.optional-dependencies]
test = [
    "beartype>=0.21.0",
    "Faker>=30.4.0",
    "pytest>=8.3.5",
    "pytest-cov>=4.1.0",
    "pytest-html>=3.2.0",
    "pytest-rerunfailures>=11.1.2",
    "pytest-timeout>=2.4.0",
    "pytest-xdist>=3.7.0",
    "python-dateutil>=2.9.0.post0",
]

development = [
    "fandango-fuzzer[test]",
    "black>=25.1.0",
    "mypy>=1.16.0",
    "pre-commit>=4.2.0",
    "pygls>=2.0.0a4", # language server
    "speedy-antlr-tool>=1.4.3",
]

evaluation = [
    "cryptography>=44.0.1",
    "tccbox>=2025.6.6",
]

book = [
    "fandango-fuzzer[development]", # need black and faker
    "aiosmtpd>=1.4.6",  # example server for protocol testing
    "docutils>=0.20.1",  # Jupyter-book needs docutils<=0.20
    "ghp-import>=2.1.0",
    "graphviz>=0.20.3",
    "jupyter-book>=1.0.4",
    "pagelabels>=1.2.1",
    "pyppeteer>=2.0.0",
    "sphinxcontrib-mermaid>=1.0.0",
]

[tool.setuptools.packages.find]
where = ["src"]

[project.urls]
homepage = "https://fandango-fuzzer.github.io/"
repository = "https://github.com/fandango-fuzzer/fandango/"
"Bug Tracker" = "https://github.com/fandango-fuzzer/fandango/issues"

[project.scripts]
fandango = "fandango.cli:main"

[tool.black]
line-length = 88
target-version = ['py311']

[tool.mypy]
follow_untyped_imports = true
check_untyped_defs = true
enable_error_code = ['ignore-without-code']
# See https://mypy.readthedocs.io/en/stable/config_file.html#confval-exclude
exclude = [
    'src/fandango/language/parser/Fandango[^.]*\.py$',
    'src/fandango/language/parser/sa_fandango\.py$',
    'src/fandango/converters/antlr/ANTLRv4[^.]*\.py$',
    'src/fandango/converters/antlr/LexerAdaptor[^.]*\.py$',
]<|MERGE_RESOLUTION|>--- conflicted
+++ resolved
@@ -8,11 +8,11 @@
 # If you update this info, please also update the version in setup.py
 [project]
 name = "fandango-fuzzer"
-<<<<<<< HEAD
+
 version = "1.0.0"
-=======
-version = "0.9.6"
->>>>>>> 7c68fec3
+
+
+
 authors = [
     { name = "José Antonio Zamudio Amaya", email = "jose.zamudio@cispa.de" },
     { name = "Marius Smytzek", email = "marius.smytzek@cispa.de" },
