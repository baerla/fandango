--- conflicted
+++ resolved
@@ -44,22 +44,7 @@
 
 [project.optional-dependencies]
 test = [
-<<<<<<< HEAD
-    "beartype>=0.21.0",
-    "cryptography>=44.0.1",
-    "deap>=1.4.1",
-    "docutils>=0.20.1",  # Jupyter-book needs docutils<=0.20
     "Faker>=30.4.0",
-    "jupyter-book>=1.0.4",
-    "matplotlib>=3.9.2",
-    "mypy>=1.16.0",
-    "numpy>=2.2.1",  # Avoid conflict with pandas
-    "ordered-set>=4.0.2",
-    "pagelabels>=1.2.1",
-    "parameterized>=0.8.1",
-=======
-    "Faker>=30.4.0",
->>>>>>> 7b2c5925
     "pytest>=8.3.5",
     "pytest-cov>=4.1.0",
     "pytest-html>=3.2.0",
@@ -70,6 +55,7 @@
 
 development = [
     "fandango-fuzzer[test]",
+    "beartype>=0.21.0",
     "black>=25.1.0",
     "mypy>=1.16.0",
     "pygls>=2.0.0a4", # language server
