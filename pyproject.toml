[build-system]
requires = [
    "setuptools>=73.0.1",
    "wheel"
]
build-backend = "setuptools.build_meta"

[project]
name = "fandango-fuzzer"
version = "0.0.4.1"
authors = [
    { name = "José Antonio Zamudio Amaya", email = "jose.zamudio@cispa.de" },
    { name = "Marius Smytzek", email = "marius.smytzek@cispa.de" },
    { name = "Andreas Zeller", email = "andreas.zeller@cispa.de" },
]
description = "Fandango produces myriads of high-quality random inputs to test programs, giving users unprecedented control over format and shape of the inputs."
readme = "README.md"
license = { file = "COPYING" }
requires-python = ">=3.10"
classifiers = [
    "Intended Audience :: Science/Research",
    "License :: OSI Approved :: European Union Public Licence 1.2 (EUPL 1.2)",
    "Programming Language :: Python :: 3.11",
    "Operating System :: OS Independent",
    "Topic :: Scientific/Engineering",
    "Topic :: Software Development :: Testing"
]
dependencies = [
    "antlr4-python3-runtime>=4.13",
    "matplotlib>=3.9.2",
    "numpy>=2.2.1",  # Avoid conflict with pandas
    "deap>=1.4.1",
    "scipy>=1.14.1",
    "ordered-set>=4.0.2",
    "pytest>=8.3.3",
    "Faker>=30.4.0",
<<<<<<< HEAD
    "docutils>=0.20.1",  # Jupyter-book needs docutils<=0.20
=======
    "docutils",
>>>>>>> fe09c47b
    "tccbox==2024.7.1",
    "deprecation>=2.1.0",
    "ansi_styles>=0.2.2",
    "cachedir_tag>=0.0.3",
    "xdg-base-dirs>=6.0.2",
    "dill>=0.3.7",
    "python-dateutil>=2.9.0.post0",
    "thefuzz>=0.22"
]

[project.urls]
"Homepage" = "https://fandango-fuzzer.github.io/fandango/Intro"
"Bug Tracker" = "https://github.com/fandango-fuzzer/fandango/issues"

[project.scripts]
fandango = "fandango.cli:main"

[project.optional-dependencies]
test = [
    "pytest>=7.2.2",
    "pytest-cov>=4.1.0",
    "pytest-html>=3.2.0",
    "pytest-rerunfailures>=11.1.2",
    "parameterized>=0.8.1",
]

[tool.black]
line-length = 88
target-version = ['py311']<|MERGE_RESOLUTION|>--- conflicted
+++ resolved
@@ -34,11 +34,7 @@
     "ordered-set>=4.0.2",
     "pytest>=8.3.3",
     "Faker>=30.4.0",
-<<<<<<< HEAD
     "docutils>=0.20.1",  # Jupyter-book needs docutils<=0.20
-=======
-    "docutils",
->>>>>>> fe09c47b
     "tccbox==2024.7.1",
     "deprecation>=2.1.0",
     "ansi_styles>=0.2.2",
