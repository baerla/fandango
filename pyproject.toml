--- conflicted
+++ resolved
@@ -69,11 +69,10 @@
     "tccbox",
 ]
 
-<<<<<<< HEAD
 [tool.setuptools]
 package-dir = {"" = "src"}
 packages = ["fandango"]
-=======
+
 [project.urls]
 homepage = "https://fandango-fuzzer.github.io/"
 repository = "https://github.com/fandango-fuzzer/fandango/"
@@ -81,7 +80,6 @@
 
 [project.scripts]
 fandango = "fandango.cli:main"
->>>>>>> 97ae4eb8
 
 [tool.black]
 line-length = 88
