import abc
import itertools
from typing import TYPE_CHECKING, Any, Optional

from fandango.language.search import Container, NonTerminalSearch
from fandango.language.symbols.non_terminal import NonTerminal
from fandango.language.tree import DerivationTree

if TYPE_CHECKING:
    from fandango.constraints.fitness import FailingTree, Fitness


class GeneticBase(abc.ABC):
    """
    Abstract class to represent a genetic base.
    """

    def __init__(
        self,
        searches: Optional[dict[str, NonTerminalSearch]] = None,
        local_variables: Optional[dict[str, Any]] = None,
        global_variables: Optional[dict[str, Any]] = None,
    ):
        """
        Initialize the GeneticBase with the given searches, local variables, and global variables.
        :param Optional[dict[str, NonTerminalSearch]] searches: The dictionary of searches.
        :param Optional[dict[str, Any]] local_variables: The dictionary of local variables.
        :param Optional[dict[str, Any]] global_variables: The dictionary of global variables.
        """
        self.searches = searches or dict()
        self.local_variables = local_variables or dict()
        self.global_variables = global_variables or dict()

    def get_access_points(self):
        """
        Get the access points of the genetic base, i.e., the non-terminal that are considered in this genetic base.
        :return list[NonTerminal]: The list of access points.
        """
        return sum(
            [search.get_access_points() for search in self.searches.values()], []
        )

    @abc.abstractmethod
    def fitness(
        self,
        tree: DerivationTree,
        scope: Optional[dict[NonTerminal, DerivationTree]] = None,
        population: Optional[list[DerivationTree]] = None,
        local_variables: Optional[dict[str, Any]] = None,
    ) -> "Fitness":
        """
        Abstract method to calculate the fitness of the tree.
        :param DerivationTree tree: The tree to calculate the fitness.
        :param Optional[dict[NonTerminal, DerivationTree]] scope: The scope of non-terminals matching to trees.
        :param Optional[list[DerivationTree]] population: The population of trees to calculate the fitness.
        :param Optional[dict[str, Any]] local_variables: The local variables to use in the fitness calculation.
        :return Fitness: The fitness of the tree.
        """
        raise NotImplementedError("Fitness function not implemented")

    @staticmethod
    def get_hash(
        tree: DerivationTree,
        scope: Optional[dict[NonTerminal, DerivationTree]] = None,
        population: Optional[list[DerivationTree]] = None,
        local_variables: Optional[dict[str, Any]] = None,
    ):
        return hash(
            (
                tree,
                tuple((scope or {}).items()),
                tuple(population or []),
                tuple((local_variables or {}).items()),
            )
        )

    def combinations(
        self,
        tree: DerivationTree,
        scope: Optional[dict[NonTerminal, DerivationTree]] = None,
        population: Optional[list[DerivationTree]] = None,
    ):
        """
        Get all possible combinations of trees that satisfy the searches.
        :param DerivationTree tree: The tree to calculate the fitness.
        :param Optional[dict[NonTerminal, DerivationTree]] scope: The scope of non-terminals matching to trees.
        :return list[list[tuple[str, DerivationTree]]]: The list of combinations of trees that fill all non-terminals
        :param Optional[list[DerivationTree]] population: The population of trees to calculate the fitness.
        in the genetic base.
        """
        nodes: list[list[tuple[str, Container]]] = []
        for name, search in self.searches.items():
            nodes.append(
                [
                    (name, container)
                    for container in search.find(
                        tree, scope=scope, population=population
                    )
                ]
            )
        return itertools.product(*nodes)

    def check(
        self,
        tree: DerivationTree,
        scope: Optional[dict[NonTerminal, DerivationTree]] = None,
        population: Optional[list[DerivationTree]] = None,
        local_variables: Optional[dict[str, Any]] = None,
    ) -> bool:
        """
        Check if the tree satisfies the genetic base.
        :param DerivationTree tree: The tree to check.
        :param Optional[dict[NonTerminal, DerivationTree]] scope: The scope of non-terminals matching to trees.
        :param Optional[list[DerivationTree]] population: The population of trees to calculate the fitness.
        :param Optional[dict[str, Any]] local_variables: The local variables to use in the fitness calculation.
        :return bool: True if the tree satisfies the genetic base, False otherwise.
        """
        return self.fitness(tree, scope, population, local_variables).success

<<<<<<< HEAD
class RepetitionBoundsConstraint(Constraint):
    """
    Represents a constraint that checks the number of repetitions of a certain pattern in a tree.
    This is useful for ensuring that certain patterns do not occur too frequently or too infrequently.
    """

    def __init__(
        self,
        repetition_id: str,
        expr_data_min: tuple[str, list, dict],
        expr_data_max: tuple[str, list, dict],
        repetition_node: Repetition,
        *args,
        **kwargs,
    ):
        """
        Initializes the repetition bounds constraint with the given pattern and repetition bounds.
        :param NonTerminalSearch pattern: The pattern to check for repetitions.
        :param int min_reps: The minimum number of repetitions allowed.
        :param int max_reps: The maximum number of repetitions allowed.
        :param args: Additional arguments.
        :param kwargs: Additional keyword arguments.
        """
        super().__init__(*args, **kwargs)
        self.repetition_id = repetition_id
        self.expr_data_min = expr_data_min
        self.expr_data_max = expr_data_max
        self.search_min: Optional[NonTerminalSearch] = None
        self.search_max: Optional[NonTerminalSearch] = None
        if len(expr_data_min[1]) == 0:
            self.search_min = None
        elif len(expr_data_min[1]) == 1:
            self.search_min = expr_data_min[1][0]
        else:
            raise FandangoValueError(
                "RepetitionBoundsConstraint requires exactly one or zero searches for expr_data_max bound"
            )

        if len(expr_data_max[1]) == 0:
            self.search_max = None
        elif len(expr_data_max[1]) == 1:
            self.search_max = expr_data_max[1][0]
        else:
            raise FandangoValueError(
                "RepetitionBoundsConstraint requires exactly one or zero searches for expr_data_max bound"
            )
        self.repetition_node = repetition_node

    def _compute_rep_bound(
        self,
        tree_rightmost_relevant_node: "DerivationTree",
        expr_data: tuple[str, list, dict],
    ):
        expr, _, searches = expr_data
        local_cpy = self.local_variables.copy()

        if len(searches) == 0:
            return eval(expr, self.global_variables, local_cpy)

        nodes = []
        if len(searches) != 1:
            raise FandangoValueError(
                "Computed repetition requires exactly one or zero searches"
            )

        search_name, search = next(iter(searches.items()))
        max_path = tree_rightmost_relevant_node.get_choices_path()
        for container in search.find(tree_rightmost_relevant_node.get_root()):
            container_tree: DerivationTree = container.evaluate()
            search_in_bounds = True
            zip_var = list(zip_longest(max_path, container_tree.get_choices_path()))
            for i, (max_step, search_step) in enumerate(zip_var):
                if max_step is None:
                    break
                if search_step is None:
                    break
                if max_step.index > search_step.index:
                    break
                if max_step.index < search_step.index:
                    search_in_bounds = False
                    break
            if not search_in_bounds:
                continue
            nodes.append(container_tree)

        if len(nodes) == 0:
            raise FandangoValueError(
                f"Couldn't find search target ({search}) in prefixed DerivationTree for computed repetition"
            )

        target = nodes[-1]
        local_cpy[search_name] = target
        return eval(expr, self.global_variables, local_cpy), target

    def min(self, tree_stop_before: DerivationTree):
        return self._compute_rep_bound(tree_stop_before, self.expr_data_min)

    def max(self, tree_stop_before: DerivationTree):
        return self._compute_rep_bound(tree_stop_before, self.expr_data_max)

    def group_by_repetition_id(
        self, id_trees: list[DerivationTree]
    ) -> dict[tuple[str, int], dict[int, list[DerivationTree]]]:
        reference_trees: dict[tuple[str, int], dict[int, list[DerivationTree]]] = {}
        for id_tree in id_trees:
            iteration_ids: list[tuple[str, int, int]] = list(
                filter(lambda x: x[0] == self.repetition_id, id_tree.origin_repetitions)
            )
            for i_id in iteration_ids:
                call_id = tuple[str, int](i_id[:2])
                rep_round = i_id[2]
                # Group by id and repetition round

                if call_id not in reference_trees:
                    reference_trees[call_id] = dict()
                iter_list = reference_trees[call_id]
                if rep_round not in iter_list:
                    iter_list[rep_round] = []
                iter_list[rep_round].append(id_tree)
        return reference_trees

    def fitness(
=======
    def get_failing_nodes(
>>>>>>> 40c26e1f
        self,
        tree: DerivationTree,
        scope: Optional[dict[NonTerminal, DerivationTree]] = None,
        population: Optional[list[DerivationTree]] = None,
        local_variables: Optional[dict[str, Any]] = None,
    ) -> list["FailingTree"]:
        """
        Get the failing nodes of the tree.
        :param DerivationTree tree: The tree to check.
        :param Optional[dict[NonTerminal, DerivationTree]] scope: The scope of non-terminals matching to trees.
        :param Optional[list[DerivationTree]] population: The population of trees to calculate the fitness.
        :param Optional[dict[str, Any]] local_variables: The local variables to use in the fitness calculation.
        :return list[FailingTree]: The list of failing trees
        """
        return self.fitness(tree, scope, population, local_variables).failing_trees

    def __str__(self) -> str:
        raise RuntimeError("Not implemented, use method specific to your usecase")

    def __repr__(self) -> str:
        raise RuntimeError("Not implemented, use method specific to your usecase")

    @abc.abstractmethod
    def format_as_spec(self) -> str:
        """
        Format as a string that can be used in a spec file.
        """<|MERGE_RESOLUTION|>--- conflicted
+++ resolved
@@ -117,132 +117,7 @@
         """
         return self.fitness(tree, scope, population, local_variables).success
 
-<<<<<<< HEAD
-class RepetitionBoundsConstraint(Constraint):
-    """
-    Represents a constraint that checks the number of repetitions of a certain pattern in a tree.
-    This is useful for ensuring that certain patterns do not occur too frequently or too infrequently.
-    """
-
-    def __init__(
-        self,
-        repetition_id: str,
-        expr_data_min: tuple[str, list, dict],
-        expr_data_max: tuple[str, list, dict],
-        repetition_node: Repetition,
-        *args,
-        **kwargs,
-    ):
-        """
-        Initializes the repetition bounds constraint with the given pattern and repetition bounds.
-        :param NonTerminalSearch pattern: The pattern to check for repetitions.
-        :param int min_reps: The minimum number of repetitions allowed.
-        :param int max_reps: The maximum number of repetitions allowed.
-        :param args: Additional arguments.
-        :param kwargs: Additional keyword arguments.
-        """
-        super().__init__(*args, **kwargs)
-        self.repetition_id = repetition_id
-        self.expr_data_min = expr_data_min
-        self.expr_data_max = expr_data_max
-        self.search_min: Optional[NonTerminalSearch] = None
-        self.search_max: Optional[NonTerminalSearch] = None
-        if len(expr_data_min[1]) == 0:
-            self.search_min = None
-        elif len(expr_data_min[1]) == 1:
-            self.search_min = expr_data_min[1][0]
-        else:
-            raise FandangoValueError(
-                "RepetitionBoundsConstraint requires exactly one or zero searches for expr_data_max bound"
-            )
-
-        if len(expr_data_max[1]) == 0:
-            self.search_max = None
-        elif len(expr_data_max[1]) == 1:
-            self.search_max = expr_data_max[1][0]
-        else:
-            raise FandangoValueError(
-                "RepetitionBoundsConstraint requires exactly one or zero searches for expr_data_max bound"
-            )
-        self.repetition_node = repetition_node
-
-    def _compute_rep_bound(
-        self,
-        tree_rightmost_relevant_node: "DerivationTree",
-        expr_data: tuple[str, list, dict],
-    ):
-        expr, _, searches = expr_data
-        local_cpy = self.local_variables.copy()
-
-        if len(searches) == 0:
-            return eval(expr, self.global_variables, local_cpy)
-
-        nodes = []
-        if len(searches) != 1:
-            raise FandangoValueError(
-                "Computed repetition requires exactly one or zero searches"
-            )
-
-        search_name, search = next(iter(searches.items()))
-        max_path = tree_rightmost_relevant_node.get_choices_path()
-        for container in search.find(tree_rightmost_relevant_node.get_root()):
-            container_tree: DerivationTree = container.evaluate()
-            search_in_bounds = True
-            zip_var = list(zip_longest(max_path, container_tree.get_choices_path()))
-            for i, (max_step, search_step) in enumerate(zip_var):
-                if max_step is None:
-                    break
-                if search_step is None:
-                    break
-                if max_step.index > search_step.index:
-                    break
-                if max_step.index < search_step.index:
-                    search_in_bounds = False
-                    break
-            if not search_in_bounds:
-                continue
-            nodes.append(container_tree)
-
-        if len(nodes) == 0:
-            raise FandangoValueError(
-                f"Couldn't find search target ({search}) in prefixed DerivationTree for computed repetition"
-            )
-
-        target = nodes[-1]
-        local_cpy[search_name] = target
-        return eval(expr, self.global_variables, local_cpy), target
-
-    def min(self, tree_stop_before: DerivationTree):
-        return self._compute_rep_bound(tree_stop_before, self.expr_data_min)
-
-    def max(self, tree_stop_before: DerivationTree):
-        return self._compute_rep_bound(tree_stop_before, self.expr_data_max)
-
-    def group_by_repetition_id(
-        self, id_trees: list[DerivationTree]
-    ) -> dict[tuple[str, int], dict[int, list[DerivationTree]]]:
-        reference_trees: dict[tuple[str, int], dict[int, list[DerivationTree]]] = {}
-        for id_tree in id_trees:
-            iteration_ids: list[tuple[str, int, int]] = list(
-                filter(lambda x: x[0] == self.repetition_id, id_tree.origin_repetitions)
-            )
-            for i_id in iteration_ids:
-                call_id = tuple[str, int](i_id[:2])
-                rep_round = i_id[2]
-                # Group by id and repetition round
-
-                if call_id not in reference_trees:
-                    reference_trees[call_id] = dict()
-                iter_list = reference_trees[call_id]
-                if rep_round not in iter_list:
-                    iter_list[rep_round] = []
-                iter_list[rep_round].append(id_tree)
-        return reference_trees
-
-    def fitness(
-=======
     def get_failing_nodes(
->>>>>>> 40c26e1f
         self,
         tree: DerivationTree,
         scope: Optional[dict[NonTerminal, DerivationTree]] = None,
