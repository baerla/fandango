#!/usr/bin/env python3

import enum
import select
import shlex
import socket
import subprocess
import sys
import threading
import time
import logging
import re

from abc import ABC
from typing import Optional, List

from fandango import FandangoError, FandangoValueError
from fandango.language.tree import DerivationTree
from fandango.logger import LOGGER


class Protocol(enum.Enum):
    TCP = "TCP"
    UDP = "UDP"


class EndpointType(enum.Enum):
    OPEN = "Open"
    CONNECT = "Connect"


class IpType(enum.Enum):
    IPV4 = "IPv4"
    IPV6 = "IPv6"


class Ownership(enum.Enum):
    FANDANGO_PARTY = "FandangoParty"
    EXTERNAL_PARTY = "ExternalParty"


RE_PARTY = re.compile(
    r"""
((?P<name>[a-zA-Z0-9_]+)=)?            # Optional party name followed by =
((?P<protocol>([tT][Cc][pP]|[uU][dD][pP])):)?  # Optional protocol prefixed by :
(//)?                                  # Optional // separator
((?P<host>([^:]+|\[(?P<ipv6>.*)\])):)? # hostname(IPv6 in [...])
(?P<port>[0-9]+)                       # Port
""",
    re.VERBOSE,
)


def split_party_spec(
    spec: str,
) -> tuple[Optional[str], Optional[str], Optional[str], int]:
    """
    Splits a party specification into the party name and the party definition.
    :param spec: The party specification to split.
    :return: A tuple containing
        - The party name (str) or None if not specified
        - The party protocol (str) or None if not specified
        - The party host (str) or None if not specified
        - The party port (int)
    """
    match = RE_PARTY.match(spec)
    if not match:
        raise FandangoValueError(f"Invalid party specification: {spec}")
    name = match.group("name")
    host = match.group("ipv6") or match.group("host")
    port = int(match.group("port"))
    protocol = match.group("protocol")
    if protocol is not None:
        protocol = protocol.upper()
    return name, protocol, host, port


class FandangoParty(ABC):
    """Base class for all parties in Fandango."""

    def __init__(self, *, ownership: Ownership, party_name: Optional[str] = None):
        """Constructor.
        :param ownership: Ownership of the party, either Ownership.FUZZER or Ownership.EXTERNAL. FUZZER means the party is controlled by Fandango, while EXTERNAL means it is an external party.
        """
        if party_name is None:
            self.party_name = type(self).__name__
        else:
            self.party_name = party_name
        self._ownership = ownership
        FandangoIO.instance().parties[self.party_name] = self

    @property
    def ownership(self) -> Ownership:
        """
        :return: ownership of the party
        """
        return self._ownership

    def is_fuzzer_controlled(self) -> bool:
        """
        Returns True if this party is owned by Fandango, False if it is an external party.
        """
        return self.ownership == Ownership.FANDANGO_PARTY

    def on_send(self, message: DerivationTree, recipient: Optional[str]) -> None:
        """
        Called when fandango wants to send a message as this party.
        :param message: The message to send.
        :param recipient: The recipient of the message. Only present if the grammar specifies a recipient.
        """
        print(f"({self.party_name}): {message.to_string()}")

    def receive_msg(self, sender: Optional[str], message: str | bytes) -> None:
        """
        Called when a message has been received by this party.
        :param sender: The sender of the message.
        :param message: The sender of the message.
        """
        if sender is None:
            parties = list(
                map(
                    lambda x: x.party_name,
                    filter(
                        lambda party: not party.is_fuzzer_controlled(),
                        FandangoIO.instance().parties.values(),
                    ),
                )
            )
            if len(parties) == 1:
                sender = parties[0]
            else:
                raise FandangoValueError(
                    f"Could not determine sender of message received by {self.party_name}. Please explicitly provide the sender to the receive_msg method."
                )
        FandangoIO.instance().add_receive(sender, self.party_name, message)


class ProtocolDecorator(ABC):
    def __init__(
        self,
        *,
        endpoint_type: EndpointType = EndpointType.CONNECT,
        ip_type: IpType = IpType.IPV4,
        ip: Optional[str],
        port: Optional[int],
        party_instance: FandangoParty,
    ):
        self.endpoint_type = endpoint_type
        self.ip = ip
        self.port = port
        self.ip_type = ip_type
        self._party_instance = party_instance

    def on_send(self, message: DerivationTree, recipient: Optional[str]):
        raise NotImplementedError("Please Implement this method")

    def start(self):
        raise NotImplementedError("Please Implement this method")

    def stop(self):
        raise NotImplementedError("Please Implement this method")

    @property
    def protocol_type(self) -> Protocol:
        raise NotImplementedError("Please Implement this method")


class UdpTcpProtocolDecorator(ProtocolDecorator):
    BUFFER_SIZE = 1024  # Size of the buffer for receiving data

    def __init__(
        self,
        *,
        endpoint_type: EndpointType = EndpointType.CONNECT,
        protocol_type: Protocol,
        ip_type: IpType = IpType.IPV4,
        ip: Optional[str] = None,
        port: Optional[int] = None,
        party_instance: FandangoParty = None,
    ):
        super().__init__(
            endpoint_type=endpoint_type,
            ip_type=ip_type,
            ip=ip,
            port=port,
            party_instance=party_instance,
        )
        self._running = False
        assert protocol_type == Protocol.TCP or protocol_type == Protocol.UDP
        self._protocol_type = protocol_type
        self._sock: Optional[socket.socket] = None
        self._connection: Optional[socket.socket] = None
        self._send_thread: Optional[threading.Thread] = None
        self.current_remote_addr = None
        self._lock = threading.Lock()

    @property
    def protocol_type(self) -> Protocol:
        """Returns the protocol type of this socket."""
        return self._protocol_type

    def start(self):
        """Starts the socket party according to the given configuration. If the party is already
        running or ownership is not set to Ownership.FUZZER, it does nothing."""
        if self._running:
            return
        if not self._party_instance.is_fuzzer_controlled():
            return
        self.stop()
        self._create_socket()
        self._connect()

    def _create_socket(self):
        protocol = (
            socket.SOCK_STREAM
            if self._protocol_type == Protocol.TCP
            else socket.SOCK_DGRAM
        )
        ip_type = socket.AF_INET if self.ip_type == IpType.IPV4 else socket.AF_INET6
        self._sock = socket.socket(ip_type, protocol)
        self._sock.setsockopt(socket.SOL_SOCKET, socket.SO_REUSEADDR, 1)

    def _connect(self):
        if self.endpoint_type == EndpointType.OPEN:
            assert self._sock is not None
            self._sock.bind((self.ip, self.port))
            if self.protocol_type == Protocol.TCP:
                self._sock.listen(1)
        self._running = True
        self._send_thread = threading.Thread(target=self._listen, daemon=True)
        self._send_thread.daemon = True
        self._send_thread.start()

    def stop(self):
        """Stops the current socket."""
        self._running = False
        if self._send_thread is not None:
            self._send_thread.join()
            self._send_thread = None
        if self._connection is not None:
            try:
                self._connection.shutdown(socket.SHUT_RDWR)
            except OSError:
                pass
            try:
                self._connection.close()
            except OSError:
                pass
            self._connection = None
        if self._sock is not None:
            try:
                self._sock.shutdown(socket.SHUT_RDWR)
            except OSError:
                pass
            try:
                self._sock.close()
            except OSError:
                pass
            self._sock = None

    def _wait_accept(self):
        with self._lock:
            if self._connection is None:
                if self.protocol_type == Protocol.TCP:
                    if self.endpoint_type == EndpointType.OPEN:
                        assert self._sock is not None
                        while self._running:
                            rlist, _, _ = select.select([self._sock], [], [], 0.1)
                            if rlist:
                                self._connection, _ = self._sock.accept()
                                break
                    else:
                        assert self._sock is not None
                        self._sock.setblocking(False)
                        try:
                            self._sock.connect((self.ip, self.port))
                        except BlockingIOError as e:
                            pass
                        while self._running:
                            _, wlist, _ = select.select([], [self._sock], [], 0.1)
                            if wlist:
                                self._connection = self._sock
                                break
                        self._sock.setblocking(True)
                else:
                    # For UDP, we do not need to accept a connection
                    assert self._sock is not None
                    self._connection = self._sock

    def _listen(self):
        self._wait_accept()
        if not self._running:
            return

        while self._running:
            try:
                assert self._connection is not None
                rlist, _, _ = select.select([self._connection], [], [], 0.1)
                if rlist and self._running:
                    if self.protocol_type == Protocol.TCP:
                        data = self._connection.recv(self.BUFFER_SIZE)
                    else:
                        data, addr = self._connection.recvfrom(self.BUFFER_SIZE)
                        self.current_remote_addr = addr
                    if len(data) == 0:
                        continue  # Keep waiting if connection is open but no data
                    self._party_instance.receive_msg(None, data)
            except Exception:
                self._running = False
                break

    def on_send(self, message: DerivationTree, recipient: Optional[str]):
        """Called when Fandango wants to send a message as this party.
        :param message: The message to send.
        :param recipient: The recipient of the message. Only present if the grammar specifies a recipient.
        :raises FandangoError: If the socket is not running.
        """
        if not self._running:
            raise FandangoError("Socket not running. Invoke start() first.")
        self._wait_accept()

        assert self._connection is not None
        if message.contains_bits():
            send_data = message.to_bytes()
        else:
            send_data = message.to_string().encode("utf-8")
        if self.protocol_type == Protocol.TCP:
            self._connection.sendall(send_data)
        else:
            if self.endpoint_type == EndpointType.OPEN:
                if self.current_remote_addr is None:
                    raise FandangoValueError(
                        "Client received no data yet. No address to send to."
                    )
                self._connection.sendto(send_data, self.current_remote_addr)
            else:
                self._connection.sendto(send_data, (self.ip, self.port))


class ConnectParty(FandangoParty):
    DEFAULT_IP = "127.0.0.1"
    DEFAULT_PORT = 8000
    DEFAULT_PROTOCOL = Protocol.TCP

    def __init__(
        self,
        *,
        uri: str,
        ownership: Ownership = Ownership.FANDANGO_PARTY,
        endpoint_type: EndpointType = EndpointType.CONNECT,
    ):
        party_name, protocol, host, port = split_party_spec(uri)
        super().__init__(ownership=ownership, party_name=party_name)
        self.protocol_impl = None

        if protocol is None:
            protocol = self.DEFAULT_PROTOCOL.value
        protocol = Protocol(protocol)
        if host is None:
            host = self.DEFAULT_IP
        info = socket.getaddrinfo(host, None, socket.AF_INET)
        ip = info[0][4][0]
        if port is None:
            protocol = self.DEFAULT_PORT

        if protocol == Protocol.TCP or protocol == Protocol.UDP:
            self.protocol_impl = UdpTcpProtocolDecorator(
                endpoint_type=endpoint_type,
                protocol_type=protocol,
                ip_type=IpType.IPV4,
                ip=ip,
                port=port,
                party_instance=self,
            )
        else:
            raise FandangoValueError(f"Unsupported protocol: {protocol}")

    def on_send(self, message: DerivationTree, recipient: Optional[str]) -> None:
        self.protocol_impl.on_send(message, recipient)

    def start(self):
        self.protocol_impl.start()

    def stop(self):
        self.protocol_impl.stop()

    @property
    def ip(self):
        return self.protocol_impl.ip

    @ip.setter
    def ip(self, host: str):
        """Sets the ip for the connection. Applied after a (re)start of the connection party."""
        info = socket.getaddrinfo(host, None, socket.AF_INET)
        ip = info[0][4][0]
        self.protocol_impl.ip = ip

    @property
    def port(self):
        return self.protocol_impl.port

    @port.setter
    def port(self, port: int):
        """Sets the port for the connection. Applied after a (re)start of the connection party."""
        self.protocol_impl.port = port


class StdOut(FandangoParty):
    """Standard output party for sending messages to stdout. The party can only send messages, but not receive any.
    The party is always owned by Fandango (Ownership.FUZZER), meaning it sends messages generated by Fandango.
    """

    def __init__(self):
        super().__init__(ownership=Ownership.FANDANGO_PARTY)
        self.stream = sys.stdout

    def on_send(self, message: DerivationTree, recipient: Optional[str]):
        """Called by Fandango, when it wants to write a message to StdOut.
        :param message: The message to send.
        :param recipient: The recipient of the message. Only present if the grammar specifies a recipient.
        """
        self.stream.write(message.to_string())


class StdIn(FandangoParty):
    """Standard input party for reading messages from stdin. The party can only receive messages, but not send any.
    The ownership of this party is always Ownership.EXTERNAL, meaning it is an external party.
    """

    def __init__(self):
        super().__init__(ownership=Ownership.EXTERNAL_PARTY)
        self.running = True
        self.stream = sys.stdin
        self.listen_thread = threading.Thread(target=self._listen_loop, daemon=True)
        self.listen_thread.start()

    def _listen_loop(self):
        while self.running:
            rlist, _, _ = select.select([self.stream], [], [], 0.1)
            if rlist:
                read = sys.stdin.readline()
                if read == "":
                    self.running = False
                    break
                self.receive_msg(self.party_name, read)
            else:
                time.sleep(0.1)


class Out(FandangoParty):
    """Standard output party for receiving messages from an external process set using set_program_command(command: str).
    The party can only receive messages, but not send any.
    The ownership of this party is always Ownership.EXTERNAL, meaning it is an external party.
    """

    def __init__(self):
        super().__init__(ownership=Ownership.EXTERNAL_PARTY)
        self.proc = ProcessManager.instance().get_process()
        threading.Thread(target=self._listen_loop, daemon=True).start()

    def _listen_loop(self):
        while True:
<<<<<<< HEAD
            if self.proc.stdout is not None:
                line = self.proc.stdout.readline()
                self.receive_msg(self.class_name, line)
=======
            line = self.proc.stdout.readline()
            self.receive_msg(self.party_name, line)
>>>>>>> 97ae4eb8


class In(FandangoParty):
    """Standard input party for sending messages to an external process set using set_program_command(command: str).
    The party can only send messages, but not receive any.
    The ownership of this party is always Ownership.FUZZER, meaning it sends messages generated by Fandango.
    """

    def __init__(self):
        super().__init__(ownership=Ownership.FANDANGO_PARTY)
        self.proc = ProcessManager.instance().get_process()
        self._close_post_transmit = False

    @property
    def close_post_transmit(self) -> bool:
        """Returns whether the stdin of the process should be closed after transmitting a message."""
        return self._close_post_transmit

    @close_post_transmit.setter
    def close_post_transmit(self, value: bool):
        """Sets whether the stdin of the process should be closed after transmitting a message."""
        if self._close_post_transmit == value:
            return
        self._close_post_transmit = value

    def on_send(self, message: DerivationTree, recipient: Optional[str]):
        """Called by Fandango, when it wants to write a message to the external process.
        :param message: The message to send.
        :param recipient: The recipient of the message. Only present if the grammar specifies a recipient.
        """
        if self.proc.stdin is not None:
            self.proc.stdin.write(message.to_string())
            self.proc.stdin.flush()
            if self.close_post_transmit:
                self.proc.stdin.close()


class FandangoIO(object):
    """Singleton class for managing Fandango's input/output operations."""

    _instance: Optional["FandangoIO"] = None

    @classmethod
    def instance(cls) -> "FandangoIO":
        """Returns the singleton instance of FandangoIO. If it does not exist, it creates one.
        Only use this method to access the FandangoIO instance.
        """
        if cls._instance is None:
            FandangoIO()
        assert cls._instance is not None
        return cls._instance

    def __init__(self):
        """Constructor for the FandangoIO class. Singleton! Do not call this method directly. Call instance() instead."""
        assert FandangoIO._instance is None, "FandangoIO singleton already created"
        FandangoIO._instance = self
        self.receive = list[tuple[str, str, str | bytes]]()
        self.parties = dict[str, FandangoParty]()
        self.receive_lock = threading.Lock()

    def add_receive(self, sender: str, receiver: str, message: str | bytes) -> None:
        """Forwards an external, received message to Fandango for processing.
        :param sender: The sender of the message.
        :param receiver: The receiver of the message.
        :param message: The message received from the sender.
        """
        with self.receive_lock:
            self.receive.append((sender, receiver, message))

    def received_msg(self) -> bool:
        """Checks if there are any received messages from external parties."""
        with self.receive_lock:
            return len(self.receive) != 0

    def get_received_msgs(self) -> list[tuple[str, str, str | bytes]]:
        """Returns a list of all received messages from external parties."""
        with self.receive_lock:
            return list(self.receive)

    def clear_received_msg(self, idx: int) -> None:
        """Clears a specific received message by its index."""
        with self.receive_lock:
            del self.receive[idx]

    def clear_received_msgs(self) -> None:
        """Clears all received messages."""
        with self.receive_lock:
            self.receive.clear()

    def transmit(
        self, sender: str, recipient: Optional[str], message: DerivationTree
    ) -> None:
        """Called by Fandango to transmit a message from a sender to a recipient using the sender's party definition.
        :param sender: The sender of the message. Needs to be equal to the class name of the corresponding party definition.
        :param recipient: The recipient of the message. Only present if the grammar specifies a recipient. Can be used by the party definition to send the message to the correct recipient.
        :param message: The message to send.
        """
        if sender in self.parties.keys():
            self.parties[sender].on_send(message, recipient)


class ProcessManager(object):
    _instance: Optional["ProcessManager"] = None

    def __init__(self):
        """Constructor for the ProcessManager class. Singleton! Do not call this method directly. Call instance() instead."""
        assert (
            ProcessManager._instance is None
        ), "ProcessManager singleton already created"
        ProcessManager._instance = self
        self._command = None
        self.lock = threading.Lock()
        self.proc = None

    @classmethod
    def instance(cls) -> "ProcessManager":
        """Returns the singleton instance of ProcessManager. If it does not exist, it creates one."""
        if cls._instance is None:
            ProcessManager()
        assert cls._instance is not None
        return cls._instance

    def get_process(self) -> subprocess.Popen:
        """Returns the current process if it exists, otherwise starts a new one based on the command set."""
        with self.lock:
            if not self.proc:
                self._start_process()
        if self.proc is None:
            raise FandangoValueError(
                "This spec requires interaction. Use `fandango talk` with this spec."
            )
        return self.proc

    @property
    def command(self) -> str | List[str] | None:
        """Returns the command to be executed to start the process."""
        return self._command

    def set_command(self, value: str | List[str], text: bool = True):
        """Sets the command to be executed to start the process."""
        assert isinstance(
            value, (str, list)
        ), "Command must be a string or a list of strings"
        with self.lock:
            if self._command == value:
                return
            self._command = value
        self.text = text

    def _start_process(self):
        command = self.command
        if command is None:
            return
        if isinstance(command, str):
            command = shlex.split(command)

        LOGGER.info(f"Starting subprocess {command!r}")
        self.proc = subprocess.Popen(
            command,
            stdin=subprocess.PIPE,
            stdout=subprocess.PIPE,
            stderr=subprocess.PIPE,
            text=self.text,
        )


def set_program_command(command: str | List[str], text: bool = True):
    """
    Set the command to be executed by the ProcessManager.
    :param command: The command to execute.
    """
    LOGGER.info(f"Setting command {command!r}")
    ProcessManager.instance().set_command(command, text)


if __name__ == "__main__":
    # Some tests for the split_party_spec function
    assert split_party_spec("25") == (None, None, None, 25)
    assert split_party_spec("tcp://localhost:25") == (None, "TCP", "localhost", 25)
    assert split_party_spec("tcp:127.0.0.1:25") == (None, "TCP", "127.0.0.1", 25)
    assert split_party_spec("udp://[::1]:25") == (None, "UDP", "::1", 25)
    assert split_party_spec("tcp://cispa.de:25") == (None, "TCP", "cispa.de", 25)
    assert split_party_spec("SMTP=[::1]:25") == ("SMTP", None, "::1", 25)

    # Demonstrator code to show how to use the classes
    from fandango import Fandango

    SPEC = r"""
    <start> ::= <In:input> <Out:output>
    <input> ::= <string>
    <output> ::= <string>
    <string> ::= r'.*\n'
    where str(<input>) == str(<output>)

    set_program_command("cat")
    """
    fandango = Fandango(SPEC, logging_level=logging.INFO)
    fandango.fuzz()<|MERGE_RESOLUTION|>--- conflicted
+++ resolved
@@ -460,14 +460,9 @@
 
     def _listen_loop(self):
         while True:
-<<<<<<< HEAD
             if self.proc.stdout is not None:
                 line = self.proc.stdout.readline()
-                self.receive_msg(self.class_name, line)
-=======
-            line = self.proc.stdout.readline()
-            self.receive_msg(self.party_name, line)
->>>>>>> 97ae4eb8
+                self.receive_msg(self.party_name, line)
 
 
 class In(FandangoParty):
