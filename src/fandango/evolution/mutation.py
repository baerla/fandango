# mutation.py
import random
from abc import ABC, abstractmethod
from typing import Callable, List, Tuple

from fandango.constraints.fitness import FailingTree
from fandango.language.grammar import DerivationTree, Grammar


class MutationOperator(ABC):
    @abstractmethod
    def mutate(
        self,
        individual: DerivationTree,
        grammar: Grammar,
        evaluate_func: Callable[[DerivationTree], Tuple[float, List[FailingTree]]],
    ) -> DerivationTree:
        """
        Abstract method to perform mutation on an individual.

        :param individual: The individual (DerivationTree) to mutate.
        :param grammar: The Grammar used to generate new subtrees.
        :param evaluate_func: A function that, given an individual, returns a tuple (fitness, failing_trees).
        :return: A new (mutated) DerivationTree.
        """
        pass


class SimpleMutation(MutationOperator):
    def mutate(
        self,
        individual: DerivationTree,
        grammar: Grammar,
        evaluate_func: Callable[[DerivationTree], Tuple[float, List[FailingTree]]],
    ) -> DerivationTree:
        """
        Default mutation operator: evaluates the individual, selects a failing subtree
        (if any), and replaces it with a newly fuzzed subtree generated from the grammar.
        """
        # Get fitness and failing trees from the evaluation function
        _, failing_trees = evaluate_func(individual)

        # Collect the failing subtrees
        failing_subtrees = [ft.tree for ft in failing_trees]
        failing_subtrees = list(filter(lambda x: not x.read_only, failing_subtrees))

        # If there is nothing to mutate, return the individual as is.
        if not failing_subtrees:
            return individual

        # Randomly choose one failing subtree for mutation.
        node_to_mutate = random.choice(failing_subtrees)

        # If the symbol of the node is non-terminal, fuzz a new subtree and perform the replacement.
        if node_to_mutate.symbol.is_non_terminal:
<<<<<<< HEAD
            new_subtree = grammar.fuzz(node_to_mutate.symbol)
            mutated = individual.replace(grammar, node_to_mutate, new_subtree)
=======
            # Get a truncated tree that contains all nodes left from the selected node.
            ctx_tree = node_to_mutate.split_end()
            if ctx_tree.parent is not None:
                ctx_tree = ctx_tree.parent
                ctx_tree.set_children(ctx_tree.children[:-1])
            else:
                ctx_tree = None
            new_subtree = grammar.fuzz(node_to_mutate.symbol, prefix_node=ctx_tree)
            mutated = individual.replace(node_to_mutate, new_subtree)
>>>>>>> fe4c18b9
            return mutated

        return individual<|MERGE_RESOLUTION|>--- conflicted
+++ resolved
@@ -53,10 +53,6 @@
 
         # If the symbol of the node is non-terminal, fuzz a new subtree and perform the replacement.
         if node_to_mutate.symbol.is_non_terminal:
-<<<<<<< HEAD
-            new_subtree = grammar.fuzz(node_to_mutate.symbol)
-            mutated = individual.replace(grammar, node_to_mutate, new_subtree)
-=======
             # Get a truncated tree that contains all nodes left from the selected node.
             ctx_tree = node_to_mutate.split_end()
             if ctx_tree.parent is not None:
@@ -65,8 +61,7 @@
             else:
                 ctx_tree = None
             new_subtree = grammar.fuzz(node_to_mutate.symbol, prefix_node=ctx_tree)
-            mutated = individual.replace(node_to_mutate, new_subtree)
->>>>>>> fe4c18b9
+            mutated = individual.replace(grammar, node_to_mutate, new_subtree)
             return mutated
 
         return individual