--- conflicted
+++ resolved
@@ -175,35 +175,7 @@
         self.solution_set = self.evaluator.solution_set
         self.desired_solutions = desired_solutions
 
-<<<<<<< HEAD
-=======
-    def fix_individual(self, individual: DerivationTree) -> DerivationTree:
-        _, failing_trees = self.evaluator.evaluate_individual(individual)
-        for failing_tree in failing_trees:
-            if failing_tree.tree.read_only:
-                continue
-            for operator, value, side in failing_tree.suggestions:
-                from fandango.constraints.fitness import Comparison, ComparisonSide
-
-                # LOGGER.debug(f"Parsing {value} into {failing_tree.tree.symbol.symbol!s}")
-
-                if (
-                    operator == Comparison.EQUAL
-                    and side == ComparisonSide.LEFT
-                    and isinstance(value, (str, bytes, DerivationTree))
-                ):
-                    suggested_tree = self.grammar.parse(
-                        value, start=failing_tree.tree.symbol.symbol
-                    )
-                    if suggested_tree is None:
-                        continue
-                    individual = individual.replace(
-                        self.grammar, failing_tree.tree, suggested_tree
-                    )
-                    self.fixes_made += 1
-        return individual
-
->>>>>>> e099d744
+
     def evolve(self) -> List[DerivationTree]:
         LOGGER.info("---------- Starting evolution ----------")
         start_time = time.time()
