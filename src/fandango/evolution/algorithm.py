--- conflicted
+++ resolved
@@ -417,13 +417,9 @@
                     )
                     if suggested_tree is None:
                         continue
-<<<<<<< HEAD
-                    individual = individual.replace(self.grammar, failing_tree.tree, suggested_tree)
-=======
                     individual = individual.replace(
                         self.grammar, failing_tree.tree, suggested_tree
                     )
->>>>>>> 14107577
                     self.fixes_made += 1
         return individual
 
