--- conflicted
+++ resolved
@@ -163,8 +163,8 @@
             for operator, value, side in failing_tree.suggestions:
                 from fandango.constraints.fitness import Comparison, ComparisonSide
 
-<<<<<<< HEAD
-                if operator == Comparison.EQUAL:
+                # LOGGER.debug(f"Parsing {value} into {failing_tree.tree.symbol.symbol!s}")
+                if operator == Comparison.EQUAL and isinstance(value, (str, bytes, DerivationTree)):
                     if (
                             self.grammar.fuzzing_mode == FuzzingMode.IO
                             and side == ComparisonSide.LEFT
@@ -176,18 +176,7 @@
                     ):
                         continue
                     suggested_tree = self.grammar.parse(
-                        str(value), failing_tree.tree.symbol
-=======
-                # LOGGER.debug(f"Parsing {value} into {failing_tree.tree.symbol.symbol!s}")
-
-                if (
-                    operator == Comparison.EQUAL
-                    and side == ComparisonSide.LEFT
-                    and isinstance(value, (str, bytes, DerivationTree))
-                ):
-                    suggested_tree = self.grammar.parse(
                         value, start=failing_tree.tree.symbol.symbol
->>>>>>> eceb6ea2
                     )
                     if suggested_tree is None:
                         continue
