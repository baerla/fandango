import copy
import random
from typing import Callable, List, Set

from fandango.constraints.fitness import Comparison, ComparisonSide, FailingTree
from fandango.language.grammar import DerivationTree, Grammar, FuzzingMode
from fandango.language.symbol import NonTerminal
from fandango.logger import LOGGER


class PopulationManager:
    def __init__(
        self,
        grammar: Grammar,
        start_symbol: str,
        population_size: int,
        warnings_are_errors: bool = False,
    ):
        self.grammar = grammar
        self.start_symbol = start_symbol
        self.population_size = population_size
        self.warnings_are_errors = warnings_are_errors
        self.io_next_packet = None

    def _generate_population_entry(self):
        if self.grammar.fuzzing_mode == FuzzingMode.IO:
            if self.io_next_packet is None:
                return DerivationTree(NonTerminal(self.start_symbol))

            new_packet = self.io_next_packet.node.fuzz(self.grammar)[0]

            mounting_path = random.choice(list(self.io_next_packet.paths))
            tree: DerivationTree = copy.deepcopy(mounting_path.tree)
            tree.append(mounting_path.path[1:], new_packet)
            return tree
        elif self.grammar.fuzzing_mode == FuzzingMode.COMPLETE:
            return self.grammar.fuzz(self.start_symbol)
        else:
            raise NotImplementedError(
                f"Unknown FuzzingMode: {self.grammar.fuzzing_mode}"
            )

    def add_unique_individual(
        self,
        population: List[DerivationTree],
        candidate: DerivationTree,
        unique_set: Set[int],
    ) -> bool:
        h = hash(candidate)
        if h not in unique_set:
            unique_set.add(h)
            population.append(candidate)
            return True
        return False

    def generate_random_initial_population(
        self, fix_func: Callable[[DerivationTree], DerivationTree]
    ) -> List[DerivationTree]:
        unique_population = []
        unique_hashes = set()
        attempts = 0
        max_attempts = self.population_size * 10  # safeguard against infinite loops

        while len(unique_population) < self.population_size and attempts < max_attempts:
            candidate = fix_func(self._generate_population_entry())
            self.add_unique_individual(unique_population, candidate, unique_hashes)
            attempts += 1

        if len(unique_population) < self.population_size:
            LOGGER.warning(
                f"Could not generate a full population of unique individuals. Population size reduced to {len(unique_population)}."
            )
        return unique_population

    def refill_population(
        self,
        current_population: List[DerivationTree],
        fix_func: Callable[[DerivationTree], DerivationTree],
    ) -> List[DerivationTree]:
        unique_hashes = {hash(ind) for ind in current_population}
        attempts = 0
        max_attempts = (self.population_size - len(current_population)) * 10

        while (
            len(current_population) < self.population_size and attempts < max_attempts
        ):
            candidate = fix_func(self._generate_population_entry())
            if hash(candidate) not in unique_hashes:
                unique_hashes.add(hash(candidate))
                current_population.append(candidate)
            attempts += 1

        if len(current_population) < self.population_size:
            LOGGER.warning(
                "Could not generate full unique new population, filling remaining slots with duplicates."
            )
            while len(current_population) < self.population_size:
                current_population.append(self._generate_population_entry())

        return current_population

    def fix_individual(
        self, individual: DerivationTree, failing_trees: List[FailingTree]
    ) -> DerivationTree:
        fixes_made = 0
        for failing_tree in failing_trees:
            if failing_tree.tree.read_only:
                continue
            for operator, value, side in failing_tree.suggestions:
<<<<<<< HEAD
                if operator == Comparison.EQUAL:
                    if (
                            self.grammar.fuzzing_mode == FuzzingMode.IO
                            and side == ComparisonSide.LEFT
                    ):
                        continue
                    if (
                            self.grammar.fuzzing_mode != FuzzingMode.IO
                            and side == ComparisonSide.RIGHT
                    ):
                        continue
                    suggested_tree = self.grammar.parse(
                        str(value), failing_tree.tree.symbol
=======
                if operator == Comparison.EQUAL and side == ComparisonSide.LEFT:
                    # LOGGER.debug(f"Parsing {value} into {failing_tree.tree.symbol.symbol!s}")
                    suggested_tree = self.grammar.parse(
                        value, start=failing_tree.tree.symbol.symbol
>>>>>>> eceb6ea2
                    )
                    if suggested_tree is None:
                        continue
                    individual = individual.replace(failing_tree.tree, suggested_tree)
                    fixes_made += 1
        return individual, fixes_made<|MERGE_RESOLUTION|>--- conflicted
+++ resolved
@@ -97,39 +97,4 @@
             while len(current_population) < self.population_size:
                 current_population.append(self._generate_population_entry())
 
-        return current_population
-
-    def fix_individual(
-        self, individual: DerivationTree, failing_trees: List[FailingTree]
-    ) -> DerivationTree:
-        fixes_made = 0
-        for failing_tree in failing_trees:
-            if failing_tree.tree.read_only:
-                continue
-            for operator, value, side in failing_tree.suggestions:
-<<<<<<< HEAD
-                if operator == Comparison.EQUAL:
-                    if (
-                            self.grammar.fuzzing_mode == FuzzingMode.IO
-                            and side == ComparisonSide.LEFT
-                    ):
-                        continue
-                    if (
-                            self.grammar.fuzzing_mode != FuzzingMode.IO
-                            and side == ComparisonSide.RIGHT
-                    ):
-                        continue
-                    suggested_tree = self.grammar.parse(
-                        str(value), failing_tree.tree.symbol
-=======
-                if operator == Comparison.EQUAL and side == ComparisonSide.LEFT:
-                    # LOGGER.debug(f"Parsing {value} into {failing_tree.tree.symbol.symbol!s}")
-                    suggested_tree = self.grammar.parse(
-                        value, start=failing_tree.tree.symbol.symbol
->>>>>>> eceb6ea2
-                    )
-                    if suggested_tree is None:
-                        continue
-                    individual = individual.replace(failing_tree.tree, suggested_tree)
-                    fixes_made += 1
-        return individual, fixes_made+        return current_population