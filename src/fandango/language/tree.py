import copy
from copy import deepcopy
from io import BytesIO, StringIO
from typing import Any, List, Optional, Set, Tuple, Union

from fandango import FandangoValueError
from fandango.language.symbol import NonTerminal, Slice, Symbol, Terminal


class ProtocolMessage:
    def __init__(self, sender: str, recipient: str | None, msg: "DerivationTree"):
        self.msg = msg
        self.sender = sender
        self.recipient = recipient

    def __repr__(self):
        return self.__str__()

    def __str__(self):
        if self.recipient is None:
            return f"({self.sender} -> {self.recipient}): {str(self.msg)}"
        else:
            return f"({self.sender}): {str(self.msg)}"


class DerivationTree:
    """
    This class is used to represent a node in the derivation tree.
    """

    def __init__(
        self,
        symbol: Symbol,
        children: Optional[List["DerivationTree"]] = None,
        *,
        parent: Optional["DerivationTree"] = None,
        sources: list["DerivationTree"] = None,
        sender: str = None,
        recipient: str = None,
        read_only: bool = False,
    ):
        """
        Create a new derivation tree node.
        :param symbol: The symbol for this node (type Symbol)
        :param children: The children of this node (a list of DerivationTree)
        :param parent: (optional) The parent of this node (a DerivationTree node)
        :param sources: (optional) The sources of this node (a list of DerivationTrees used in generators to produce this node)
        :param read_only: If True, the node is read-only and cannot be modified (default: False)
        """
        if not isinstance(symbol, Symbol):
            raise TypeError(f"Expected Symbol, got {type(symbol)}")

        self.hash_cache = None
        self._parent: Optional["DerivationTree"] = parent
        self._sender = sender
        self._recipient = recipient
        self._symbol: Symbol = symbol
        self._children: list["DerivationTree"] = []
        self._sources: list["DerivationTree"] = []
        if sources is not None:
            self.sources = sources
        self.read_only = read_only
        self._size = 1
        self.set_children(children or [])
        self.invalidate_hash()

    def __len__(self):
        return len(self._children)

    def count_terminals(self):
        if self.symbol.is_terminal:
            return 1
        count = 0
        for child in self._children:
            count += child.count_terminals()
        return count

    def size(self):
        return self._size

    def __bytes__(self):
        return self.to_bytes()

    @property
    def symbol(self) -> Symbol:
        return self._symbol

    @symbol.setter
    def symbol(self, symbol):
        self._symbol = symbol
        self.invalidate_hash()

    def is_terminal(self):
        """
        True is the node represents a terminal symbol.
        """
        return self.symbol.is_terminal

    def is_nonterminal(self):
        """
        True is the node represents a nonterminal symbol.
        """
        return self.symbol.is_non_terminal

    def is_regex(self):
        """
        True is the node represents a regex symbol.
        """
        return self.symbol.is_regex

    def sym(self):
        """
        Return the symbol
        """
        return self.symbol.symbol

    def invalidate_hash(self):
        self.hash_cache = None
        if self._parent is not None:
            self._parent.invalidate_hash()

    @property
    def sender(self):
        return self._sender

    @sender.setter
    def sender(self, sender: str):
        self._sender = sender
        self.invalidate_hash()

    @property
    def recipient(self):
        return self._recipient

    @recipient.setter
    def recipient(self, recipient: str):
        self._recipient = recipient
        self.invalidate_hash()

    def get_path(self):
        path = []
        current = self
        while current is not None:
            path.insert(0, current)
            current = current.parent
        return path

    def set_all_read_only(self, read_only: bool):
        self.read_only = read_only
        for child in self._children:
            child.set_all_read_only(read_only)
        for child in self._sources:
            child.set_all_read_only(read_only)

    def find_protocol_msgs(self) -> List[ProtocolMessage]:
        if not isinstance(self.symbol, NonTerminal):
            return []
        if self.sender is not None:
            return [ProtocolMessage(self.sender, self.recipient, self)]
        subtrees = []
        for child in self._children:
            subtrees.extend(child.find_protocol_msgs())
        return subtrees

    def append(
        self, hookin_path: tuple[(NonTerminal, bool), ...], tree: "DerivationTree"
    ):
        if len(hookin_path) == 0:
            self.add_child(tree)
            return
        next_nt, add_new_node = hookin_path[0]
        if add_new_node:
            self.add_child(DerivationTree(next_nt))
        elif (
            len(self.children) == 0
            or (
                not next_nt.symbol.startswith("<__")
                and str(self.children[-1].symbol) != next_nt.symbol
            )
            or (
                next_nt.symbol.startswith("<__")
                and not str(self.children[-1].symbol).startswith(next_nt.symbol)
            )
        ):
            raise ValueError("Invalid hookin_path!")
        self.children[-1].append(hookin_path[1:], tree)

    def set_children(self, children: List["DerivationTree"]):
        self._children = children
        self._update_size(1 + sum(child.size() for child in self._children))
        for child in self._children:
            child._parent = self
        self.invalidate_hash()

    @property
    def sources(self) -> list["DerivationTree"]:
        return self._sources

    @sources.setter
    def sources(self, source: list["DerivationTree"]):
        if source is None:
            self._sources = []
        else:
            self._sources = source
        for param in self._sources:
            param._parent = self

    def add_child(self, child: "DerivationTree"):
        self._children.append(child)
        self._update_size(self.size() + child.size())
        child._parent = self
        self.invalidate_hash()

    def _update_size(self, new_val: int):
        if self._parent is not None:
            self._parent._update_size(self.parent.size() + new_val - self._size)
        self._size = new_val

    def find_all_trees(self, symbol: NonTerminal) -> List["DerivationTree"]:
        trees = sum(
            [
                child.find_all_trees(symbol)
                for child in [*self._children, *self._sources]
                if child.symbol.is_non_terminal
            ],
            [],
        )
        if self.symbol == symbol:
            trees.append(self)
        return trees

    def find_direct_trees(self, symbol: NonTerminal) -> List["DerivationTree"]:
        return [
            child
            for child in [*self._children, *self._sources]
            if child.symbol == symbol
        ]

    def __getitem__(self, item) -> "DerivationTree":
        if isinstance(item, list) and len(item) == 1:
            item = item[0]
        items = self._children.__getitem__(item)
        if isinstance(items, list):
            return SliceTree(items)
        else:
            return items

    def get_last_by_path(self, path: list[NonTerminal]):
        symbol = path[0]
        if self.symbol == symbol:
            if len(path) == 1:
                return self
            else:
                return self._get_last_by_path(path[1:])
        raise IndexError(f"No such path in tree: {path} Tree: {self}")

    def _get_last_by_path(self, path: list[NonTerminal]) -> "DerivationTree":
        symbol = path[0]
        for child in self._children[::-1]:
            if child.symbol == symbol:
                if len(path) == 1:
                    return child
                else:
                    return child._get_last_by_path(path[1:])
        raise IndexError(
            f"No such path in tree: {path} Tree: {self.get_root(stop_at_argument_begin=True)}"
        )

    def __str__(self):
        return self.to_string()

    def invalidate_hash(self):
        self.hash_cache = None
        if self._parent is not None:
            self._parent.invalidate_hash()

    def __hash__(self):
        """
        Computes a hash of the derivation tree based on its structure and symbols.
        """
        if self.hash_cache is None:
            self.hash_cache = hash(
                (
                    self.symbol,
                    self.sender,
                    self.recipient,
                    tuple(hash(child) for child in self._children),
                )
            )
        return self.hash_cache

    def __tree__(self):
        return self.symbol, [child.__tree__() for child in self._children]

    @staticmethod
    def from_tree(tree: Tuple[str, List[Tuple[str, List]]]) -> "DerivationTree":
        symbol, children = tree
        if not isinstance(symbol, str):
            raise TypeError(f"{symbol} must be a string")
        if symbol.startswith("<") and symbol.endswith(">"):
            symbol = NonTerminal(symbol)
        else:
            symbol = Terminal(symbol)
        return DerivationTree(
            symbol, [DerivationTree.from_tree(child) for child in children]
        )

    def __deepcopy__(
        self, memo, copy_children=True, copy_params=True, copy_parent=True
    ):
        if memo is None:
            memo = {}
        if id(self) in memo:
            return memo[id(self)]

        # Create a new instance without copying the parent
        copied = DerivationTree(
            self.symbol,
            [],
            sender=self.sender,
            recipient=self.recipient,
            sources=[],
            read_only=self.read_only,
        )
        memo[id(self)] = copied

        # Deepcopy the children
        if copy_children:
            copied.set_children(
                [copy.deepcopy(child, memo) for child in self._children]
            )

        # Set the parent to None or update if necessary
        if copy_parent:
            copied._parent = copy.deepcopy(self.parent, memo)
        if copy_params:
            copied.sources = copy.deepcopy(self.sources, memo)

        return copied

    def _write_to_stream(self, stream: BytesIO, *, encoding="utf-8"):
        """
        Write the derivation tree to a (byte) stream
        (e.g., a file or BytesIO).
        """
        if self.symbol.is_non_terminal:
            for child in self._children:
                child._write_to_stream(stream)
        elif isinstance(self.symbol.symbol, bytes):
            # Bytes get written as is
            stream.write(self.symbol.symbol)
        elif isinstance(self.symbol.symbol, str):
            # Strings get encoded
            stream.write(self.symbol.symbol.encode(encoding))
        else:
            raise FandangoValueError("Invalid symbol type")

    def _write_to_bitstream(self, stream: StringIO, *, encoding="utf-8"):
        """
        Write the derivation tree to a bit stream of 0's and 1's
        (e.g., a file or StringIO).
        """
        if self.symbol.is_non_terminal:
            for child in self._children:
                child._write_to_bitstream(stream, encoding=encoding)
        elif self.symbol.is_terminal:
            symbol = self.symbol.symbol
            if isinstance(symbol, int):
                # Append single bit
                bits = str(symbol)
            else:
                # Convert strings and bytes to bits
                elem_stream = BytesIO()
                self._write_to_stream(elem_stream, encoding=encoding)
                elem_stream.seek(0)
                elem = elem_stream.read()
                bits = "".join(format(i, "08b") for i in elem)
            stream.write(bits)
        else:
            raise FandangoValueError("Invalid symbol type")

    def contains_type(self, tp: type) -> bool:
        """
        Return true if the derivation tree contains any terminal symbols of type `tp` (say, `int` or `bytes`).
        """
        if self.symbol.is_terminal and isinstance(self.symbol.symbol, tp):
            return True
        for child in self._children:
            if child.contains_bits():
                return True
        return False  # No bits found

    def contains_bits(self) -> bool:
        """
        Return true iff the derivation tree contains any bits (0 or 1).
        """
        return self.contains_type(int)

    def contains_bytes(self) -> bool:
        """
        Return true iff the derivation tree contains any byte strings.
        """
        return self.contains_type(bytes)

    def contains_strings(self) -> bool:
        """
        Return true iff the derivation tree contains any (UTF-8) strings.
        """
        return self.contains_type(str)

    def to_string(self) -> str:
        """
        Convert the derivation tree to a string.
        """
        val: Any = self.value()

        if val is None:
            return ""

        if isinstance(val, int):
            # This is a bit value; convert to bytes
            assert (
                val >= 0
            ), "Assumption: ints are unsigned. If this does not hold, the following needs to change"
            required_bytes = (val.bit_length() + 7) // 8  # for unsigned ints
            required_bytes = max(
                1, required_bytes
            )  # ensure at least 1 byte for number 0
            val = int(val).to_bytes(required_bytes)
            assert isinstance(val, bytes)

        if isinstance(val, bytes):
            # This is a bytes string; convert to string
            # Decoding into latin-1 keeps all bytes as is
            val = val.decode("latin-1")
            assert isinstance(val, str)

        if isinstance(val, str):
            return val

        raise FandangoValueError(f"Cannot convert {val!r} to string")

    def to_bits(self, *, encoding="utf-8") -> str:
        """
        Convert the derivation tree to a sequence of bits (0s and 1s).
        """
        stream = StringIO()
        self._write_to_bitstream(stream, encoding=encoding)
        stream.seek(0)
        return stream.read()

    def to_bytes(self, encoding="utf-8") -> bytes:
        """
        Convert the derivation tree to a string.
        String elements are encoded according to `encoding`.
        """
        if self.contains_bits():
            # Encode as bit string
            bitstream = self.to_bits(encoding=encoding)

            # Decode into bytes, without further interpretation
            s = b"".join(
                int(bitstream[i : i + 8], 2).to_bytes()
                for i in range(0, len(bitstream), 8)
            )
            return s

        stream = BytesIO()
        self._write_to_stream(stream, encoding=encoding)
        stream.seek(0)
        return stream.read()

    def to_tree(self, indent=0, start_indent=0) -> str:
        """
        Pretty-print the derivation tree (for visualization).
        """
        s = "  " * start_indent + "Tree(" + repr(self.symbol.symbol)
        if len(self._children) == 1 and len(self._sources) == 0:
            s += ", " + self._children[0].to_tree(indent, start_indent=0)
        else:
            has_children = False
            for child in self._children:
                s += ",\n" + child.to_tree(indent + 1, start_indent=indent + 1)
                has_children = True
            if len(self._sources) > 0:
                s += ",\n" + "  " * (indent + 1) + "sources=[\n"
                for child in self._sources:
                    s += child.to_tree(indent + 2, start_indent=indent + 2) + ",\n"
                    has_children = True
                s += "  " * (indent + 1) + "]"
            if has_children:
                s += "\n" + "  " * indent
        s += ")"
        return s

    def to_repr(self, indent=0, start_indent=0) -> str:
        """
        Output the derivation tree in internal representation.
        """
<<<<<<< HEAD
        s = "  " * start_indent + "DerivationTree("
        s += repr(self.symbol)
        if len(self._children) == 1:
            s += ", [" + self._children[0].to_repr(indent, start_indent=0) + "]"
            if self.role is not None:
                s += ", role='" + self.role + "'"
            if self.recipient is not None:
                s += ", recipient='" + self.recipient + "'"
            s += ")"
        elif len(self._children) >= 1:
=======
        s = "  " * start_indent + "DerivationTree(" + repr(self.symbol)
        if len(self._children) == 1 and len(self._sources) == 0:
            s += ", [" + self._children[0].to_repr(indent, start_indent=0) + "])"
        elif len(self._children + self._sources) >= 1:
>>>>>>> d53d0076
            s += ",\n" + "  " * indent + "  [\n"
            for child in self._children:
                s += child.to_repr(indent + 2, start_indent=indent + 2)
                s += ",\n"
            s += "  " * indent + "  ]\n" + "  " * indent + ")"

            if len(self._sources) > 0:
                s += ",\n" + "  " * (indent + 1) + "sources=[\n"
                for source in self._sources:
                    s += source.to_repr(indent + 2, start_indent=indent + 2)
                    s += ",\n"
                s += "  " * indent + "  ]\n" + "  " * indent + ")"
        else:
            s += ")"
        return s

    def to_grammar(self, include_position=True, include_value=True) -> str:
        """
        Output the derivation tree as (specialized) grammar
        """

        def _to_grammar(
            node, indent=0, start_indent=0, bit_count=-1, byte_count=0
        ) -> tuple[str, int, int]:
            """
            Output the derivation tree as (specialized) grammar
            """
            assert isinstance(node.symbol.symbol, str)
            nonlocal include_position, include_value

            s = "  " * start_indent + f"{node.symbol.symbol} ::="
            terminal_symbols = 0

            position = f"  # Position {byte_count:#06x} ({byte_count})"
            max_bit_count = bit_count - 1

            for child in node._children:
                if child.symbol.is_non_terminal:
                    s += f" {child.symbol.symbol}"
                else:
                    s += " " + repr(child.symbol.symbol)
                    terminal_symbols += 1

                    if isinstance(child.symbol.symbol, int):
                        if bit_count <= 0:
                            bit_count = 7
                            max_bit_count = 7
                        else:
                            bit_count -= 1
                            if bit_count == 0:
                                byte_count += 1
                    else:
                        byte_count += len(child.symbol.symbol)
                        bit_count = -1

                # s += f" (bit_count={bit_count}, byte_count={byte_count})"

            if len(node._sources) > 0:
                # We don't know the grammar, so we report a symbolic generator
                s += (
                    " := f("
                    + ", ".join([param.symbol.symbol for param in node._sources])
                    + ")"
                )

            have_position = False
            if include_position and terminal_symbols > 0:
                have_position = True
                s += position
                if bit_count >= 0:
                    if max_bit_count != bit_count:
                        s += f", bits {max_bit_count}-{bit_count}"
                    else:
                        s += f", bit {bit_count}"

            if include_value and len(node._children) >= 2:
                s += "  # " if not have_position else "; "
                s += node.to_value()

            for child in node._children:
                if child.symbol.is_non_terminal:
                    child_str, bit_count, byte_count = _to_grammar(
                        child,
                        indent + 1,
                        start_indent=indent + 1,
                        bit_count=bit_count,
                        byte_count=byte_count,
                    )
                    s += "\n" + child_str

                for param in child._sources:
                    child_str, _, _ = _to_grammar(
                        param, indent + 2, start_indent=indent + 1
                    )
                    s += "\n  " + child_str

            return s, bit_count, byte_count

        return _to_grammar(self)[0]

    def __repr__(self):
        return self.to_repr()

    def to_int(self, *args, **kwargs):
        try:
            return int(self.value(), *args, **kwargs)
        except ValueError:
            return None

    def to_float(self):
        try:
            return float(self.value())
        except ValueError:
            return None

    def to_complex(self, *args, **kwargs):
        try:
            return complex(self.value(), *args, **kwargs)
        except ValueError:
            return None

    def is_int(self, *args, **kwargs):
        try:
            int(self.value(), *args, **kwargs)
        except ValueError:
            return False
        return True

    def is_float(self):
        try:
            float(self.value())
        except ValueError:
            return False
        return True

    def is_complex(self, *args, **kwargs):
        try:
            complex(self.value(), *args, **kwargs)
        except ValueError:
            return False
        return True

    def is_num(self):
        return self.is_float()

    def split_end(self) -> "DerivationTree":
        cpy = copy.deepcopy(self)
        return cpy._split_end()

    def get_root(self, stop_at_argument_begin=False):
        root = self
        while root.parent is not None and not (
            root in root.parent.sources and stop_at_argument_begin
        ):
            root = root.parent
        return root

    def _split_end(self):
        if self.parent is None or self in self.parent.sources:
            if self.parent is not None:
                self._parent = None
            return self
        me_idx = self.parent.children.index(self)
        keep_children = self.parent.children[: (me_idx + 1)]
        parent = self.parent._split_end()
        parent.set_children(keep_children)
        return self

    def replace(self, grammar: "Grammar", tree_to_replace, new_subtree):
        return self.replace_multiple(grammar, {tree_to_replace: new_subtree})

    def replace_multiple(
        self, grammar: "Grammar", replacements: dict["DerivationTree", "DerivationTree"]
    ):
        """
        Replace the subtree rooted at the given node with the new subtree.
        """
        if self in replacements and not self.read_only:
            new_subtree = replacements[self].__deepcopy__(None, True, False, False)
            new_subtree._parent = self.parent
            grammar.populate_sources(new_subtree)
            return new_subtree

        regen_children = False
        regen_params = False
        new_children = []
        sources = []
        for param in self._sources:
            new_param = param.replace_multiple(grammar, replacements)
            sources.append(new_param)
            if new_param != param:
                regen_children = True
        for child in self._children:
            new_child = child.replace_multiple(grammar, replacements)
            new_children.append(new_child)
            if new_child != child:
                regen_params = True

        new_tree = DerivationTree(
            self.symbol,
            new_children,
            parent=self.parent,
            sender=self.sender,
            recipient=self.recipient,
            sources=sources,
            read_only=self.read_only,
        )

        # Update children match generator parameters, if parameters updated
        if new_tree.symbol not in grammar.generators:
            new_tree.sources = []
            return new_tree

        if regen_children:
            self_is_generator_child = False
            current = self
            current_parent = self.parent
            while current_parent is not None:
                if current in current_parent.sources:
                    break
                elif current in current_parent.children and grammar.is_use_generator(
                    current_parent
                ):
                    self_is_generator_child = True
                    break
                current = current_parent
                current_parent = current_parent.parent

            # Trees generated by generators don't contain children generated with other generators.
            if self_is_generator_child:
                new_tree.sources = []
            else:
                new_tree.set_children(grammar.derive_generator_output(new_tree))
        elif regen_params:
            new_tree.sources = grammar.derive_sources(new_tree)

        return new_tree

    def get_non_terminal_symbols(self, exclude_read_only=True) -> Set[NonTerminal]:
        """
        Retrieve all non-terminal symbols present in the derivation tree.
        """
        symbols = set()
        if self.symbol.is_non_terminal and not (exclude_read_only and self.read_only):
            symbols.add(self.symbol)
        for child in self._children:
            symbols.update(child.get_non_terminal_symbols(exclude_read_only))
        for param in self._sources:
            symbols.update(param.get_non_terminal_symbols(exclude_read_only))
        return symbols

    def find_all_nodes(
        self, symbol: NonTerminal, exclude_read_only=True
    ) -> List["DerivationTree"]:
        """
        Find all nodes in the derivation tree with the given non-terminal symbol.
        """
        if isinstance(symbol, str):
            symbol = NonTerminal(symbol)
        nodes = []
        if self.symbol == symbol and not (exclude_read_only and self.read_only):
            nodes.append(self)
        for child in self._children:
            nodes.extend(child.find_all_nodes(symbol, exclude_read_only))
        for param in self._sources:
            nodes.extend(param.find_all_nodes(symbol, exclude_read_only))
        return nodes

    @property
    def children(self) -> Optional[List["DerivationTree"]]:
        """
        Return the children of the current node.
        """
        return self._children

    @property
    def parent(self) -> Optional["DerivationTree"]:
        """
        Return the parent node of the current node.
        """
        return self._parent

    def children_values(self):
        """
        Return values of all direct children
        """
        return [node.value() for node in self.children()]

    def flatten(self):
        """
        Flatten the derivation tree into a list of symbols.
        """
        flat = [self]
        for child in self._children:
            flat.extend(child.flatten())
        return flat

    def descendants(self):
        """
        Return all descendants of the current node
        """
        return self.flatten()[1:]

    def descendant_values(self):
        """
        Return all descendants of the current node
        """
        values = [node.value() for node in self.descendants()]
        # LOGGER.debug(f"descendant_values(): {values}")
        return values

    def get_index(self, target):
        """
        Get the index of the target node in the tree.
        """
        flat = self.flatten()
        try:
            return flat.index(target)
        except ValueError:
            return -1

    ## General purpose converters
    def _value(self) -> tuple[int | str | bytes | None, int]:
        """
        Convert the derivation tree into a standard Python value.
        Returns the value and the number of bits used.
        """
        if self.symbol.is_terminal:
            if isinstance(self.symbol.symbol, int):
                return self.symbol.symbol, 1
            else:
                return self.symbol.symbol, 0

        bits = 0
        aggregate = None
        for child in self._children:
            value, child_bits = child._value()

            if value is None:
                continue

            if aggregate is None:
                aggregate = value
                bits = child_bits

            elif isinstance(aggregate, str):
                if isinstance(value, str):
                    aggregate += value
                elif isinstance(value, bytes):
                    aggregate = aggregate.encode("utf-8") + value
                elif isinstance(value, int):
                    aggregate = aggregate + chr(value)
                    bits = 0
                else:
                    raise FandangoValueError(
                        f"Cannot compute {aggregate!r} + {value!r}"
                    )

            elif isinstance(aggregate, bytes):
                if isinstance(value, str):
                    aggregate += value.encode("utf-8")
                elif isinstance(value, bytes):
                    aggregate += value
                elif isinstance(value, int):
                    aggregate = aggregate + bytes([value])
                    bits = 0
                else:
                    raise FandangoValueError(
                        f"Cannot compute {aggregate!r} + {value!r}"
                    )

            elif isinstance(aggregate, int):
                if isinstance(value, str):
                    aggregate = bytes([aggregate]) + value.encode("utf-8")
                    bits = 0
                elif isinstance(value, bytes):
                    aggregate = bytes([aggregate]) + value
                    bits = 0
                elif isinstance(value, int):
                    aggregate = (aggregate << child_bits) + value
                    bits += child_bits
                else:
                    raise FandangoValueError(
                        f"Cannot compute {aggregate!r} + {value!r}"
                    )

        # LOGGER.debug(f"value(): {' '.join(repr(child.value()) for child in self._children)} = {aggregate!r} ({bits} bits)")

        return aggregate, bits

    def value(self) -> int | str | bytes | None:
        aggregate, bits = self._value()
        return aggregate

    def to_value(self) -> str:
        value = self.value()
        if isinstance(value, int):
            return "0b" + format(value, "b") + f" ({value})"
        return repr(self.value())

    ## Comparison operations
    def __eq__(self, other):
        if isinstance(other, DerivationTree):
            return self.__hash__() == other.__hash__()
        return self.value() == other

    def __le__(self, other):
        if isinstance(other, DerivationTree):
            return self.value() <= other.value()
        return self.value() <= other

    def __lt__(self, other):
        if isinstance(other, DerivationTree):
            return self.value() < other.value()
        return self.value() < other

    def __ge__(self, other):
        if isinstance(other, DerivationTree):
            return self.value() >= other.value()
        return self.value() >= other

    def __gt__(self, other):
        if isinstance(other, DerivationTree):
            return self.value() > other.value()
        return self.value() > other

    def __ne__(self, other):
        return not self.__eq__(other)

    ## Boolean operations
    def __bool__(self):
        return bool(self.value())

    ## Arithmetic operators
    def __add__(self, other):
        return self.value() + other

    def __sub__(self, other):
        return self.value() - other

    def __mul__(self, other):
        return self.value() * other

    def __matmul__(self, other):
        return self.value() @ other

    def __truediv__(self, other):
        return self.value() / other

    def __floordiv__(self, other):
        return self.value() // other

    def __mod__(self, other):
        return self.value() % other

    def __divmod__(self, other):
        return divmod(self.value(), other)

    def __pow__(self, other, modulo=None):
        return pow(self.value(), other, modulo)

    def __radd__(self, other):
        return other + self.value()

    def __rsub__(self, other):
        return other - self.value()

    def __rmul__(self, other):
        return other * self.value()

    def __rmatmul__(self, other):
        return other @ self.value()

    def __rtruediv__(self, other):
        return other / self.value()

    def __rfloordiv__(self, other):
        return other // self.value()

    def __rmod__(self, other):
        return other % self.value()

    def __rdivmod__(self, other):
        return divmod(other, self.value())

    def __rpow__(self, other, modulo=None):
        return pow(other, self.value(), modulo)

    ## Bit operators
    def __lshift__(self, other):
        return self.value() << other

    def __rshift__(self, other):
        return self.value() >> other

    def __and__(self, other):
        return self.value() & other

    def __xor__(self, other):
        return self.value() ^ other

    def __or__(self, other):
        return self.value() | other

    def __rlshift__(self, other):
        return other << self.value()

    def __rrshift__(self, other):
        return other >> self.value()

    def __rand__(self, other):
        return other & self.value()

    def __rxor__(self, other):
        return other ^ self.value()

    def __ror__(self, other):
        return other | self.value()

    # Unary operators
    def __neg__(self):
        return -self.value()

    def __pos__(self):
        return +self.value()

    def __abs__(self):
        return abs(self.value())

    def __invert__(self):
        return ~self.value()

    # Converters
    def __int__(self):
        return int(self.value())

    def __float__(self):
        return float(self.value())

    def __complex__(self):
        return complex(self.value())

    def __str__(self):
        return self.to_string()

    def __bytes__(self):
        return self.to_bytes()

    ## Iterators
    def __contains__(self, other: Union["DerivationTree", Any]) -> bool:
        if isinstance(other, DerivationTree):
            return other in self._children
        return other in self.value()

    def __iter__(self):
        return iter(self._children)

    ## Everything else
    def __getattr__(self, name):
        """
        Catch-all: All other attributes and methods apply to the representation of the respective type (str, bytes, int).
        """
        value = self.value()
        tp = type(value)
        if name in tp.__dict__:

            def fn(*args, **kwargs):
                return tp.__dict__[name](value, *args, **kwargs)

            return fn

        raise AttributeError(f"{self.symbol} has no attribute {name!r}")


class SliceTree(DerivationTree):
    def __init__(self, children: List["DerivationTree"], read_only: bool = False):
        super().__init__(Slice(), children, read_only=read_only)<|MERGE_RESOLUTION|>--- conflicted
+++ resolved
@@ -497,23 +497,10 @@
         """
         Output the derivation tree in internal representation.
         """
-<<<<<<< HEAD
-        s = "  " * start_indent + "DerivationTree("
-        s += repr(self.symbol)
-        if len(self._children) == 1:
-            s += ", [" + self._children[0].to_repr(indent, start_indent=0) + "]"
-            if self.role is not None:
-                s += ", role='" + self.role + "'"
-            if self.recipient is not None:
-                s += ", recipient='" + self.recipient + "'"
-            s += ")"
-        elif len(self._children) >= 1:
-=======
         s = "  " * start_indent + "DerivationTree(" + repr(self.symbol)
         if len(self._children) == 1 and len(self._sources) == 0:
             s += ", [" + self._children[0].to_repr(indent, start_indent=0) + "])"
         elif len(self._children + self._sources) >= 1:
->>>>>>> d53d0076
             s += ",\n" + "  " * indent + "  [\n"
             for child in self._children:
                 s += child.to_repr(indent + 2, start_indent=indent + 2)
