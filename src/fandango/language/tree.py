import copy
from typing import Optional, List, Any, Union, Set, Tuple

from fandango.language.symbol import Symbol, NonTerminal, Terminal
from io import StringIO, BytesIO

from fandango.logger import LOGGER, print_exception


class RoledMessage:
    def __init__(self, role: str, msg: str):
        self.msg = msg
        self.role = role

    def __repr__(self):
        return self.__str__()

    def __str__(self):
        return f"({self.role}): {self.msg}"


class DerivationTree:
    """
    This class is used to represent a node in the derivation tree.
    """

    def __init__(
        self,
        symbol: Symbol,
        children: Optional[List["DerivationTree"]] = None,
        parent: Optional["DerivationTree"] = None,
        role: str = None,
        recipient: str = None,
        read_only: bool = False,
    ):
<<<<<<< HEAD
        self._symbol = symbol
        self._children = []
        self._size = 1
        self._parent = parent
        self.set_children(children or [])
        self.read_only = read_only
        self._role = role
        self._recipient = recipient
        self.hash_cache = None
=======
        self.hash_cache = None
        self._parent = parent
        self.symbol = symbol
        self._children = []
        self._size = 1
        self.set_children(children or [])
>>>>>>> 6102cd82

    def __len__(self):
        return len(self._children)

    def size(self):
        return self._size

<<<<<<< HEAD
    def _collapse(self):
        reduced = []
        for child in self._children:
            reduced.extend(child._collapse())

        if isinstance(self.symbol, NonTerminal):
            if self.symbol.is_implicit:
                return reduced

        return [
            DerivationTree(
                self.symbol,
                children=reduced,
                read_only=self.read_only,
                recipient=self.recipient,
                role=self.role,
            )
        ]

=======
>>>>>>> 6102cd82
    @property
    def symbol(self) -> Symbol:
        return self._symbol

    @symbol.setter
    def symbol(self, symbol):
        self._symbol = symbol
        self.invalidate_hash()

<<<<<<< HEAD
    @property
    def role(self):
        return self._role

    @role.setter
    def role(self, role: str):
        self._role = role
        self.invalidate_hash()

    @property
    def recipient(self):
        return self._recipient

    @recipient.setter
    def recipient(self, recipient: str):
        self._recipient = recipient
        self.invalidate_hash()

    """
    Removes all nodes from a DerivationTree that have been generated using implicit rules.
    """

    def collapse(self):
        if isinstance(self.symbol, NonTerminal):
            if self.symbol.is_implicit:
                raise RuntimeError("Can't collapse a tree with an implicit root node")
        return self._collapse()[0]

    def set_all_read_only(self, read_only: bool):
        self.read_only = read_only
        for child in self._children:
            child.set_all_read_only(read_only)

    def find_role_msgs(self) -> List[RoledMessage]:
        if not isinstance(self.symbol, NonTerminal):
            return []
        if self.role is not None:
            return [RoledMessage(self.role, str(self))]
        subtrees = []
        for child in self._children:
            subtrees.extend(child.find_role_msgs())
        return subtrees

    def append(self, hookin_path: tuple[NonTerminal, ...], tree: "DerivationTree"):
        if len(hookin_path) == 0:
            self.add_child(tree)
            return
        if len(self.children) == 0 or self.children[-1].symbol != hookin_path[0]:
            self.add_child(DerivationTree(hookin_path[0]))
        self.children[-1].append(hookin_path[1:], tree)
=======
    def invalidate_hash(self):
        self.hash_cache = None
        if self._parent is not None:
            self._parent.invalidate_hash()
>>>>>>> 6102cd82

    def set_children(self, children: List["DerivationTree"]):
        self._children = children
        self._size = 1 + sum(child.size() for child in self._children)
        for child in self._children:
            child._parent = self
        self.invalidate_hash()

    def add_child(self, child: "DerivationTree"):
        self._children.append(child)
        self._size += child.size()
        child._parent = self
        self.invalidate_hash()

    def find_all_trees(self, symbol: NonTerminal) -> List["DerivationTree"]:
        trees = sum(
            [
                child.find_all_trees(symbol)
                for child in self._children
                if child.symbol.is_non_terminal
            ],
            [],
        )
        if self.symbol == symbol:
            trees.append(self)
        return trees

    def find_direct_trees(self, symbol: NonTerminal) -> List["DerivationTree"]:
        result = []
        for child in self._children:
            if child.symbol == symbol:
                result.append(child)
            if isinstance(child.symbol, NonTerminal):
                if child.symbol.is_implicit:
                    result.extend(child.find_direct_trees(symbol))
        return result

    def __getitem__(
        self, item, as_list=False
    ) -> Union["DerivationTree", List["DerivationTree"]]:
        if isinstance(item, list) and len(item) == 1:
            item = item[0]
        items = self._children.__getitem__(item)
        if as_list and not isinstance(items, list):
            items = [items]
        return items

    def __str__(self):
        return self.to_string()

    def invalidate_hash(self):
        self.hash_cache = None
        if self._parent is not None:
            self._parent.invalidate_hash()

    def __hash__(self):
        """
        Computes a hash of the derivation tree based on its structure and symbols.
        """
        if self.hash_cache is None:
            self.hash_cache = hash(
                (
                    self.symbol,
<<<<<<< HEAD
                    self.role,
                    self.recipient,
=======
>>>>>>> 6102cd82
                    tuple(hash(child) for child in self._children),
                )
            )
        return self.hash_cache

    def __tree__(self):
        return self.symbol, [child.__tree__() for child in self._children]

    @staticmethod
    def from_tree(tree: Tuple[str, List[Tuple[str, List]]]) -> "DerivationTree":
        symbol, children = tree
        if not isinstance(symbol, str):
            raise TypeError(f"{symbol} must be a string")
        if symbol.startswith("<") and symbol.endswith(">"):
            symbol = NonTerminal(symbol)
        else:
            symbol = Terminal(symbol)
        return DerivationTree(
            symbol, [DerivationTree.from_tree(child) for child in children]
        )

    def __deepcopy__(self, memo):
        if id(self) in memo:
            return memo[id(self)]

        # Create a new instance without copying the parent
        copied = DerivationTree(
            self.symbol,
            [],
            role=self.role,
            recipient=self.recipient,
            read_only=self.read_only,
        )
        memo[id(self)] = copied

        # Deepcopy the children
        copied._children = [copy.deepcopy(child, memo) for child in self._children]

        # Set parent pointers
        for child in copied._children:
            child._parent = copied

        # Set the parent to None or update if necessary
        copied._parent = None  # or copy.deepcopy(self.parent, memo) if parent is needed

        return copied

    def _write_to_stream(self, stream: BytesIO, *, encoding="utf-8"):
        """
        Write the derivation tree to a (byte) stream
        (e.g., a file or BytesIO).
        """
        if self.symbol.is_non_terminal:
            for child in self._children:
                child._write_to_stream(stream)
        elif isinstance(self.symbol.symbol, bytes):
            # Bytes get written as is
            stream.write(self.symbol.symbol)
        elif isinstance(self.symbol.symbol, str):
            # Strings get encoded
            stream.write(self.symbol.symbol.encode(encoding))
        else:
            raise ValueError("Invalid symbol type")

    def _write_to_bitstream(self, stream: StringIO, *, encoding="utf-8"):
        """
        Write the derivation tree to a bit stream of 0's and 1's
        (e.g., a file or StringIO).
        """
        if self.symbol.is_non_terminal:
            for child in self._children:
                child._write_to_bitstream(stream, encoding=encoding)
        elif self.symbol.is_terminal:
            symbol = self.symbol.symbol
            if isinstance(symbol, int):
                # Append single bit
                bits = str(symbol)
            else:
                # Convert strings and bytes to bits
                elem_stream = BytesIO()
                self._write_to_stream(elem_stream, encoding=encoding)
                elem_stream.seek(0)
                elem = elem_stream.read()
                bits = "".join(format(i, "08b") for i in elem)
            stream.write(bits)
        else:
            raise ValueError("Invalid symbol type")

    def contains_type(self, tp: type) -> bool:
        """
        Return true if the derivation tree contains any terminal symbols of type `tp` (say, `int` or `bytes`).
        """
        if self.symbol.is_terminal and isinstance(self.symbol.symbol, tp):
            return True
        for child in self._children:
            if child.contains_bits():
                return True
        return False  # No bits found

    def contains_bits(self) -> bool:
        """
        Return true iff the derivation tree contains any bits (0 or 1).
        """
        return self.contains_type(int)

    def contains_bytes(self) -> bool:
        """
        Return true iff the derivation tree contains any byte strings.
        """
        return self.contains_type(bytes)

    def contains_strings(self) -> bool:
        """
        Return true iff the derivation tree contains any (UTF-8) strings.
        """
        return self.contains_type(str)

    def to_bits(self, *, encoding="utf-8") -> str:
        """
        Convert the derivation tree to a sequence of bits (0s and 1s).
        """
        stream = StringIO()
        self._write_to_bitstream(stream, encoding=encoding)
        stream.seek(0)
        return stream.read()

    def to_string(self) -> str:
        """
        Convert the derivation tree to a string.
        """
        # Turn off warning for now; too many false alarms -- AZ
        # if self.contains_bits() or self.contains_bytes():
        #     LOGGER.warning(
        #         "Converting a derivation tree with binary elements into a string"
        #     )

        try:
            return self.to_bytes(encoding="utf-8").decode("utf-8")
        except UnicodeDecodeError:
            # This can happen if we produce bytes that are interpreted as strings, say via str(tree)
            # Decode into latin-1 to avoid errors
            return self.to_bytes(encoding="utf-8").decode("latin-1")

    def to_bytes(self, encoding="utf-8") -> bytes:
        """
        Convert the derivation tree to a string.
        String elements are encoded according to `encoding`.
        """
        if self.contains_bits():
            # Encode as bit string
            bitstream = self.to_bits(encoding=encoding)

            # Decode into bytes, without further interpretation
            s = b"".join(
                int(bitstream[i : i + 8], 2).to_bytes()
                for i in range(0, len(bitstream), 8)
            )
            return s

        stream = BytesIO()
        self._write_to_stream(stream, encoding=encoding)
        stream.seek(0)
        return stream.read()

    def to_tree(self, indent=0, start_indent=0) -> str:
        """
        Pretty-print the derivation tree (for visualization).
        """
        s = "  " * start_indent + "Tree(" + repr(self.symbol.symbol)
        if len(self._children) == 1:
            s += ", " + self._children[0].to_tree(indent, start_indent=0)
        else:
            has_children = False
            for child in self._children:
                s += ",\n" + child.to_tree(indent + 1, start_indent=indent + 1)
                has_children = True
            if has_children:
                s += "\n" + "  " * indent
        s += ")"
        return s

    def to_repr(self, indent=0, start_indent=0) -> str:
        """
        Output the derivation tree in internal representation.
        """
        s = "  " * start_indent + "DerivationTree(" + repr(self.symbol)
        if len(self._children) == 1:
            s += ", [" + self._children[0].to_repr(indent, start_indent=0) + "])"
        elif len(self._children) >= 1:
            s += ",\n" + "  " * indent + "  [\n"
            for child in self._children:
                s += child.to_repr(indent + 2, start_indent=indent + 2)
                s += ",\n"
            s += "  " * indent + "  ]\n" + "  " * indent + ")"
        else:
            s += ")"
        return s

    def to_grammar(self, include_position=True) -> str:
        """
        Output the derivation tree as (specialized) grammar
        """
        bit_count = -1
        byte_count = 0

        def _to_grammar(node, indent=0, start_indent=0) -> str:
            """
            Output the derivation tree as (specialized) grammar
            """
            assert isinstance(node.symbol.symbol, str)
            nonlocal bit_count, byte_count, include_position

            s = "  " * start_indent + f"{node.symbol.symbol} ::="
            have_nonterminal = False

            position = f"  # Position {byte_count:#06x} ({byte_count})"
            max_bit_count = bit_count - 1

            for child in node._children:
                if child.symbol.is_non_terminal:
                    s += f" {child.symbol.symbol}"
                else:
                    s += " " + repr(child.symbol.symbol)
                    have_nonterminal = True

                    if isinstance(child.symbol.symbol, int):
                        if bit_count < 0:
                            bit_count = 7
                            max_bit_count = 7
                        else:
                            bit_count -= 1
                            if bit_count == 0:
                                byte_count += 1
                    else:
                        byte_count += len(child.symbol.symbol)
                        bit_count = -1

            if include_position and have_nonterminal:
                s += position
                if bit_count >= 0:
                    if max_bit_count != bit_count:
                        s += f", bits {max_bit_count}-{bit_count}"
                    else:
                        s += f", bit {bit_count}"

            for child in node._children:
                if child.symbol.is_non_terminal:
                    s += "\n" + _to_grammar(child, indent + 1, start_indent=indent + 1)
            return s

        return _to_grammar(self)

    def __repr__(self):
        return self.to_repr()

    def __contains__(self, other: Union["DerivationTree", Any]) -> bool:
        if isinstance(other, DerivationTree):
            return other in self._children
        return other in str(self)

    def __iter__(self):
        return iter(self._children)

    def to_int(self, *args, **kwargs):
        try:
            return int(self.__str__(), *args, **kwargs)
        except ValueError:
            return None

    def to_float(self):
        try:
            return float(self.__str__())
        except ValueError:
            return None

    def to_complex(self, *args, **kwargs):
        try:
            return complex(self.__str__(), *args, **kwargs)
        except ValueError:
            return None

    def is_int(self, *args, **kwargs):
        try:
            int(self.__str__(), *args, **kwargs)
        except ValueError:
            return False
        return True

    def is_float(self):
        try:
            float(self.__str__())
        except ValueError:
            return False
        return True

    def is_complex(self, *args, **kwargs):
        try:
            complex(self.__str__(), *args, **kwargs)
        except ValueError:
            return False
        return True

    def is_num(self):
        return self.is_float()

    def __eq__(self, other):
        if isinstance(other, DerivationTree):
            return hash(self) == hash(other)
        return str(self) == other

    def __le__(self, other):
        if isinstance(other, DerivationTree):
            return str(self) <= str(other)
        return str(self) <= other

    def __lt__(self, other):
        if isinstance(other, DerivationTree):
            return str(self) < str(other)
        return str(self) < other

    def __ge__(self, other):
        if isinstance(other, DerivationTree):
            return str(self) >= str(other)
        return str(self) >= other

    def __gt__(self, other):
        if isinstance(other, DerivationTree):
            return str(self) > str(other)
        return str(self) > other

    def __ne__(self, other):
        return not self.__eq__(other)

    def replace(self, tree_to_replace, new_subtree):
        """
        Replace the subtree rooted at the given node with the new subtree.
        """
        if self == tree_to_replace:
            return new_subtree
        else:
            return DerivationTree(
                self.symbol,
                [
                    child.replace(tree_to_replace, new_subtree)
                    for child in self._children
                ],
                role=self.role,
                recipient=self.recipient,
                read_only=self.read_only,
            )

    def get_non_terminal_symbols(self, exclude_read_only=True) -> Set[NonTerminal]:
        """
        Retrieve all non-terminal symbols present in the derivation tree.
        """
        symbols = set()
        if self.symbol.is_non_terminal and not (exclude_read_only and self.read_only):
            symbols.add(self.symbol)
        for child in self._children:
            symbols.update(child.get_non_terminal_symbols(exclude_read_only))
        return symbols

    def find_all_nodes(
        self, symbol: NonTerminal, exclude_read_only=True
    ) -> List["DerivationTree"]:
        """
        Find all nodes in the derivation tree with the given non-terminal symbol.
        """
        nodes = []
        if self.symbol == symbol and not (exclude_read_only and self.read_only):
            nodes.append(self)
        for child in self._children:
            nodes.extend(child.find_all_nodes(symbol))
        return nodes

    @property
    def children(self):
        return self._children

    def flatten(self):
        """
        Flatten the derivation tree into a list of symbols.
        """
        flat = [self]
        for child in self._children:
            flat.extend(child.flatten())
        return flat

    def get_index(self, target):
        """
        Get the index of the target node in the tree.
        """
        flat = self.flatten()
        try:
            return flat.index(target)
        except ValueError:
            return -1

    def __getattr__(self, name):
        """
        Catch-all: All other attributes and methods apply to the string representation
        """
        if name in str.__dict__:

            def fn(*args, **kwargs):
                return str.__dict__[name](str(self), *args, **kwargs)

            return fn

        raise AttributeError(f"{self.symbol} has no attribute {name!r}")<|MERGE_RESOLUTION|>--- conflicted
+++ resolved
@@ -33,24 +33,15 @@
         recipient: str = None,
         read_only: bool = False,
     ):
-<<<<<<< HEAD
-        self._symbol = symbol
-        self._children = []
-        self._size = 1
-        self._parent = parent
-        self.set_children(children or [])
-        self.read_only = read_only
-        self._role = role
-        self._recipient = recipient
-        self.hash_cache = None
-=======
         self.hash_cache = None
         self._parent = parent
         self.symbol = symbol
+        self.role = role
+        self.recipient = recipient
+        self.read_only = read_only
         self._children = []
         self._size = 1
         self.set_children(children or [])
->>>>>>> 6102cd82
 
     def __len__(self):
         return len(self._children)
@@ -58,7 +49,20 @@
     def size(self):
         return self._size
 
-<<<<<<< HEAD
+    @property
+    def symbol(self) -> Symbol:
+        return self._symbol
+
+    @symbol.setter
+    def symbol(self, symbol):
+        self._symbol = symbol
+        self.invalidate_hash()
+
+    def invalidate_hash(self):
+        self.hash_cache = None
+        if self._parent is not None:
+            self._parent.invalidate_hash()
+
     def _collapse(self):
         reduced = []
         for child in self._children:
@@ -78,18 +82,6 @@
             )
         ]
 
-=======
->>>>>>> 6102cd82
-    @property
-    def symbol(self) -> Symbol:
-        return self._symbol
-
-    @symbol.setter
-    def symbol(self, symbol):
-        self._symbol = symbol
-        self.invalidate_hash()
-
-<<<<<<< HEAD
     @property
     def role(self):
         return self._role
@@ -140,12 +132,6 @@
         if len(self.children) == 0 or self.children[-1].symbol != hookin_path[0]:
             self.add_child(DerivationTree(hookin_path[0]))
         self.children[-1].append(hookin_path[1:], tree)
-=======
-    def invalidate_hash(self):
-        self.hash_cache = None
-        if self._parent is not None:
-            self._parent.invalidate_hash()
->>>>>>> 6102cd82
 
     def set_children(self, children: List["DerivationTree"]):
         self._children = children
@@ -209,11 +195,8 @@
             self.hash_cache = hash(
                 (
                     self.symbol,
-<<<<<<< HEAD
                     self.role,
                     self.recipient,
-=======
->>>>>>> 6102cd82
                     tuple(hash(child) for child in self._children),
                 )
             )
@@ -399,7 +382,12 @@
         """
         Output the derivation tree in internal representation.
         """
-        s = "  " * start_indent + "DerivationTree(" + repr(self.symbol)
+        s = "  " * start_indent + "DerivationTree("
+        if self.role is not None:
+            s += self.role
+        if self.recipient is not None:
+            s += self.recipient
+        s += repr(self.symbol)
         if len(self._children) == 1:
             s += ", [" + self._children[0].to_repr(indent, start_indent=0) + "])"
         elif len(self._children) >= 1:
