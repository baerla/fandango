--- conflicted
+++ resolved
@@ -752,17 +752,13 @@
         cpy = copy.deepcopy(self)
         return cpy._split_end()
 
-<<<<<<< HEAD
     def prefix(self):
         ref_tree = self.split_end()
         ref_tree = ref_tree.parent
         ref_tree.set_children(ref_tree.children[:-1])
         return ref_tree
 
-    def get_root(self, stop_at_argument_begin=False):
-=======
     def get_root(self, stop_at_argument_begin=False) -> "DerivationTree":
->>>>>>> f4629a3d
         root = self
         while root.parent is not None and not (
             root in root.parent.sources and stop_at_argument_begin
@@ -804,28 +800,18 @@
             current = parent
         return tuple(path[::-1])
 
-<<<<<<< HEAD
-    def replace(self, grammar, tree_to_replace, new_subtree):
-        return self.replace_multiple(grammar,  [(tree_to_replace, new_subtree)])
-
-    def replace_multiple(
-        self,
-        grammar,
-        replacements: list[tuple["DerivationTree", "DerivationTree"]],
-=======
     def replace(
         self,
         grammar: "Grammar",
         tree_to_replace: "DerivationTree",
         new_subtree: "DerivationTree",
     ) -> "DerivationTree":
-        return self.replace_multiple(grammar, {tree_to_replace: new_subtree})
+        return self.replace_multiple(grammar, [(tree_to_replace, new_subtree)])
 
     def replace_multiple(
         self,
         grammar: "Grammar",
-        replacements: dict["DerivationTree", "DerivationTree"],
->>>>>>> f4629a3d
+        replacements: list[tuple["DerivationTree", "DerivationTree"]],
         path_to_replacement: Optional[dict[tuple, "DerivationTree"]] = None,
         current_path: Optional[tuple] = None,
     ) -> "DerivationTree":
