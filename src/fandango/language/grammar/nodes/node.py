--- conflicted
+++ resolved
@@ -1,13 +1,8 @@
 import abc
 import copy
 import enum
-<<<<<<< HEAD
-from typing import TYPE_CHECKING, Any
-from collections.abc import Iterator, Sequence
-=======
 from collections.abc import Iterator, Sequence
 from typing import TYPE_CHECKING, Any
->>>>>>> b202b23f
 from fandango.errors import FandangoValueError
 from fandango.language.grammar.has_settings import HasSettings
 from fandango.language.tree import DerivationTree
