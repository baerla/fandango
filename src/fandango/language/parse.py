--- conflicted
+++ resolved
@@ -26,7 +26,6 @@
     GrammarProcessor,
     PythonProcessor,
 )
-<<<<<<< HEAD
 from fandango.language.grammar import (
     Grammar,
     NodeType,
@@ -35,12 +34,9 @@
     NonTerminalNode,
     PacketTruncator,
     RoleNestingDetector,
-    MAX_REPETITIONS, NodeReplacer,
+    MAX_REPETITIONS, NodeReplacer, closest_match
 )
 from fandango.language.io import FandangoIO, FandangoAgent
-=======
-from fandango.language.grammar import Grammar, NodeType, MAX_REPETITIONS, closest_match
->>>>>>> 8bb22e1d
 from fandango.language.parser.FandangoLexer import FandangoLexer
 from fandango.language.parser.FandangoParser import FandangoParser
 from fandango.language.stdlib import stdlib
