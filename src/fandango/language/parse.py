import ast
import hashlib
import os
import platform
import re
import sys
import time
from copy import deepcopy
from io import StringIO
from pathlib import Path
from typing import IO, Any, Optional

import cachedir_tag
import dill as pickle
from antlr4 import CommonTokenStream, InputStream
from antlr4.error.ErrorListener import ErrorListener
from xdg_base_dirs import xdg_cache_home, xdg_data_dirs, xdg_data_home

import fandango
from fandango import FandangoSyntaxError, FandangoValueError
from fandango.constraints import predicates
from fandango.constraints.base import Constraint, SoftValue
from fandango.language.convert import (
    ConstraintProcessor,
    FandangoSplitter,
    GrammarProcessor,
    PythonProcessor,
)
from fandango.language.grammar import (
    FuzzingMode,
    Grammar,
    MessageNestingDetector,
    NodeReplacer,
    NodeType,
    NonTerminalNode,
    PacketTruncator,
<<<<<<< HEAD
    MessageNestingDetector,
    NodeReplacer,
=======
    SymbolFinder,
>>>>>>> 047e3850
    closest_match,
)
from fandango.language.io import FandangoIO, FandangoParty
from fandango.language.parser.FandangoLexer import FandangoLexer
from fandango.language.parser.FandangoParser import FandangoParser
from fandango.language.stdlib import stdlib
from fandango.language.symbol import NonTerminal
from fandango.logger import LOGGER, print_exception

from .parser import sa_fandango


class PythonAntlrErrorListener(ErrorListener):
    """This is invoked from ANTLR when a syntax error is encountered"""

    def __init__(self, filename=None):
        self.filename = filename
        super().__init__()

    def syntaxError(
        self, recognizer, offendingSymbol, line: int, column: int, msg: str, e
    ):
        exc = FandangoSyntaxError(
            f"{self.filename!r}, line {line}, column {column}: {msg}"
        )
        exc.line = line
        exc.column = column
        exc.messsage = msg
        raise exc


class SpeedyAntlrErrorListener(sa_fandango.SA_ErrorListener):
    """This is invoked from the speedy ANTLR parser when a syntax error is encountered"""

    def __init__(self, filename=None):
        self.filename = filename
        super().__init__()

    def syntaxError(
        self,
        input_stream,
        offendingSymbol,
        char_index: int,
        line: int,
        column: int,
        msg,
    ):
        exc = FandangoSyntaxError(
            f"{self.filename!r}, line {line}, column {column}: {msg}"
        )
        exc.line = line
        exc.column = column
        exc.message = msg
        raise exc


### Including Files

# Some global variables for `include()`, bwlow

# The current file name, for error messages
CURRENT_FILENAME: str = "<undefined>"

# The list of directories to search for include files
INCLUDES: list[str] = []

# The list of files to parse, with their include depth.
# An include depth of 0 means the file was given as input.
# A higher include depth means the file was included from another file;
# hence its grammar and constraints should be processed _before_ the current file.
FILES_TO_PARSE: list[tuple[IO, int]] = []

# The current include depth
INCLUDE_DEPTH: int = 0


def include(file_to_be_included: str):
    """
    Include FILE_TO_BE_INCLUDED in the current context.
    This function is invoked from .fan files.
    """
    global FILES_TO_PARSE
    global CURRENT_FILENAME
    global INCLUDE_DEPTH

    path = os.path.dirname(CURRENT_FILENAME)
    if not path:
        path = "."  # For strings and standard input
    if INCLUDES:
        path += ":" + ":".join(INCLUDES)
    if os.environ.get("FANDANGO_PATH"):
        path += ":" + os.environ["FANDANGO_PATH"]
    dirs = [Path(dir) for dir in path.split(":")]

    if platform.system() == "Darwin":
        dirs += [Path.home() / "Library" / "Fandango"]  # ~/Library/Fandango
        dirs += [Path("/Library/Fandango")]  # /Library/Fandango

    dirs += [xdg_data_home() / "fandango"]  # sth like ~/.local/share/fandango
    dirs += [
        dir / "fandango" for dir in xdg_data_dirs()
    ]  # sth like /usr/local/share/fandango

    for dir in dirs:
        try:
            full_file_name = dir / file_to_be_included
            full_file = open(full_file_name, "r")
        except FileNotFoundError:
            continue
        LOGGER.debug(f"{CURRENT_FILENAME}: including {full_file_name}")

        INCLUDE_DEPTH += 1  # Will be lowered when the included file is done processing
        FILES_TO_PARSE.append((full_file, INCLUDE_DEPTH))
        return

    raise FileNotFoundError(
        f"{CURRENT_FILENAME}: {file_to_be_included!r} not found in {':'.join(str(dir) for dir in dirs)}"
    )


### Parsing


class FandangoSpec:
    """
    Helper class to pickle and unpickle parsed Fandango specifications.
    This is necessary because the ANTLR4 parse trees cannot be pickled,
    so we pickle the code text, grammar, and constraints instead.
    """

    GLOBALS = predicates.__dict__
    GLOBALS.update({"include": include})
    LOCALS = None  # Must be None to ensure top-level imports

    def __init__(
        self,
        tree: Any,
        fan_contents: str,
        lazy: bool = False,
        filename: str = "<input>",
        max_repetitions: int = 5,
    ):
        self.version = fandango.version()
        self.fan_contents = fan_contents
        self.global_vars = self.GLOBALS.copy()
        self.local_vars = self.LOCALS
        self.lazy = lazy

        LOGGER.debug(f"{filename}: extracting code")
        splitter = FandangoSplitter()
        splitter.visit(tree)
        python_processor = PythonProcessor()
        code_tree = python_processor.get_code(splitter.python_code)
        ast.fix_missing_locations(code_tree)
        self.code_text = ast.unparse(code_tree)

        LOGGER.debug(f"{filename}: code text:\n{self.code_text}")

        LOGGER.debug(f"{filename}: running code")
        self.run_code(filename=filename)

        LOGGER.debug(f"{filename}: extracting grammar")
        grammar_processor = GrammarProcessor(
            local_variables=self.local_vars,
            global_variables=self.global_vars,
            id_prefix="{0:x}".format(abs(hash(filename))),
            max_repetitions=max_repetitions,
        )
        self.grammar: Grammar = grammar_processor.get_grammar(
            splitter.productions, prime=False
        )

        LOGGER.debug(f"{filename}: extracting constraints")
        constraint_processor = ConstraintProcessor(
            self.grammar,
            local_variables=self.local_vars,
            global_variables=self.global_vars,
            lazy=self.lazy,
        )
        self.constraints: list[str] = constraint_processor.get_constraints(
            splitter.constraints
        )

    def run_code(self, filename: str = "<input>"):
        global CURRENT_FILENAME
        CURRENT_FILENAME = filename

        # Ensure the directory of the file is in the path
        dirname = os.path.dirname(filename)
        if dirname not in sys.path:
            sys.path.append(dirname)

        # Set up environment as if this were a top-level script
        self.global_vars.update(
            {
                "__name__": "__main__",
                "__file__": filename,
                "__package__": None,
                "__spec__": None,
            }
        )
        exec(self.code_text, self.global_vars, self.local_vars)

    def __repr__(self):
        s = self.code_text
        if s:
            s += "\n\n"
        s += str(self.grammar) + "\n"
        if self.constraints:
            s += "\n"
        s += "\n".join("where " + str(constraint) for constraint in self.constraints)
        return s


def parse_spec(
    fan_contents: str,
    *,
    filename: str = "<input>",
    use_cache: bool = True,
    lazy: bool = False,
    max_repetitions: int = 5,
) -> tuple[Grammar, list[str]]:
    """
    Parse given content into a grammar and constraints.
    This is a helper function; use `parse()` as the main entry point.
    :param fan_contents: Fandango specification text
    :param filename: The file name of the content (for error messages)
    :param use_cache: If True (default), cache parsing results.
    :param lazy: If True, the constraints are evaluated lazily
    :return: A FandangoSpec object containing the parsed grammar, constraints, and code text.
    """
    spec: Optional[FandangoSpec] = None
    from_cache = False

    CACHE_DIR = xdg_cache_home() / "fandango"
    if platform.system() == "Darwin":
        cache_path = Path.home() / "Library" / "Caches"
        if os.path.exists(cache_path):
            CACHE_DIR = cache_path / "Fandango"

    if use_cache:
        if not os.path.exists(CACHE_DIR):
            os.makedirs(CACHE_DIR, mode=0o700)
            cachedir_tag.tag(CACHE_DIR, application="Fandango")

        # Keep separate hashes for different Fandango and Python versions
        hash_contents = fan_contents + fandango.version() + "-" + sys.version
        hash = hashlib.sha256(hash_contents.encode()).hexdigest()
        pickle_file = CACHE_DIR / (hash + ".pickle")

        if os.path.exists(pickle_file):
            try:
                with open(pickle_file, "rb") as fp:
                    LOGGER.info(f"{filename}: loading cached spec from {pickle_file}")
                    start_time = time.time()
                    spec = pickle.load(fp)
                    assert spec is not None
                    LOGGER.debug(f"Cached spec version: {spec.version}")
                    if spec.fan_contents != fan_contents:
                        error = FandangoValueError(
                            "Hash collision (If you get this, you'll be real famous)"
                        )
                        raise error

                    LOGGER.debug(
                        f"{filename}: loaded from cache in {time.time() - start_time:.2f} seconds"
                    )
                    from_cache = True
            except Exception as exc:
                LOGGER.debug(type(exc).__name__ + ":" + str(exc))

    if spec:
        LOGGER.debug(f"{filename}: running code")
        try:
            spec.run_code(filename=filename)
        except Exception as exc:
            # In case the error has anything to do with caching, play it safe
            LOGGER.debug(f"Cached spec failed; removing {pickle_file}")
            os.remove(pickle_file)
            raise exc

    if not spec:
        if fandango.Fandango.parser != "legacy":
            if fandango.Fandango.parser == "cpp":
                sa_fandango.USE_CPP_IMPLEMENTATION = True
            elif fandango.Fandango.parser == "python":
                sa_fandango.USE_CPP_IMPLEMENTATION = False
            elif fandango.Fandango.parser == "auto":
                pass  # let sa_fandango decide

            if sa_fandango.USE_CPP_IMPLEMENTATION:
                LOGGER.debug(f"{filename}: setting up speedy C++ .fan parser")
            else:
                LOGGER.debug(f"{filename}: setting up python .fan parser")

            input_stream = InputStream(fan_contents)
            error_listener = SpeedyAntlrErrorListener(filename)

            # Invoke the Speedy ANTLR parser
            LOGGER.debug(f"{filename}: parsing .fan content")
            start_time = time.time()
            tree = sa_fandango.parse(input_stream, "fandango", error_listener)
            LOGGER.debug(
                f"{filename}: parsed in {time.time() - start_time:.2f} seconds"
            )

        else:  # legacy parser
            LOGGER.debug(f"{filename}: setting up legacy .fan parser")
            input_stream = InputStream(fan_contents)
            error_listener = PythonAntlrErrorListener(filename)

            lexer = FandangoLexer(input_stream)
            lexer.removeErrorListeners()
            lexer.addErrorListener(error_listener)

            token_stream = CommonTokenStream(lexer)
            parser = FandangoParser(token_stream)
            parser.removeErrorListeners()
            parser.addErrorListener(error_listener)

            # Invoke the ANTLR parser
            LOGGER.debug(f"{filename}: parsing .fan content")
            start_time = time.time()
            tree = parser.fandango()

            LOGGER.debug(
                f"{filename}: parsed in {time.time() - start_time:.2f} seconds"
            )

        LOGGER.debug(f"{filename}: splitting content")
        spec = FandangoSpec(
            tree, fan_contents, lazy, filename=filename, max_repetitions=max_repetitions
        )

    assert spec is not None

    if use_cache and not from_cache:
        try:
            with open(pickle_file, "wb") as fp:
                LOGGER.info(f"{filename}: saving spec to cache {pickle_file}")
                pickle.dump(spec, fp)
        except Exception as e:
            print_exception(e)
            try:
                os.remove(pickle_file)  # might be inconsistent
            except Exception:
                pass

    LOGGER.debug(f"{filename}: parsing complete")
    return spec


# Legacy interface
def parse_content(*args, **kwargs) -> tuple[Grammar, list[str]]:
    spec = parse_spec(*args, **kwargs)
    return spec.grammar, spec.constraints


# Save the set of symbols used in the standard library and imported grammars
USED_SYMBOLS: set[str] = set()

# Save the standard library grammar and constraints
STDLIB_GRAMMAR: Optional[Grammar] = None
STDLIB_CONSTRAINTS: Optional[list[str]] = None


def parse(
    fan_files: str | IO | list[str | IO],
    constraints: Optional[list[str]] = None,
    *,
    use_cache: bool = True,
    use_stdlib: bool = True,
    check: bool = True,
    lazy: bool = False,
    given_grammars: list[Grammar] = [],
    start_symbol: Optional[str] = None,
    includes: list[str] = [],
    max_repetitions: int = 5,
) -> tuple[Optional[Grammar], list[Constraint | SoftValue]]:
    """
    Parse .fan content, handling multiple files, standard library, and includes.
    :param fan_files: One (open) .fan file, one string, or a list of these
    :param constraints: List of constraints (as strings); default: []
    :param use_cache: If True (default), cache parsing results
    :param use_stdlib: If True (default), use the standard library
    :param check: If True (default), the constraints are checked for consistency
    :param lazy: If True, the constraints are evaluated lazily
    :param given_grammars: Grammars to use in addition to the standard library
    :param start_symbol: The grammar start symbol (default: "<start>")
    :param includes: A list of directories to search for include files; default: []
    :param max_repetitions: The maximal number of repetitions
    :return: A tuple of the grammar and constraints
    """

    if not isinstance(fan_files, list):
        fan_files = [fan_files]

    if not fan_files and not constraints:
        return None, []

    if constraints is None:
        constraints = []

    if includes is None:
        includes = []

    if start_symbol is None:
        start_symbol = "<start>"

    global STDLIB_SYMBOLS, STDLIB_GRAMMAR, STDLIB_CONSTRAINTS
    if use_stdlib and STDLIB_GRAMMAR is None:
        LOGGER.debug("Reading standard library")
        STDLIB_GRAMMAR, STDLIB_CONSTRAINTS = parse_content(
            stdlib,
            filename="<stdlib>",
            use_cache=use_cache,
            max_repetitions=max_repetitions,
        )

    global USED_SYMBOLS
    USED_SYMBOLS = set()
    if use_stdlib:
        assert STDLIB_GRAMMAR is not None
        for symbol in STDLIB_GRAMMAR.rules.keys():
            # Do not complain about unused symbols in the standard library
            USED_SYMBOLS.add(str(symbol))

    global INCLUDES
    INCLUDES = includes

    grammars = []
    parsed_constraints: list[str] = []
    if use_stdlib:
        assert STDLIB_GRAMMAR is not None
        assert STDLIB_CONSTRAINTS is not None
        try:
            grammars = [deepcopy(STDLIB_GRAMMAR)]
        except TypeError:
            # This can happen if we invoke parse() from a notebook
            grammars = [STDLIB_GRAMMAR]
        parsed_constraints = STDLIB_CONSTRAINTS.copy()

    grammars += given_grammars

    LOGGER.debug("Reading files")
    more_grammars = []
    global FILES_TO_PARSE
    FILES_TO_PARSE = [(file, 0) for file in fan_files]

    global INCLUDE_DEPTH
    INCLUDE_DEPTH = 0

    while FILES_TO_PARSE:
        (file, depth) = FILES_TO_PARSE.pop(0)
        if isinstance(file, str):
            file = StringIO(file)
            file.name = "<string>"

        LOGGER.debug(f"Reading {file.name} (depth = {depth})")
        fan_contents = file.read()
        new_grammar, new_constraints = parse_content(
            fan_contents,
            filename=file.name,
            use_cache=use_cache,
            lazy=lazy,
            max_repetitions=max_repetitions,
        )
        parsed_constraints += new_constraints
        assert new_grammar is not None

        if depth == 0:
            # Given file: process in order
            more_grammars.append(new_grammar)
            for generator in new_grammar.generators.values():
                for nonterminal in generator.nonterminals.values():
                    USED_SYMBOLS.add(nonterminal.symbol.symbol)
        else:
            # Included file: process _before_ current grammar
            more_grammars = [new_grammar] + more_grammars
            # Do not complain about unused symbols in included files
            for symbol in new_grammar.rules.keys():
                USED_SYMBOLS.add(str(symbol))
            for generator in new_grammar.generators.values():
                for nonterminal in generator.nonterminals.values():
                    USED_SYMBOLS.add(nonterminal.symbol.symbol)

        if INCLUDE_DEPTH > 0:
            INCLUDE_DEPTH -= 1

    grammars += more_grammars

    LOGGER.debug(f"Processing {len(grammars)} grammars")
    grammar = grammars[0]
    LOGGER.debug(f"Grammar #1: {[str(key) for key in grammar.rules.keys()]}")
    n = 2
    for g in grammars[1:]:
        LOGGER.debug(f"Grammar #{n}: {[str(key) for key in g.rules.keys()]}")

        for symbol in g.rules.keys():
            if symbol in grammar.rules:
                LOGGER.info(f"Redefining {symbol}")
        grammar.update(g, prime=False)
        n += 1

    LOGGER.debug(f"Final grammar: {[str(key) for key in grammar.rules.keys()]}")

    LOGGER.debug("Processing constraints")
    for constraint in constraints or []:
        LOGGER.debug(f"Constraint {constraint}")
        first_token = constraint.split()[0]
        if any(
            first_token.startswith(kw) for kw in ["where", "minimizing", "maximizing"]
        ):
            _, new_constraints = parse_content(
                constraint, filename=constraint, use_cache=use_cache, lazy=lazy
            )
        else:
            _, new_constraints = parse_content(
                "where " + constraint,
                filename=constraint,
                use_cache=use_cache,
                lazy=lazy,
            )
        parsed_constraints += new_constraints

    if check:
        LOGGER.debug("Checking and finalizing content")
        if grammar and len(grammar.rules) > 0:
            check_grammar_consistency(
                grammar, given_used_symbols=USED_SYMBOLS, start_symbol=start_symbol
            )

        if grammar and parsed_constraints:
            check_constraints_existence(grammar, parsed_constraints)

    global_env, local_env = grammar.get_spec_env()
    if grammar.fuzzing_mode == FuzzingMode.IO:
        if "FandangoIO" not in global_env.keys():
            exec("FandangoIO.instance()", global_env, local_env)
        io_instance: FandangoIO = global_env["FandangoIO"].instance()

        assign_implicit_party(grammar, "STDOUT")
        init_msg_parties(grammar)
        remap_to_std_party(grammar, io_instance)

        # Detect illegally nested data packets.
        rir_detector = MessageNestingDetector(grammar)
        rir_detector.fail_on_nested_packet(NonTerminal(start_symbol))
        fail_on_party_in_generator(grammar)

        truncate_non_visible_packets(grammar, io_instance)

    # We invoke this at the very end, now that all data is there
    grammar.update(grammar, prime=check)
    if check:
        grammar.prime()

    LOGGER.debug("All contents parsed")
    return grammar, parsed_constraints


### Consistency Checks


def fail_on_party_in_generator(grammar):
    for nt, node in grammar.rules.items():
        if nt not in grammar.generators:
            continue
        found_node = is_party_reachable(grammar, node)
        if found_node is not None:
            raise ValueError(
                f"{found_node} contains a party or recipient and is generated using the generator on {nt}. This is not allowed!"
            )

    for nt in grammar.generators.keys():
        dependencies: set[NonTerminal] = grammar.generator_dependencies(nt)
        for dep_nt in dependencies:
            found_node = is_party_reachable(grammar, grammar[dep_nt])
            if found_node is not None:
                raise ValueError(
                    f"{found_node} contains a party or recipient and is a parameter for the generator of {nt}. This is not allowed!"
                )


def is_party_reachable(grammar, node):
    seen_nt_nodes = set()
    symbol_finder = SymbolFinder()
    symbol_finder.visit(node)
    nt_node_queue: set[NonTerminalNode] = set(symbol_finder.nonTerminalNodes)
    while len(nt_node_queue) != 0:
        current_node = nt_node_queue.pop()
        if current_node.sender is not None or current_node.recipient is not None:
            return current_node

        seen_nt_nodes.add(current_node)
        symbol_finder = SymbolFinder()
        symbol_finder.visit(grammar[current_node.symbol])
        for next_nt in symbol_finder.nonTerminalNodes:
            if next_nt not in seen_nt_nodes:
                nt_node_queue.add(next_nt)
    return None


def init_msg_parties(grammar: "Grammar"):
    party_names = set()
    grammar_msg_parties = grammar.msg_parties(True)
    global_env, local_env = grammar.get_spec_env()

    # Initialize FandangoParty instances
    for key in global_env.keys():
        if key in grammar_msg_parties:
            the_type = global_env[key]
            if not isinstance(the_type, type):
                continue
            if FandangoParty in the_type.__mro__:
                party_names.add(key)
    # Call constructor
    for party in party_names:
        exec(f"{party}()", global_env, local_env)
        grammar_msg_parties.remove(party)


# Assign STD party to all parties which have no party-class defined.
def remap_to_std_party(grammar: "Grammar", io_instance: FandangoIO):
    remapped_parties = set()
    unknown_recipients = set()
    for symbol in grammar.rules.keys():
        symbol_finder = SymbolFinder()
        symbol_finder.visit(grammar.rules[symbol])
        non_terminals: list[NonTerminalNode] = symbol_finder.nonTerminalNodes

        for nt in non_terminals:
            if nt.sender is not None:
                if nt.sender not in io_instance.parties.keys():
                    remapped_parties.add(nt.sender)
                    nt.sender = "STDOUT"
            if nt.recipient is not None:
                if nt.recipient not in io_instance.parties.keys():
                    unknown_recipients.add(nt.recipient)

    for name in remapped_parties:
        LOGGER.warn(
            f"No class has been specified for party: {name}! Party gets mapped to STD!"
        )
    for name in unknown_recipients:
        f"No class has been specified for recipient: {name}!"


def truncate_non_visible_packets(grammar: "Grammar", io_instance: FandangoIO) -> None:
    keep_parties = grammar.msg_parties(True)
    io_instance.parties.keys()
    for existing_party in list(keep_parties):
        if not io_instance.parties[existing_party].is_fuzzer_controlled():
            keep_parties.remove(existing_party)

    for nt in grammar.rules.keys():
        PacketTruncator(grammar, keep_parties).visit(grammar.rules[nt])


def check_grammar_consistency(
    grammar, *, given_used_symbols=set(), start_symbol="<start>"
):
    check_grammar_definitions(
        grammar, given_used_symbols=given_used_symbols, start_symbol=start_symbol
    )
    check_grammar_types(grammar, start_symbol=start_symbol)


def check_grammar_definitions(
    grammar, *, given_used_symbols=set(), start_symbol="<start>"
):
    if not grammar:
        return

    LOGGER.debug("Checking grammar")

    used_symbols = set()
    undefined_symbols = set()
    defined_symbols = set()

    for symbol in grammar.rules.keys():
        defined_symbols.add(str(symbol))

    if start_symbol not in defined_symbols:
        if start_symbol == "<start>":
            raise FandangoValueError(
                f"Start symbol {start_symbol!s} not defined in grammar"
            )
        closest = closest_match(start_symbol, defined_symbols)
        raise FandangoValueError(
            f"Start symbol {start_symbol!s} not defined in grammar. Did you mean {closest!s}?"
        )

    def collect_used_symbols(tree):
        if tree.node_type == NodeType.NON_TERMINAL:
            used_symbols.add(str(tree.symbol))
        elif (
            tree.node_type == NodeType.REPETITION
            or tree.node_type == NodeType.STAR
            or tree.node_type == NodeType.PLUS
            or tree.node_type == NodeType.OPTION
        ):
            collect_used_symbols(tree.node)

        for child in tree.children():
            collect_used_symbols(child)

    for tree in grammar.rules.values():
        collect_used_symbols(tree)

    for symbol in used_symbols:
        if symbol not in defined_symbols:
            undefined_symbols.add(symbol)

    for symbol in defined_symbols:
        if (
            symbol not in used_symbols
            and symbol not in given_used_symbols
            and symbol != start_symbol
        ):
            LOGGER.warning(f"Symbol {symbol!s} defined, but not used")

    if undefined_symbols:
        first_undefined_symbol = undefined_symbols.pop()
        error = FandangoValueError(
            f"Undefined symbol {first_undefined_symbol!s} in grammar"
        )
        if undefined_symbols:
            if getattr(Exception, "add_note", None):
                # Python 3.11+ has add_note() method
                error.add_note(
                    f"Other undefined symbols: {', '.join(str(symbol) for symbol in undefined_symbols)}"
                )
        raise error


def check_grammar_types(grammar, *, start_symbol="<start>"):
    if not grammar:
        return

    LOGGER.debug("Checking types")

    symbol_types = {}

    def compatible(tp1, tp2):
        if tp1 in ["int", "bytes"] and tp2 in ["int", "bytes"]:
            return True
        return tp1 == tp2

    def get_type(tree, rule_symbol) -> tuple[Optional[str], int, int, int]:
        # LOGGER.debug(f"Checking type of {tree!s} in {rule_symbol!s} ({tree.node_type!s})")
        nonlocal symbol_types, grammar

        if tree.node_type == NodeType.TERMINAL:
            tp = type(tree.symbol.symbol).__name__
            # LOGGER.debug(f"Type of {tree.symbol.symbol!r} is {tp!r}")
            bits = 1 if isinstance(tree.symbol.symbol, int) else 0
            return tp, bits, bits, 0

        elif (
            tree.node_type == NodeType.REPETITION
            or tree.node_type == NodeType.STAR
            or tree.node_type == NodeType.PLUS
            or tree.node_type == NodeType.OPTION
        ):
            tp, min_bits, max_bits, step = get_type(tree.node, rule_symbol)
            # if min_bits % 8 != 0 and tree.min == 0:
            #     raise FandangoValueError(f"{rule_symbol!s}: Bits cannot be optional")

            try:
                rep_min = tree.min(grammar, None)
            except ValueError:
                rep_min = 0
            try:
                rep_max = tree.max(grammar, None)
            except ValueError:
                # Add 7 to min, such that there are 8 steps.
                # If result is not dividable by 8 this will catch at least one case.
                rep_max = rep_min + 7

            step = min(min_bits, max_bits)
            return tp, rep_min * min_bits, rep_max * max_bits, step

        elif tree.node_type == NodeType.NON_TERMINAL:
            if tree.symbol in symbol_types:
                return symbol_types[tree.symbol]

            symbol_types[tree.symbol] = (None, 0, 0, 0)
            symbol_tree = grammar.rules[tree.symbol]
            tp, min_bits, max_bits, step = get_type(symbol_tree, str(tree.symbol))
            symbol_types[tree.symbol] = tp, min_bits, max_bits, step
            # LOGGER.debug(f"Type of {tree.symbol!s} is {tp!r} with {min_bits}..{max_bits} bits")
            return tp, min_bits, max_bits, step

        elif (
            tree.node_type == NodeType.CONCATENATION
            or tree.node_type == NodeType.ALTERNATIVE
        ):
            common_tp = None
            tp_child = None
            min_bits = max_bits = step = None
            for child in tree.children():
                tp, min_child_bits, max_child_bits, child_step = get_type(
                    child, rule_symbol
                )
                if min_bits is None:
                    min_bits = min_child_bits
                    max_bits = max_child_bits
                    step = child_step
                elif tree.node_type == NodeType.CONCATENATION:
                    min_bits += min_child_bits
                    max_bits += max_child_bits
                    step += child_step
                else:  # NodeType.ALTERNATIVE
                    min_bits = min(min_bits, min_child_bits)
                    max_bits = max(max_bits, max_child_bits)
                    step += min(step, child_step)
                if tp is None:
                    continue
                if common_tp is None:
                    common_tp = tp
                    tp_child = child
                    continue
                if not compatible(tp, common_tp):
                    if tree.node_type == NodeType.CONCATENATION:
                        LOGGER.warning(
                            f"{rule_symbol!s}: Concatenating {common_tp!r} ({tp_child!s}) and {tp!r} ({child!s})"
                        )
                    else:
                        LOGGER.warning(
                            f"{rule_symbol!s}: Type can be {common_tp!r} ({tp_child!s}) or {tp!r} ({child!s})"
                        )
                    common_tp = tp

            # LOGGER.debug(f"Type of {rule_symbol!s} is {common_tp!r} with {min_bits}..{max_bits} bits")
            return common_tp, min_bits, max_bits, step

        raise FandangoValueError("Unknown node type")

    start_tree = grammar.rules[NonTerminal(start_symbol)]
    _, min_start_bits, max_start_bits, start_step = get_type(
        start_tree, str(start_symbol)
    )
    if start_step > 0 and any(
        bits % 8 != 0 for bits in range(min_start_bits, max_start_bits + 1, start_step)
    ):
        if min_start_bits != max_start_bits:
            LOGGER.warning(
                f"{start_symbol!s}: Number of bits ({min_start_bits}..{max_start_bits}) may not be a multiple of eight"
            )
        else:
            LOGGER.warning(
                f"{start_symbol!s}: Number of bits ({min_start_bits}) is not a multiple of eight"
            )


def check_constraints_existence(grammar, constraints):
    LOGGER.debug("Checking constraints")

    indirect_child = {
        str(k): {str(l): None for l in grammar.rules.keys()}
        for k in grammar.rules.keys()
    }

    defined_symbols = []
    for symbol in grammar.rules.keys():
        defined_symbols.append(str(symbol))

    grammar_symbols = grammar.rules.keys()
    grammar_matches = re.findall(r"<([^>]*)>", str(grammar_symbols))
    # LOGGER.debug(f"All used symbols: {grammar_matches}")

    for constraint in constraints:
        constraint_symbols = constraint.get_symbols()

        for value in constraint_symbols:
            # LOGGER.debug(f"Constraint {constraint}: Checking {value}")

            constraint_matches = re.findall(r"<([^>]*)>", str(value))  # was <(.*?)>

            missing = [
                match for match in constraint_matches if match not in grammar_matches
            ]

            if missing:
                first_missing_symbol = missing[0]
                closest = closest_match(first_missing_symbol, defined_symbols)

            if len(missing) > 1:
                missing_symbols = ", ".join(
                    ["<" + str(symbol) + ">" for symbol in missing]
                )
                error = FandangoValueError(
                    f"{constraint}: undefined symbols {missing_symbols}. Did you mean {closest!s}?"
                )
                raise error

            if len(missing) == 1:
                missing_symbol = missing[0]
                error = FandangoValueError(
                    f"{constraint}: undefined symbol <{missing_symbol!s}>. Did you mean {closest!s}?"
                )
                raise error

            for i in range(len(constraint_matches) - 1):
                parent = constraint_matches[i]
                symbol = constraint_matches[i + 1]
                # This handles <parent>[...].<symbol> as <parent>..<symbol>.
                # We could also interpret the actual [...] contents here,
                # but slices and chains could make this hard -- AZ
                recurse = f"<{parent!s}>[" in str(value) or f"..<{symbol!s}>" in str(
                    value
                )
                if not check_constraints_existence_children(
                    grammar, parent, symbol, recurse, indirect_child
                ):
                    msg = f"{constraint!s}: <{parent!s}> has no child <{symbol!s}>"
                    raise FandangoValueError(msg)


def check_constraints_existence_children(
    grammar, parent, symbol, recurse, indirect_child
):
    # LOGGER.debug(f"Checking if <{symbol}> is a child of <{parent}>")

    if indirect_child[f"<{parent}>"][f"<{symbol}>"] is not None:
        return indirect_child[f"<{parent}>"][f"<{symbol}>"]

    grammar_symbols = grammar.rules[NonTerminal(f"<{parent}>")]

    # Original code; fails on <a> "b" <c> -- AZ
    # grammar_matches = re.findall(r'(?<!")<([^>]*)>(?!".*)',
    #                              str(grammar_symbols))
    #
    # Simpler version; may overfit (e.g. matches <...> in strings),
    # but that should not hurt us -- AZ
    finder = SymbolFinder()
    finder.visit(grammar_symbols)
    non_terminals = [str(nt.symbol)[1:-1] for nt in finder.nonTerminalNodes]

    if symbol in non_terminals:
        indirect_child[f"<{parent}>"][f"<{symbol}>"] = True
        return True

    is_child = False
    for match in non_terminals:
        if recurse or match.startswith("_"):
            is_child = is_child or check_constraints_existence_children(
                grammar, match, symbol, recurse, indirect_child
            )
    indirect_child[f"<{parent}>"][f"<{symbol}>"] = is_child
    return is_child


def assign_implicit_party(grammar, implicit_party: str):
    seen_nts = set()
    seen_nts.add(NonTerminal("<start>"))
    processed_nts = set()
    unprocessed_nts = seen_nts.difference(processed_nts)

    while len(unprocessed_nts) > 0:
        current_symbol = unprocessed_nts.pop()
        current_node = grammar.rules[current_symbol]

        symbol_finder = SymbolFinder()
        symbol_finder.visit(current_node)
        rule_nts = list(
            filter(lambda x: x not in processed_nts, symbol_finder.nonTerminalNodes)
        )

        if current_node in rule_nts and not isinstance(current_node, NonTerminalNode):
            rule_nts.remove(current_node)
        child_party = set()

        for c_node in rule_nts:
            child_party = child_party.union(c_node.msg_parties(grammar, False))

        if len(child_party) == 0:
            processed_nts.add(current_symbol)
            unprocessed_nts = seen_nts.difference(processed_nts)
            continue
        for c_node in rule_nts:
            seen_nts.add(c_node.symbol)
            if len(c_node.msg_parties(grammar, False)) != 0:
                continue
            c_node.sender = implicit_party
        for t_node in symbol_finder.terminalNodes:
            terminal_id = 0
            rule_nt = NonTerminal(f"<_terminal:{terminal_id}>")
            while rule_nt in grammar.rules:
                terminal_id += 1
                rule_nt = NonTerminal(f"<_terminal:{terminal_id}>")
            n_node = NonTerminalNode(rule_nt, implicit_party)
            NodeReplacer(t_node, n_node).visit(current_node)
            grammar.rules[rule_nt] = t_node

        processed_nts.add(current_symbol)
        unprocessed_nts = seen_nts.difference(processed_nts)<|MERGE_RESOLUTION|>--- conflicted
+++ resolved
@@ -34,12 +34,7 @@
     NodeType,
     NonTerminalNode,
     PacketTruncator,
-<<<<<<< HEAD
-    MessageNestingDetector,
-    NodeReplacer,
-=======
     SymbolFinder,
->>>>>>> 047e3850
     closest_match,
 )
 from fandango.language.io import FandangoIO, FandangoParty
