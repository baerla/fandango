--- conflicted
+++ resolved
@@ -107,30 +107,12 @@
         FILES_TO_PARSE.append((full_file, INCLUDE_DEPTH))
         return
 
-<<<<<<< HEAD
-    grammar_symbols = grammar.rules[NonTerminal(f"<{parent}>")]
-    grammar_matches = re.findall(r'(?<!")<([^>]*)>(?!".*)', str(grammar_symbols))
-
-    if symbol in grammar_matches:
-        indirect_child[f"<{parent}>"][f"<{symbol}>"] = True
-        return True
-
-    is_child = False
-    for match in grammar_matches:
-        if recurse or match.startswith("_"):
-            is_child = is_child or check_constraints_existence_children(
-                grammar, match, symbol, recurse, indirect_child
-            )
-    indirect_child[f"<{parent}>"][f"<{symbol}>"] = is_child
-    return is_child
-=======
     raise FileNotFoundError(
         f"{CURRENT_FILENAME}: {repr(file_to_be_included)} not found in {':'.join(str(dir) for dir in dirs)}"
     )
 
 
 ### Parsing
->>>>>>> 4f3b266a
 
 
 class FandangoSpec:
@@ -560,24 +542,22 @@
     grammar_symbols = grammar.rules[NonTerminal(f"<{parent}>")]
 
     # Original code; fails on <a> "b" <c> -- AZ
-    # grammar_matches = re.findall(r'(?<!")<([^>]*)>(?!.*")',
+    # grammar_matches = re.findall(r'(?<!")<([^>]*)>(?!".*)',
     #                              str(grammar_symbols))
     #
     # Simpler version; may overfit (e.g. matches <...> in strings),
     # but that should not hurt us -- AZ
     grammar_matches = re.findall(r"<([^>]*)>", str(grammar_symbols))
 
-    if symbol not in grammar_matches:
-        if recurse:
-            is_child = False
-            for match in grammar_matches:
-                is_child = is_child or check_constraints_existence_children(
-                    grammar, match, symbol, recurse, indirect_child
-                )
-            indirect_child[f"<{parent}>"][f"<{symbol}>"] = is_child
-            return is_child
-        else:
-            return False
-
-    indirect_child[f"<{parent}>"][f"<{symbol}>"] = True
-    return True+    if symbol in grammar_matches:
+        indirect_child[f"<{parent}>"][f"<{symbol}>"] = True
+        return True
+
+    is_child = False
+    for match in grammar_matches:
+        if recurse or match.startswith("_"):
+            is_child = is_child or check_constraints_existence_children(
+                grammar, match, symbol, recurse, indirect_child
+            )
+    indirect_child[f"<{parent}>"][f"<{symbol}>"] = is_child
+    return is_child