--- conflicted
+++ resolved
@@ -310,12 +310,8 @@
     lazy: bool = False,
     given_grammars: List[Grammar] = [],
     start_symbol: Optional[str] = None,
-<<<<<<< HEAD
     includes: List[str] = [],
     max_repetitions: int = 5,
-=======
-    includes: List[str] = None,
->>>>>>> 2c74989c
 ) -> Tuple[Optional[Grammar], List[str]]:
     """
     Parse .fan content, handling multiple files, standard library, and includes.
@@ -326,12 +322,8 @@
     :param lazy: If True, the constraints are evaluated lazily
     :param given_grammars: Grammars to use in addition to the standard library
     :param start_symbol: The grammar start symbol (default: "<start>")
-<<<<<<< HEAD
-    :param includes: A list of directories to search for include files
+    :param includes: A list of directories to search for include files; default: []
     :param max_repetitions: The maximal number of repetitions
-=======
-    :param includes: A list of directories to search for include files; default: []
->>>>>>> 2c74989c
     :return: A tuple of the grammar and constraints
     """
 
