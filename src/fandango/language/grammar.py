--- conflicted
+++ resolved
@@ -1002,24 +1002,17 @@
     def update(self, grammar: "Grammar" | Dict[NonTerminal, Node], prime=True):
         if isinstance(grammar, Grammar):
             generators = grammar.generators
-<<<<<<< HEAD
-            grammar = grammar.rules
-            fuzzing_mode = grammar.fuzzing_mode
-        else:
-            generators = {}
-            fuzzing_mode = FuzzingMode.COMPLETE
-        self.rules.update(grammar)
-        self.fuzzing_mode = fuzzing_mode
-=======
             local_variables = grammar._local_variables
             global_variables = grammar._global_variables
             rules = grammar.rules
+            fuzzing_mode = grammar.fuzzing_mode
         else:
             rules = grammar
             generators = local_variables = global_variables = {}
+            fuzzing_mode = FuzzingMode.COMPLETE
 
         self.rules.update(rules)
->>>>>>> 4f3b266a
+        self.fuzzing_mode = fuzzing_mode
         self.generators.update(generators)
 
         for symbol in rules.keys():
