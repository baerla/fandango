--- conflicted
+++ resolved
@@ -2,19 +2,12 @@
 import enum
 import random
 import typing
-<<<<<<< HEAD
-=======
 from collections import defaultdict
->>>>>>> fb84e0b8
 
 import exrex
 
 from copy import deepcopy
-<<<<<<< HEAD
-from typing import Dict, List, Optional, Tuple, Set, Any, Union, Iterator, overload
-=======
 from typing import Any, Dict, Iterator, List, Optional, Set, Tuple, Union, Generator
->>>>>>> fb84e0b8
 
 from fandango.language.symbol import NonTerminal, Symbol, Terminal
 from fandango.language.tree import DerivationTree, RoledMessage
@@ -39,7 +32,6 @@
 
     def __str__(self):
         return self.value
-<<<<<<< HEAD
 
 
 class FuzzingMode(enum.Enum):
@@ -49,8 +41,6 @@
 
 class GrammarKeyError(KeyError):
     pass
-=======
->>>>>>> fb84e0b8
 
 
 class Node(abc.ABC):
@@ -171,7 +161,7 @@
             if node.distance_to_completion >= max_nodes:
                 node.fuzz(parent, grammar, 0, in_role)
             else:
-                node.fuzz(parent, grammar, max_nodes - 1)
+                node.fuzz(parent, grammar, max_nodes - 1, in_role)
             max_nodes -= parent.size() - prev_parent_size
             prev_parent_size = parent.size()
 
@@ -229,13 +219,7 @@
                     non_terminals.add(nt)
         return non_terminals
 
-<<<<<<< HEAD
-    def _compute_reps_bound(
-        self, grammar: "Grammar", tree: "DerivationTree", expr_data
-    ):
-=======
     def _compute_rep_bound(self, grammar: "Grammar", tree: "DerivationTree", expr_data):
->>>>>>> fb84e0b8
         expr, _, searches = expr_data
         local_cpy = grammar._local_variables.copy()
 
@@ -249,15 +233,10 @@
             nodes.extend(
                 [(name, container) for container in search.find(tree.get_root())]
             )
-<<<<<<< HEAD
-        local_cpy.update({name: container.evaluate() for name, container in nodes})
-        return eval(expr, grammar._global_variables, local_cpy)
-=======
         for _, container in nodes:
             container.evaluate().set_all_read_only(True)
         local_cpy.update({name: container.evaluate() for name, container in nodes})
         return eval(expr, grammar._global_variables, local_cpy), False
->>>>>>> fb84e0b8
 
     def min(self, grammar: "Grammar", tree: "DerivationTree" = None):
         if self.static_min is None:
@@ -395,11 +374,6 @@
     ) -> List[DerivationTree]:
         if self.symbol not in grammar:
             raise ValueError(f"Symbol {self.symbol} not found in grammar")
-<<<<<<< HEAD
-
-        if self.symbol in grammar.generators:
-            generated = grammar.generate(self.symbol)
-=======
         dummy_current_tree = DerivationTree(self.symbol)
         parent.add_child(dummy_current_tree)
 
@@ -409,7 +383,6 @@
                 NonTerminalNode(nt).fuzz(dummy_current_tree, grammar, max_nodes - 1)
             generated = grammar.generate(self.symbol, dummy_current_tree.children)
             # Prevent children from being overwritten without executing generator
->>>>>>> fb84e0b8
             generated.set_all_read_only(True)
             generated.read_only = False
             parent.children.pop()
@@ -1110,13 +1083,9 @@
         return self._dot >= len(self.symbols) and not self.is_incomplete
 
     def next_symbol_is_nonterminal(self):
-<<<<<<< HEAD
-        return self._dot < len(self.symbols) and self.symbols[self._dot][0].is_non_terminal
-=======
         return (
             self._dot < len(self.symbols) and self.symbols[self._dot][0].is_non_terminal
         )
->>>>>>> fb84e0b8
 
     def next_symbol_is_terminal(self):
         return self._dot < len(self.symbols) and self.symbols[self._dot][0].is_terminal
@@ -1154,11 +1123,7 @@
             self.symbols,
             self._dot + 1,
             self.children[:],
-<<<<<<< HEAD
-            self.is_incomplete
-=======
             self.is_incomplete,
->>>>>>> fb84e0b8
         )
 
 
@@ -1208,10 +1173,6 @@
         class ParsingMode(enum.Enum):
             COMPLETE = 0
             INCOMPLETE = 1
-<<<<<<< HEAD
-            INCOMPLETE_ROLE = 2
-=======
->>>>>>> fb84e0b8
 
         def __init__(
             self,
@@ -1221,13 +1182,9 @@
             self.grammar = grammar
             self._rules = {}
             self._implicit_rules = {}
-<<<<<<< HEAD
-            self._context_rules: dict[NonTerminal, Node] = dict()
-=======
             self._context_rules: dict[
                 NonTerminal, tuple[Node, tuple[NonTerminal, frozenset]]
             ] = dict()
->>>>>>> fb84e0b8
             self.alternative_count = 0
             self.concatenation_count = 0
             self.repetition_count = 0
@@ -1264,13 +1221,6 @@
             self._implicit_rules[nonterminal] = rule
             return (nonterminal, frozenset())
 
-<<<<<<< HEAD
-        def set_rule(self, nonterminal: NonTerminal, rule: List[List[NonTerminal]]):
-            self._rules[nonterminal] = {tuple(a) for a in rule}
-
-        def set_context_rule(
-            self, node: Node, non_terminal: NonTerminal
-=======
         def set_rule(
             self,
             nonterminal: NonTerminal,
@@ -1280,7 +1230,6 @@
 
         def set_context_rule(
             self, node: Node, non_terminal: tuple[NonTerminal, frozenset]
->>>>>>> fb84e0b8
         ) -> NonTerminal:
             nonterminal = NonTerminal(f"<*ctx_{len(self._context_rules)}*>")
             self._context_rules[nonterminal] = (node, non_terminal)
@@ -1319,14 +1268,10 @@
             return [[(intermediate_nt, frozenset())]]
 
         def visitRepetition(
-<<<<<<< HEAD
-            self, node: Repetition, nt=None, tree: DerivationTree = None
-=======
             self,
             node: Repetition,
             nt: tuple[NonTerminal, frozenset] = None,
             tree: DerivationTree = None,
->>>>>>> fb84e0b8
         ):
             if nt is None:
                 alternatives = self.visit(node.node)
@@ -1379,11 +1324,7 @@
             return [[(intermediate_nt, frozenset())]]
 
         def visitOption(self, node: Option):
-<<<<<<< HEAD
-            result = [[Terminal("")]] + self.visit(node.node)
-=======
             result = [[(Terminal(""), frozenset())]] + self.visit(node.node)
->>>>>>> fb84e0b8
             intermediate_nt = NonTerminal(f"<__{NodeType.OPTION}:{self.option_count}>")
             self.set_rule(intermediate_nt, result)
             self.option_count += 1
@@ -1391,13 +1332,10 @@
 
         def visitNonTerminalNode(self, node: NonTerminalNode):
             params = dict()
-<<<<<<< HEAD
             if node.role is not None:
                 params["role"] = node.role
             if node.recipient is not None:
                 params["recipient"] = node.recipient
-=======
->>>>>>> fb84e0b8
             params = frozenset(params.items())
             return [[(node.symbol, params)]]
 
@@ -1425,14 +1363,10 @@
                 DerivationTree(
                     tree.symbol,
                     children=reduced,
-<<<<<<< HEAD
+                    generator_params=tree.generator_params,
                     read_only=tree.read_only,
                     recipient=tree.recipient,
                     role=tree.role,
-=======
-                    generator_params=tree.generator_params,
-                    read_only=tree.read_only,
->>>>>>> fb84e0b8
                 )
             ]
 
@@ -1650,29 +1584,17 @@
             table: List[Set[ParseState] | Column],
             k: int,
             use_implicit: bool = False,
-            mode: ParsingMode = ParsingMode.INCOMPLETE
         ):
             for s in list(table[state.position]):
                 if s.dot == state.nonterminal:
                     dot_params = s.dot_params
-<<<<<<< HEAD
-                    if state.is_incomplete and mode == Grammar.Parser.ParsingMode.INCOMPLETE_ROLE:
-                        # If we parse in INCOMPLETE_ROLE-mode, we want the state to be completed if we are within a role
-                        if any(filter(lambda x: x[0] == 'role' and x[1] is not None, dot_params)):
-                            continue
-=======
->>>>>>> fb84e0b8
                     s = s.next()
                     table[k].add(s)
                     if state.nonterminal in self._rules:
                         s.children.append(
-<<<<<<< HEAD
-                            DerivationTree(state.nonterminal, state.children, **dict(dot_params))
-=======
                             DerivationTree(
                                 state.nonterminal, state.children, **dict(dot_params)
                             )
->>>>>>> fb84e0b8
                         )
                     else:
                         if use_implicit and state.nonterminal in self._implicit_rules:
@@ -1738,14 +1660,6 @@
                                 self._incomplete.update(state.children)
                             state.is_incomplete = True
                             self.complete(state, table, k)
-
-                        if mode == Grammar.Parser.ParsingMode.INCOMPLETE_ROLE:
-                            if not state.finished():
-                                state.is_incomplete = True
-
-                            if state.nonterminal == implicit_start:
-                                self._incomplete.update(state.children)
-                            self.complete(state, table, k, mode=mode)
 
                     if state.finished():
                         # LOGGER.debug(f"Finished")
@@ -1808,17 +1722,10 @@
             self,
             word: str | bytes | DerivationTree,
             start: str | NonTerminal = "<start>",
-<<<<<<< HEAD
-            *,
-            mode: ParsingMode = ParsingMode.COMPLETE,
-            include_controlflow: bool = False,
-        ):
-=======
             mode: ParsingMode = ParsingMode.COMPLETE,
             include_controlflow: bool = False,
             allow_incomplete: bool = False,
         ) -> Generator[DerivationTree, None, None]:
->>>>>>> fb84e0b8
             """
             Yield multiple parse alternatives, using a cache.
             """
@@ -1845,24 +1752,14 @@
 
             self._incomplete = set()
             forest = []
-<<<<<<< HEAD
-            for tree in self._parse_forest(
-                word, start, mode=mode
-            ):
-=======
             for tree in self._parse_forest(word, start, mode=mode):
->>>>>>> fb84e0b8
                 forest.append(tree)
                 if include_controlflow:
                     yield tree
                 else:
                     yield self.collapse(tree)
 
-<<<<<<< HEAD
-            if mode == Grammar.Parser.ParsingMode.INCOMPLETE or mode == Grammar.Parser.ParsingMode.INCOMPLETE_ROLE:
-=======
             if mode == Grammar.Parser.ParsingMode.INCOMPLETE:
->>>>>>> fb84e0b8
                 for tree in self._incomplete:
                     forest.append(tree)
                     if include_controlflow:
@@ -1884,13 +1781,9 @@
             Yield multiple parse alternatives,
             even for incomplete inputs
             """
-<<<<<<< HEAD
-            return self.parse_forest(word, start, mode=mode, include_controlflow=include_controlflow)
-=======
             return self.parse_forest(
                 word, start, mode=mode, include_controlflow=include_controlflow
             )
->>>>>>> fb84e0b8
 
         def parse(
             self,
@@ -1903,13 +1796,9 @@
             Return the first parse alternative,
             or `None` if no parse is possible
             """
-<<<<<<< HEAD
-            tree_gen = self.parse_forest(word, start=start, mode=mode, include_controlflow=include_controlflow)
-=======
             tree_gen = self.parse_forest(
                 word, start=start, mode=mode, include_controlflow=include_controlflow
             )
->>>>>>> fb84e0b8
             return next(tree_gen, None)
 
         def max_position(self):
@@ -2051,22 +1940,6 @@
             generator.call, self._global_variables, local_variables
         )
 
-<<<<<<< HEAD
-    def generate(self, symbol: str | NonTerminal = "<start>") -> DerivationTree:
-        string = self.generate_string(symbol)
-        if not (
-            isinstance(string, str)
-            or isinstance(string, tuple)
-            or isinstance(string, bytes)
-        ):
-            raise TypeError(
-                f"Generator {self.generators[symbol]} must return string, tuple or bytes"
-            )
-
-        if isinstance(string, tuple):
-            string = str(DerivationTree.from_tree(string))
-        tree = self.parse(string, symbol)
-=======
     def generator_dependencies(self, symbol: str | NonTerminal = "<start>"):
         if isinstance(symbol, str):
             symbol = NonTerminal(symbol)
@@ -2093,10 +1966,8 @@
             )
 
         if isinstance(string, tuple):
-            tree = DerivationTree.from_tree(string)
-        else:
-            tree = self.parse(string, symbol)
->>>>>>> fb84e0b8
+            string = str(DerivationTree.from_tree(string))
+        tree = self.parse(string, symbol)
         if tree is None:
             raise ValueError(
                 f"Failed to parse generated string: {string} for {symbol} with generator {self.generators[symbol]}"
@@ -2151,15 +2022,10 @@
         if isinstance(start, str):
             start = NonTerminal(start)
         root = DerivationTree(start)
-<<<<<<< HEAD
-        NonTerminalNode(start).fuzz(root, self, max_nodes=max_nodes, in_role=in_role)
-        return root.children[0]
-=======
         NonTerminalNode(start).fuzz(root, self, max_nodes=max_nodes)
         root = root.children[0]
         root._parent = None
         return root
->>>>>>> fb84e0b8
 
     def update(self, grammar: "Grammar" | Dict[NonTerminal, Node], prime=True):
         if isinstance(grammar, Grammar):
@@ -2196,13 +2062,9 @@
         mode: Parser.ParsingMode = Parser.ParsingMode.COMPLETE,
         include_controlflow: bool = False,
     ):
-<<<<<<< HEAD
-        return self._parser.parse(word, start, mode=mode, include_controlflow=include_controlflow)
-=======
         return self._parser.parse(
             word, start, mode=mode, include_controlflow=include_controlflow
         )
->>>>>>> fb84e0b8
 
     def parse_forest(
         self,
@@ -2211,13 +2073,9 @@
         mode: Parser.ParsingMode = Parser.ParsingMode.COMPLETE,
         include_controlflow: bool = False,
     ):
-<<<<<<< HEAD
-        return self._parser.parse_forest(word, start, mode=mode, include_controlflow=include_controlflow)
-=======
         return self._parser.parse_forest(
             word, start, mode=mode, include_controlflow=include_controlflow
         )
->>>>>>> fb84e0b8
 
     def parse_multiple(
         self,
@@ -2226,13 +2084,9 @@
         mode: Parser.ParsingMode = Parser.ParsingMode.COMPLETE,
         include_controlflow: bool = False,
     ):
-<<<<<<< HEAD
-        return self._parser.parse_multiple(word, start, mode=mode, include_controlflow=include_controlflow)
-=======
         return self._parser.parse_multiple(
             word, start, mode=mode, include_controlflow=include_controlflow
         )
->>>>>>> fb84e0b8
 
     def max_position(self):
         """Return the maximum position reached during last parsing."""
