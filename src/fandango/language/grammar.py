import abc
import enum
import random
import typing
import exrex

from copy import deepcopy
from typing import Any, Dict, Iterator, List, Optional, Set, Tuple, Union

from fandango.language.symbol import NonTerminal, Symbol, Terminal
from fandango.language.tree import DerivationTree
from fandango.logger import LOGGER

MAX_REPETITIONS = 5


class NodeType(enum.Enum):
    ALTERNATIVE = "alternative"
    CONCATENATION = "concatenation"
    REPETITION = "repetition"
    STAR = "star"
    PLUS = "plus"
    OPTION = "option"
    NON_TERMINAL = "non_terminal"
    TERMINAL = "terminal"
    CHAR_SET = "char_set"

    def __repr__(self):
        return str(self)

    def __str__(self):
        return self.value


class Node(abc.ABC):
    def __init__(
        self, node_type: NodeType, distance_to_completion: float = float("inf")
    ):
        self.node_type = node_type
        self.distance_to_completion = distance_to_completion

    def fuzz(self, parent: "DerivationTree", grammar: "Grammar", max_nodes: int = 100):
        return

    @abc.abstractmethod
    def accept(self, visitor: "NodeVisitor"):
        raise NotImplementedError("accept method not implemented")

    def children(self):
        return []

    def __repr__(self):
        return ""

    def __str__(self):
        return self.__repr__()

    def descendents(self, rules: Dict[NonTerminal, "Node"]) -> Iterator["Node"]:
        """
        Returns an iterator of the descendents of this node.

        :param rules: The rules upon which to base non-terminal lookups.
        :return An iterator over the descendent nodes.
        """
        yield from ()


class Alternative(Node):
    def __init__(self, alternatives: list[Node]):
        super().__init__(NodeType.ALTERNATIVE)
        self.alternatives = alternatives

    def fuzz(self, parent: "DerivationTree", grammar: "Grammar", max_nodes: int = 100):
        if self.distance_to_completion >= max_nodes:
            min_ = min(self.alternatives, key=lambda x: x.distance_to_completion)
            random.choice(
                [
                    a
                    for a in self.alternatives
                    if a.distance_to_completion <= min_.distance_to_completion
                ]
            ).fuzz(parent, grammar, 0)
            return
        random.choice(self.alternatives).fuzz(parent, grammar, max_nodes - 1)

    def accept(self, visitor: "NodeVisitor"):
        return visitor.visitAlternative(self)

    def children(self):
        return self.alternatives

    def __getitem__(self, item):
        return self.alternatives.__getitem__(item)

    def __len__(self):
        return len(self.alternatives)

    def __repr__(self):
        return "(" + " | ".join(map(repr, self.alternatives)) + ")"

    def __str__(self):
        return "(" + " | ".join(map(str, self.alternatives)) + ")"

    def descendents(self, rules: Dict[NonTerminal, "Node"]) -> Iterator["Node"]:
        yield from self.alternatives


class Concatenation(Node):
    def __init__(self, nodes: list[Node]):
        super().__init__(NodeType.CONCATENATION)
        self.nodes = nodes

    def fuzz(self, parent: "DerivationTree", grammar: "Grammar", max_nodes: int = 100):
        prev_parent_size = parent.size()
        for node in self.nodes:
            if node.distance_to_completion >= max_nodes:
                node.fuzz(parent, grammar, 0)
            else:
                node.fuzz(parent, grammar, max_nodes - 1)
            max_nodes -= parent.size() - prev_parent_size
            prev_parent_size = parent.size()

    def accept(self, visitor: "NodeVisitor"):
        return visitor.visitConcatenation(self)

    def children(self):
        return self.nodes

    def __getitem__(self, item):
        return self.nodes.__getitem__(item)

    def __len__(self):
        return len(self.nodes)

    def __repr__(self):
        return " ".join(map(repr, self.nodes))

    def __str__(self):
        return " ".join(map(str, self.nodes))

    def descendents(self, rules: Dict[NonTerminal, "Node"]) -> Iterator["Node"]:
        yield from self.nodes


class Repetition(Node):
    def __init__(
        self, node: Node, min_=("0", [], {}), max_=(f"{MAX_REPETITIONS}", [], {})
    ):
        super().__init__(NodeType.REPETITION)
        # min_expr, min_nt, min_search = min_
        # max_expr, max_nt, max_search = max_

        # if min_ < 0:
        #    raise ValueError(
        #        f"Minimum repetitions {min_} must be greater than or equal to 0"
        #    )
        # if max_ <= 0 or max_ < min_:
        #    raise ValueError(
        #        f"Maximum repetitions {max_} must be greater than 0 or greater than min {min_}"
        #    )
        self.node = node
        self.expr_data_min = min_
        self.expr_data_max = max_

    def get_access_points(self):
        _, _, searches_min = self.expr_data_min
        _, _, searches_max = self.expr_data_max
        non_terminals = set[NonTerminal]()
        for search_list in [searches_min, searches_max]:
            for search in search_list.values():
                for nt in search.get_access_points():
                    non_terminals.add(nt)
        return non_terminals

    def _compute_rep_bound(
        self, grammar: "Grammar", tree: "DerivationTree", expr_data
    ):
        expr, _, searches = expr_data
        local_cpy = grammar._local_variables.copy()

        if len(searches) == 0:
            return eval(expr, grammar._global_variables, local_cpy)
        if tree is None:
            raise ValueError("tree required if searches present!")

        nodes = []
        for name, search in searches.items():
            nodes.extend(
                [(name, container) for container in search.find(tree.get_root())]
            )
        local_cpy.update({name: container.evaluate() for name, container in nodes})
        return eval(expr, grammar._global_variables, local_cpy)

    def min(self, grammar: "Grammar", tree: "DerivationTree" = None):
        return self._compute_rep_bound(grammar, tree, self.expr_data_min)

    def max(self, grammar: "Grammar", tree: "DerivationTree" = None):
        return self._compute_rep_bound(grammar, tree, self.expr_data_max)

    def accept(self, visitor: "NodeVisitor"):
        return visitor.visitRepetition(self)

    def fuzz(self, parent: "DerivationTree", grammar: "Grammar", max_nodes: int = 100):
        prev_parent_size = parent.size()

        current_min = self.min(grammar, parent.get_root())
        current_max = self.max(grammar, parent.get_root())

        for rep in range(random.randint(current_min, current_max)):
            if self.node.distance_to_completion >= max_nodes:
                if rep > current_min:
                    break
                self.node.fuzz(parent, grammar, 0)
            else:
                self.node.fuzz(parent, grammar, max_nodes - 1)
            max_nodes -= parent.size() - prev_parent_size
            prev_parent_size = parent.size()

    def __repr__(self):
        if self.min == self.max:
            return f"{self.node}{{{self.min}}}"
        return f"{self.node}{{{self.min},{self.max}}}"

    def __str__(self):
        if self.min == self.max:
            return f"{self.node!s}{{{self.min}}}"
        return f"{self.node!s}{{{self.min},{self.max}}}"

    def descendents(self, rules: Dict[NonTerminal, "Node"] | None) -> Iterator["Node"]:
        base = []
        if self.min == 0:
            base.append(TerminalNode(Terminal("")))
        if self.min <= 1 <= self.max:
            base.append(self.node)
        yield Alternative(
            base
            + [
                Concatenation([self.node] * r)
                for r in range(max(2, self.min), self.max + 1)
            ]
        )

    def children(self):
        return [self.node]


class Star(Repetition):
    def __init__(self, node: Node):
        super().__init__(node, ("0", [], {}))

    def accept(self, visitor: "NodeVisitor"):
        return visitor.visitStar(self)

    def __repr__(self):
        return f"{self.node}*"

    def __str__(self):
        return f"{self.node!s}*"


class Plus(Repetition):
    def __init__(self, node: Node):
        super().__init__(node, ("1", [], {}))

    def accept(self, visitor: "NodeVisitor"):
        return visitor.visitPlus(self)

    def __repr__(self):
        return f"{self.node}+"

    def __str__(self):
        return f"{self.node!s}+"


class Option(Repetition):
    def __init__(self, node: Node):
        super().__init__(node, ("0", [], {}), ("1", [], {}))

    def accept(self, visitor: "NodeVisitor"):
        return visitor.visitOption(self)

    def __repr__(self):
        return f"{self.node}?"

    def __str__(self):
        return f"{self.node!s}?"

    def descendents(self, rules: Dict[NonTerminal, "Node"]) -> Iterator["Node"]:
        yield from (self.node, TerminalNode(Terminal("")))


class NonTerminalNode(Node):
    def __init__(self, symbol: NonTerminal):
        super().__init__(NodeType.NON_TERMINAL)
        self.symbol = symbol

    def fuzz(self, parent: "DerivationTree", grammar: "Grammar", max_nodes: int = 100):
        if self.symbol not in grammar:
            raise ValueError(f"Symbol {self.symbol} not found in grammar")
        if self.symbol in grammar.generators:
            generated = grammar.generate(self.symbol)
            # Prevent children from being overwritten without executing generator
            generated.set_all_read_only(True)
            generated.read_only = False
            parent.add_child(generated)
            return

        current_tree = DerivationTree(self.symbol)
        parent.add_child(current_tree)
        grammar[self.symbol].fuzz(current_tree, grammar, max_nodes - 1)

    def accept(self, visitor: "NodeVisitor"):
        return visitor.visitNonTerminalNode(self)

    def __repr__(self):
        return self.symbol.__repr__()

    def __str__(self):
        return self.symbol._repr()

    def __eq__(self, other):
        return isinstance(other, NonTerminalNode) and self.symbol == other.symbol

    def __hash__(self):
        return hash(self.symbol)

    def descendents(self, rules: Dict[NonTerminal, "Node"]) -> Iterator["Node"]:
        yield rules[self.symbol]


class TerminalNode(Node):
    def __init__(self, symbol: Terminal):
        super().__init__(NodeType.TERMINAL, 0)
        self.symbol = symbol

    def fuzz(self, parent: "DerivationTree", grammar: "Grammar", max_nodes: int = 100):
        if self.symbol.is_regex:
            if isinstance(self.symbol.symbol, bytes):
                # Exrex can't do bytes, so we decode to str and back
                instance = exrex.getone(self.symbol.symbol.decode("iso-8859-1"))
                parent.add_child(
                    DerivationTree(Terminal(instance.encode("iso-8859-1")))
                )
                return

            instance = exrex.getone(self.symbol.symbol)
            parent.add_child(DerivationTree(Terminal(instance)))
            return
        parent.add_child(DerivationTree(self.symbol))

    def accept(self, visitor: "NodeVisitor"):
        return visitor.visitTerminalNode(self)

    def __repr__(self):
        return self.symbol.__repr__()

    def __str__(self):
        return self.symbol.__str__()

    def __eq__(self, other):
        return isinstance(other, TerminalNode) and self.symbol == other.symbol

    def __hash__(self):
        return hash(self.symbol)

class LiteralGenerator:
    def __init__(self, call: str, nonterminals: dict):
        self.call = call
        self.nonterminals = nonterminals

    def __repr__(self):
        return tuple.__repr__((self.call.__repr__(), self.nonterminals.__repr__()))

    def __str__(self):
        return tuple.__str__((self.call.__str__(), self.nonterminals.__str__()))

    def __eq__(self, other):
        return isinstance(other, LiteralGenerator) and self.call == other.call and self.nonterminals == other.nonterminals

    def __hash__(self):
        return hash(self.call) ^ hash(self.nonterminals)

class CharSet(Node):
    def __init__(self, chars: str):
        super().__init__(NodeType.CHAR_SET, 0)
        self.chars = chars

    def fuzz(self, grammar: "Grammar", max_nodes: int = 100) -> List[DerivationTree]:
        raise NotImplementedError("CharSet fuzzing not implemented")

    def accept(self, visitor: "NodeVisitor"):
        return visitor.visitCharSet(self)

    def descendents(self, rules: Dict[NonTerminal, "Node"]) -> Iterator["Node"]:
        for char in self.chars:
            yield TerminalNode(Terminal(char))


class NodeVisitor(abc.ABC):
    def visit(self, node: Node):
        return node.accept(self)

    def default_result(self):
        pass

    def aggregate_results(self, aggregate, result):
        pass

    def visitChildren(self, node: Node) -> Any:
        # noinspection PyNoneFunctionAssignment
        result = self.default_result()
        for child in node.children():
            # noinspection PyNoneFunctionAssignment
            result = self.aggregate_results(result, self.visit(child))
        return result

    def visitAlternative(self, node: Alternative):
        return self.visitChildren(node)

    def visitConcatenation(self, node: Concatenation):
        return self.visitChildren(node)

    def visitRepetition(self, node: Repetition):
        return self.visit(node.node)

    def visitStar(self, node: Star):
        return self.visit(node.node)

    def visitPlus(self, node: Plus):
        return self.visit(node.node)

    def visitOption(self, node: Option):
        return self.visit(node.node)

    # noinspection PyUnusedLocal
    def visitNonTerminalNode(self, node: NonTerminalNode):
        return self.default_result()

    # noinspection PyUnusedLocal
    def visitTerminalNode(self, node: TerminalNode):
        return self.default_result()

    # noinspection PyUnusedLocal
    def visitCharSet(self, node: CharSet):
        return self.default_result()


class Disambiguator(NodeVisitor):
    def __init__(self):
        self.known_disambiguations = {}

    def visit(
        self, node: Node
    ) -> Dict[Tuple[Union[NonTerminal, Terminal], ...], List[Tuple[Node, ...]]]:
        if node in self.known_disambiguations:
            return self.known_disambiguations[node]
        result = super().visit(node)
        self.known_disambiguations[node] = result
        return result

    def visitAlternative(
        self, node: Alternative
    ) -> Dict[Tuple[Union[NonTerminal, Terminal], ...], List[Tuple[Node, ...]]]:
        child_endpoints = {}
        for child in node.children():
            endpoints: Dict[
                Tuple[Union[NonTerminal, Terminal], ...], List[Tuple[Node, ...]]
            ] = self.visit(child)
            for children in endpoints:
                # prepend the alternative to all paths
                if children not in child_endpoints:
                    child_endpoints[children] = []
                # join observed paths (these are impossible to disambiguate)
                child_endpoints[children].extend(
                    (node,) + path for path in endpoints[children]
                )

        return child_endpoints

    def visitConcatenation(
        self, node: Concatenation
    ) -> Dict[Tuple[Union[NonTerminal, Terminal], ...], List[Tuple[Node, ...]]]:
        child_endpoints = {(): []}
        for child in node.children():
            next_endpoints = {}
            endpoints: Dict[
                Tuple[Union[NonTerminal, Terminal], ...], List[Tuple[Node, ...]]
            ] = self.visit(child)
            for children in endpoints:
                for existing in child_endpoints:
                    concatenation = existing + children
                    if concatenation not in next_endpoints:
                        next_endpoints[concatenation] = []
                    next_endpoints[concatenation].extend(child_endpoints[existing])
                    next_endpoints[concatenation].extend(endpoints[children])
            child_endpoints = next_endpoints

        return {
            children: [(node,) + path for path in child_endpoints[children]]
            for children in child_endpoints
        }

    def visitRepetition(
        self, node: Repetition
    ) -> Dict[Tuple[Union[NonTerminal, Terminal], ...], List[Tuple[Node, ...]]]:
        # repetitions are alternatives over concatenations
        implicit_alternative = next(node.descendents(None))
        return self.visit(implicit_alternative)

    def visitStar(
        self, node: Star
    ) -> Dict[Tuple[Union[NonTerminal, Terminal], ...], List[Tuple[Node, ...]]]:
        return self.visitRepetition(node)

    def visitPlus(
        self, node: Plus
    ) -> Dict[Tuple[Union[NonTerminal, Terminal], ...], List[Tuple[Node, ...]]]:
        return self.visitRepetition(node)

    def visitOption(
        self, node: Option
    ) -> Dict[Tuple[Union[NonTerminal, Terminal], ...], List[Tuple[Node, ...]]]:
        implicit_alternative = Alternative(
            [Concatenation([]), Concatenation([node.node])]
        )
        return self.visit(implicit_alternative)

    def visitNonTerminalNode(
        self, node: NonTerminalNode
    ) -> Dict[Tuple[Union[NonTerminal, Terminal], ...], List[Tuple[Node, ...]]]:
        return {(node.symbol,): [(node,)]}

    def visitTerminalNode(
        self, node: TerminalNode
    ) -> Dict[Tuple[Union[NonTerminal, Terminal], ...], List[Tuple[Node, ...]]]:
        return {(node.symbol,): [(node,)]}

    def visitCharSet(
        self, node: CharSet
    ) -> Dict[Tuple[Union[NonTerminal, Terminal], ...], List[Tuple[Node, ...]]]:
        return {(Terminal(c),): [(node, TerminalNode(Terminal(c)))] for c in node.chars}


class ParseState:
    def __init__(
        self,
        nonterminal: NonTerminal,
        position: int,
        symbols: Tuple[tuple[Symbol, frozenset[tuple[str, any]]], ...],
        dot: int = 0,
        children: Optional[List[DerivationTree]] = None,
        is_incomplete: bool = False,
    ):
        self.nonterminal = nonterminal
        self.position = position
        self.symbols = symbols
        self._dot = dot
        self.children = children or []
        self.is_incomplete = is_incomplete

    @property
    def dot(self):
        return self.symbols[self._dot][0] if self._dot < len(self.symbols) else None

    @property
    def dot_params(self) -> frozenset[tuple[str, any]]:
        return self.symbols[self._dot][1] if self._dot < len(self.symbols) else None

    def finished(self):
        return self._dot >= len(self.symbols) and not self.is_incomplete

    def next_symbol_is_nonterminal(self):
        return self._dot < len(self.symbols) and self.symbols[self._dot][0].is_non_terminal

    def next_symbol_is_terminal(self):
        return self._dot < len(self.symbols) and self.symbols[self._dot][0].is_terminal

    def __hash__(self):
        return hash((self.nonterminal, self.position, self.symbols, self._dot))

    def __eq__(self, other):
        return (
            isinstance(other, ParseState)
            and self.nonterminal == other.nonterminal
            and self.position == other.position
            and self.symbols == other.symbols
            and self._dot == other._dot
        )

    def __repr__(self):
        return (
            f"({self.nonterminal} -> "
            + "".join(
                [
                    f"{'•' if i == self._dot else ''}{s[0]!s}"
                    for i, s in enumerate(self.symbols)
                ]
            )
            + ("•" if self.finished() else "")
            + f", column {self.position}"
            + ")"
        )

    def next(self, position: Optional[int] = None):
        return ParseState(
            self.nonterminal,
            position or self.position,
            self.symbols,
            self._dot + 1,
            self.children[:],
            self.is_incomplete
        )


class Column:
    def __init__(self, states: Optional[List[ParseState]] = None):
        self.states = states or []
        self.unique = set(self.states)

    def __iter__(self):
        index = 0
        while index < len(self.states):
            yield self.states[index]
            index += 1

    def __len__(self):
        return len(self.states)

    def __getitem__(self, item):
        return self.states[item]

    def __setitem__(self, key, value):
        self.states[key] = value

    def __delitem__(self, key):
        del self.states[key]

    def __contains__(self, item):
        return item in self.unique

    def add(self, state: ParseState):
        if state not in self.unique:
            self.states.append(state)
            self.unique.add(state)
            return True
        return False

    def update(self, states: Set[ParseState]):
        for state in states:
            self.add(state)

    def __repr__(self):
        return f"Column({self.states})"


class Grammar(NodeVisitor):
    class Parser(NodeVisitor):
        class ParsingMode(enum.Enum):
            COMPLETE = 0
            INCOMPLETE = 1

        def __init__(
            self,
            grammar: "Grammar",
        ):
            self.grammar_rules: Dict[NonTerminal, Node] = grammar.rules
            self.grammar = grammar
            self._rules = {}
            self._implicit_rules = {}
            self._context_rules: dict[
                NonTerminal, tuple[Node, tuple[NonTerminal, frozenset]]
            ] = dict()
            self.alternative_count = 0
            self.concatenation_count = 0
            self.repetition_count = 0
            self.star_count = 0
            self.plus_count = 0
            self.option_count = 0
            self._process()
            self._cache: Dict[Tuple[str, NonTerminal], DerivationTree, bool] = {}
            self._incomplete = set()
            self._max_position = -1

        def _process(self):
            self._rules.clear()
            self._implicit_rules.clear()
            self._context_rules.clear()
            self.alternative_count = 0
            self.concatenation_count = 0
            self.repetition_count = 0
            self.star_count = 0
            self.plus_count = 0
            self.option_count = 0
            for nonterminal in self.grammar_rules:
                self.set_rule(nonterminal, self.visit(self.grammar_rules[nonterminal]))

            for nonterminal in self._implicit_rules:
                self._implicit_rules[nonterminal] = {
                    tuple(a) for a in self._implicit_rules[nonterminal]
                }

        def set_implicit_rule(
            self, rule: List[List[NonTerminal]]
        ) -> tuple[NonTerminal, frozenset]:
            nonterminal = NonTerminal(f"<*{len(self._implicit_rules)}*>")
            self._implicit_rules[nonterminal] = rule
            return (nonterminal, frozenset())

        def set_rule(
            self,
            nonterminal: NonTerminal,
            rule: List[List[tuple[NonTerminal, frozenset]]],
        ):
            self._rules[nonterminal] = {tuple(a) for a in rule}

        def set_context_rule(
            self, node: Node, non_terminal: tuple[NonTerminal, frozenset]
        ) -> NonTerminal:
            nonterminal = NonTerminal(f"<*ctx_{len(self._context_rules)}*>")
            self._context_rules[nonterminal] = (node, non_terminal)
            return nonterminal

        def default_result(self):
            return []

        def aggregate_results(self, aggregate, result):
            aggregate.extend(result)
            return aggregate

        def visitAlternative(self, node: Alternative):
            result = self.visitChildren(node)
            intermediate_nt = NonTerminal(
                f"<__{NodeType.ALTERNATIVE}:{self.alternative_count}>"
            )
            self.set_rule(intermediate_nt, result)
            self.alternative_count += 1
            return [[(intermediate_nt, frozenset())]]

        def visitConcatenation(self, node: Concatenation):
            result = [[]]
            for child in node.children():
                to_add = self.visit(child)
                new_result = []
                for r in result:
                    for a in to_add:
                        new_result.append(r + a)
                result = new_result
            intermediate_nt = NonTerminal(
                f"<__{NodeType.CONCATENATION}:{self.concatenation_count}>"
            )
            self.set_rule(intermediate_nt, result)
            self.concatenation_count += 1
            return [[(intermediate_nt, frozenset())]]

        def visitRepetition(
            self,
            node: Repetition,
            nt: tuple[NonTerminal, frozenset] = None,
            tree: DerivationTree = None,
        ):
            if nt is None:
                alternatives = self.visit(node.node)
                nt = self.set_implicit_rule(alternatives)

                if len(node.get_access_points()) != 0:
                    i_nt = self.set_context_rule(node, nt)
                    return [[(i_nt, frozenset())]]

            prev = None
            node_min = node.min(self.grammar, tree)
            node_max = node.max(self.grammar, tree)
            for rep in range(node_min, node_max):
                alts = [[nt]]
                if prev is not None:
                    alts.append([nt, prev])
                prev = self.set_implicit_rule(alts)
            alts = [node_min * [nt]]
            if prev is not None:
                alts.append(node_min * [nt] + [prev])
            min_nt = self.set_implicit_rule(alts)
            intermediate_nt = NonTerminal(
                f"<__{NodeType.REPETITION}:{self.repetition_count}>"
            )
            self.set_rule(intermediate_nt, [[min_nt]])
            self.repetition_count += 1
            return [[(intermediate_nt, frozenset())]]

        def visitStar(self, node: Star):
            alternatives = [[]]
            nt = self.set_implicit_rule(alternatives)
            for r in self.visit(node.node):
                alternatives.append(r + [nt])
            result = [[nt]]
            intermediate_nt = NonTerminal(f"<__{NodeType.STAR}:{self.star_count}>")
            self.set_rule(intermediate_nt, result)
            self.star_count += 1
            return [[(intermediate_nt, frozenset())]]

        def visitPlus(self, node: Plus):
            alternatives = []
            nt = self.set_implicit_rule(alternatives)
            for r in self.visit(node.node):
                alternatives.append(r)
                alternatives.append(r + [nt])
            result = [[nt]]
            intermediate_nt = NonTerminal(f"<__{NodeType.PLUS}:{self.plus_count}>")
            self.set_rule(intermediate_nt, result)
            self.plus_count += 1
            return [[(intermediate_nt, frozenset())]]

        def visitOption(self, node: Option):
            result = [[Terminal("")]] + self.visit(node.node)
            intermediate_nt = NonTerminal(f"<__{NodeType.OPTION}:{self.option_count}>")
            self.set_rule(intermediate_nt, result)
            self.option_count += 1
            return [[(intermediate_nt, frozenset())]]

        def visitNonTerminalNode(self, node: NonTerminalNode):
            params = dict()
            params = frozenset(params.items())
            return [[(node.symbol, params)]]

        def visitTerminalNode(self, node: TerminalNode):
            return [[(node.symbol, frozenset())]]

        def collapse(self, tree: DerivationTree):
            if isinstance(tree.symbol, NonTerminal):
                if tree.symbol.symbol.startswith("<__"):
                    raise RuntimeError(
                        "Can't collapse a tree with an implicit root node"
                    )
            return self._collapse(tree)[0]

        def _collapse(self, tree: DerivationTree):
            reduced = []
            for child in tree.children:
                reduced.extend(self._collapse(child))

            if isinstance(tree.symbol, NonTerminal):
                if tree.symbol.symbol.startswith("<__"):
                    return reduced

            return [
                DerivationTree(
                    tree.symbol,
                    children=reduced,
                    read_only=tree.read_only,
                )
            ]

        def predict(
            self, state: ParseState, table: List[Set[ParseState] | Column], k: int
        ):
            if state.dot in self._rules:
                table[k].update(
                    {
                        ParseState(state.dot, k, rule, 0)
                        for rule in self._rules[state.dot]
                    }
                )
            elif state.dot in self._implicit_rules:
                table[k].update(
                    {
                        ParseState(state.dot, k, rule, 0)
                        for rule in self._implicit_rules[state.dot]
                    }
                )
            elif state.dot in self._context_rules:
                node, nt = self._context_rules[state.dot]
                self.predict_ctx_rule(state, table, k, node, nt)

        def construct_incomplete_tree(
            self, state: ParseState, table: List[Set[ParseState] | Column]
        ) -> DerivationTree:
            current_tree = DerivationTree(state.nonterminal, state.children)
            current_state = state
            found_next_state = True
            while found_next_state:
                found_next_state = False
                for table_state in table[current_state.position].states:
                    if table_state.dot == current_state.nonterminal:
                        current_state = table_state
                        found_next_state = True
                        break
                if str(current_tree.symbol).startswith("<*"):
                    current_tree = DerivationTree(
                        current_state.nonterminal,
                        [*current_state.children, *current_tree.children],
                        **dict(current_state.dot_params),
                    )
                else:
                    current_tree = DerivationTree(
                        current_state.nonterminal,
                        [*current_state.children, current_tree],
                        **dict(current_state.dot_params),
                    )

            return current_tree.children[0]

        def predict_ctx_rule(
            self,
            state: ParseState,
            table: List[Set[ParseState] | Column],
            k: int,
            node: Node,
            nt_rule,
        ):
            if not isinstance(node, Repetition):
                raise ValueError("Node needs to be a Repetition")
            tree = self.construct_incomplete_tree(state, table)
            tree = self.collapse(tree)
            try:
                [[context_nt]] = self.visitRepetition(node, nt_rule, tree)
            except ValueError:
                return
            new_symbols = []
            for symbol, dot_params in state.symbols:
                if symbol == state.dot:
                    new_symbols.append(context_nt)
                else:
                    new_symbols.append((symbol, dot_params))
            state.symbols = tuple(new_symbols)
            for nonterminal in self._implicit_rules:
                self._implicit_rules[nonterminal] = {
                    tuple(a) for a in self._implicit_rules[nonterminal]
                }
            self.predict(state, table, k)

        def scan_bit(
            self,
            state: ParseState,
            word: str | bytes,
            table: List[Set[ParseState] | Column],
            k: int,
            w: int,
            bit_count: int,
            nr_bits_scanned: int,
        ) -> bool:
            """
            Scan a bit from the input `word`.
            `table` is the parse table (may be modified by this function).
            `table[k]` is the current column.
            `word[w]` is the current byte.
            `bit_count` is the current bit position (7-0).
            Return True if a bit was matched, False otherwise.
            """
            assert isinstance(state.dot.symbol, int)
            assert 0 <= bit_count <= 7

            if w >= len(word):
                return False

            # Get the highest bit. If `word` is bytes, word[w] is an integer.
            byte = ord(word[w]) if isinstance(word, str) else word[w]
            bit = (byte >> bit_count) & 1

            # LOGGER.debug(f"Checking {state.dot} against {bit}")
            match, match_length = state.dot.check(bit)
            if not match:
                # LOGGER.debug(f"No match")
                return False

            # Found a match
            # LOGGER.debug(f"Found bit {bit}")
            next_state = state.next()
            tree = DerivationTree(Terminal(bit))
            next_state.children.append(tree)
            # LOGGER.debug(f"Added tree {tree.to_string()!r} to state {next_state!r}")
            # Insert a new table entry with next state
            # This is necessary, as our initial table holds one entry
            # per input byte, yet needs to be expanded to hold the bits, too.

            # Add a new table row if the bit isn't already represented
            # by a row in the parsing table
            if len(table) <= len(word) + 1 + nr_bits_scanned:
                table.insert(k + 1, Column())
            table[k + 1].add(next_state)

            # Save the maximum position reached, so we can report errors
            self._max_position = max(self._max_position, w)

            return True

        def scan_bytes(
            self,
            state: ParseState,
            word: str | bytes,
            table: List[Set[ParseState] | Column],
            k: int,
            w: int,
        ) -> bool:
            """
            Scan a byte from the input `word`.
            `state` is the current parse state.
            `table` is the parse table.
            `table[k]` is the current column.
            `word[w]` is the current byte.
            Return True if a byte was matched, False otherwise.
            """

            assert not isinstance(state.dot.symbol, int)
            assert not state.dot.is_regex

            # LOGGER.debug(f"Checking byte(s) {state.dot!r} at position {w:#06x} ({w}) {word[w:]!r}")

            match, match_length = state.dot.check(word[w:])
            if not match:
                return False

            # Found a match
            # LOGGER.debug(f"Matched byte(s) {state.dot!r} at position {w:#06x} ({w}) (len = {match_length}) {word[w:w + match_length]!r}")
            next_state = state.next()
            next_state.children.append(
                DerivationTree(Terminal(word[w : w + match_length]))
            )
            table[k + match_length].add(next_state)
            # LOGGER.debug(f"Next state: {next_state} at column {k + match_length}")
            self._max_position = max(self._max_position, w + match_length)

            return True

        def scan_regex(
            self,
            state: ParseState,
            word: str | bytes,
            table: List[Set[ParseState] | Column],
            k: int,
            w: int,
        ) -> bool:
            """
            Scan a byte from the input `word`.
            `state` is the current parse state.
            `table` is the parse table.
            `table[k]` is the current column.
            `word[w]` is the current byte.
            Return (True, #bytes) if bytes were matched, (False, 0) otherwise.
            """

            assert not isinstance(state.dot.symbol, int)
            assert state.dot.is_regex

            # LOGGER.debug(f"Checking regex {state.dot!r} at position {w:#06x} ({w}) {word[w:]!r}")

            match, match_length = state.dot.check(word[w:])
            if not match:
                return False

            # Found a match
            # LOGGER.debug(f"Matched regex {state.dot!r} at position {w:#06x} ({w}) (len = {match_length}) {word[w:w+match_length]!r}")
            next_state = state.next()
            next_state.children.append(
                DerivationTree(Terminal(word[w : w + match_length]))
            )
            table[k + match_length].add(next_state)
            # LOGGER.debug(f"Next state: {next_state} at column {k + match_length}")
            self._max_position = max(self._max_position, w + match_length)
            return True

        def complete(
            self,
            state: ParseState,
            table: List[Set[ParseState] | Column],
            k: int,
            use_implicit: bool = False,
        ):
            for s in list(table[state.position]):
                if s.dot == state.nonterminal:
                    dot_params = s.dot_params
                    s = s.next()
                    table[k].add(s)
                    if state.nonterminal in self._rules:
                        s.children.append(
                            DerivationTree(
                                state.nonterminal, state.children, **dict(dot_params)
                            )
                        )
                    else:
                        if use_implicit and state.nonterminal in self._implicit_rules:
                            s.children.append(
                                DerivationTree(
                                    NonTerminal(state.nonterminal.symbol),
                                    state.children,
                                    **dict(s.dot_params),
                                )
                            )
                        else:
                            s.children.extend(state.children)

        def _parse_forest(
            self,
            word: str,
            start: str | NonTerminal = "<start>",
            *,
            mode: ParsingMode = ParsingMode.COMPLETE,
        ):
            """
            Parse a forest of input trees from `word`.
            `start` is the start symbol (default: `<start>`).
            if `allow_incomplete` is True, the function will return trees even if the input ends prematurely.
            """
            if isinstance(start, str):
                start = NonTerminal(start)

            # LOGGER.debug(f"Parsing {word} into {start!s}")

            # Initialize the table
            table: list[set[ParseState] | Column] = [
                Column() for _ in range(len(word) + 1)
            ]
            implicit_start = NonTerminal("<*start*>")
            self._process()
            table[0].add(ParseState(implicit_start, 0, ((start, frozenset()),)))

            # Save the maximum scan position, so we can report errors
            self._max_position = -1

            # Index into the input word
            w = 0

            # Index into the current table.
            # Due to bits parsing, this may differ from the input position w.
            k = 0

            # If >= 0, indicates the next bit to be scanned (7-0)
            bit_count = -1
            nr_bits_scanned = 0

            while k < len(table):
                # LOGGER.debug(f"Processing {len(table[k])} states at column {k}")
                for state in table[k]:
                    # True iff we have processed all characters
                    # (or some bits of the last character)
                    at_end = w >= len(word)  # or (bit_count > 0 and w == len(word) - 1)

                    if at_end:
                        if mode == Grammar.Parser.ParsingMode.INCOMPLETE:
                            if state.nonterminal == implicit_start:
                                self._incomplete.update(state.children)
                            state.is_incomplete = True
                            self.complete(state, table, k)

                    if state.finished():
                        # LOGGER.debug(f"Finished")
                        if state.nonterminal == implicit_start:
                            if at_end:
                                # LOGGER.debug(f"Found {len(state.children)} parse tree(s)")
                                for child in state.children:
                                    yield child

                        self.complete(state, table, k)
                    elif not state.is_incomplete:
                        if state.next_symbol_is_nonterminal():
                            self.predict(state, table, k)
                            # LOGGER.debug(f"Predicted {state} at position {w:#06x} ({w}) {word[w:]!r}")
                        else:
                            if isinstance(state.dot.symbol, int):
                                # Scan a bit
                                if bit_count < 0:
                                    bit_count = 7
                                match = self.scan_bit(
                                    state, word, table, k, w, bit_count, nr_bits_scanned
                                )
                                if match:
                                    # LOGGER.debug(f"Matched bit {state} at position {w:#06x} ({w}) {word[w:]!r}")
                                    pass
                            else:
                                # Scan a regex or a byte
                                if 0 <= bit_count <= 7:
                                    # LOGGER.warning(f"Position {w:#06x} ({w}): Parsing a byte while expecting bit {bit_count}. Check if bits come in multiples of eight")

                                    # We are still expecting bits here:
                                    #
                                    # * we may have _peeked_ at a bit,
                                    # without actually parsing it; or
                                    # * we may have a grammar with bits
                                    # that do not come in multiples of 8.
                                    #
                                    # In either case, we need to get back
                                    # to scanning bytes here.
                                    bit_count = -1

                                # LOGGER.debug(f"Checking byte(s) {state} at position {w:#06x} ({w}) {word[w:]!r}")
                                if state.dot.is_regex:
                                    match = self.scan_regex(state, word, table, k, w)
                                else:
                                    match = self.scan_bytes(state, word, table, k, w)

                # LOGGER.debug(f"Scanned byte at position {w:#06x} ({w}); bit_count = {bit_count}")
                if bit_count >= 0:
                    # Advance by one bit
                    bit_count -= 1
                    nr_bits_scanned += 1
                if bit_count < 0:
                    # Advance to next byte
                    w += 1

                k += 1

        def parse_forest(
            self,
            word: str | bytes | DerivationTree,
            start: str | NonTerminal = "<start>",
            *,
            mode: ParsingMode = ParsingMode.COMPLETE,
            include_controlflow: bool = False,
        ):
            """
            Yield multiple parse alternatives, using a cache.
            """
            if isinstance(word, DerivationTree):
                word = word.value()  # type: ignore
            if isinstance(word, int):
                word = str(word)
            assert isinstance(word, str) or isinstance(word, bytes)

            if isinstance(start, str):
                start = NonTerminal(start)
            assert isinstance(start, NonTerminal)

            cache_key = (word, start, mode)
            if cache_key in self._cache:
                forest = self._cache[cache_key]
                for tree in forest:
                    tree = deepcopy(tree)
                    if include_controlflow:
                        yield tree
                    else:
                        yield self.collapse(tree)
                return

            self._incomplete = set()
            forest = []
            for tree in self._parse_forest(word, start, mode=mode):
                forest.append(tree)
                if include_controlflow:
                    yield tree
                else:
                    yield self.collapse(tree)

            if (
                mode == Grammar.Parser.ParsingMode.INCOMPLETE
            ):
                for tree in self._incomplete:
                    forest.append(tree)
                    if include_controlflow:
                        yield tree
                    else:
                        yield self.collapse(tree)

            # Cache entire forest
            self._cache[cache_key] = forest

        def parse_multiple(
            self,
            word: str | bytes | DerivationTree,
            start: str | NonTerminal = "<start>",
            mode: ParsingMode = ParsingMode.COMPLETE,
            include_controlflow: bool = False,
        ):
            """
            Yield multiple parse alternatives,
            even for incomplete inputs
            """
            return self.parse_forest(
                word, start, mode=mode, include_controlflow=include_controlflow
            )

        def parse(
            self,
            word: str | bytes | DerivationTree,
            start: str | NonTerminal = "<start>",
            mode: ParsingMode = ParsingMode.COMPLETE,
            include_controlflow: bool = False,
        ):
            """
            Return the first parse alternative,
            or `None` if no parse is possible
            """
            tree_gen = self.parse_forest(
                word, start=start, mode=mode, include_controlflow=include_controlflow
            )
            return next(tree_gen, None)

        def max_position(self):
            """Return the maximum position reached during parsing."""
            return self._max_position

    def __init__(
        self,
        rules: Optional[Dict[NonTerminal, Node]] = None,
        local_variables: Optional[Dict[str, Any]] = None,
        global_variables: Optional[Dict[str, Any]] = None,
    ):
        self.rules = rules or {}
<<<<<<< HEAD
        self.generators: Dict[NonTerminal, LiteralGenerator] = {}
        self._parser = Grammar.Parser(self.rules)
=======
        self.generators = {}
        self._parser = Grammar.Parser(self)
>>>>>>> 72430e7f
        self._local_variables = local_variables or {}
        self._global_variables = global_variables or {}
        self._visited = set()

    def generate_string(self, symbol: str | NonTerminal = "<start>") -> str | Tuple:
        if isinstance(symbol, str):
            symbol = NonTerminal(symbol)
        if self.generators[symbol] is None:
            raise ValueError(f"No generator for symbol {symbol}")
        generator = self.generators[symbol]
        if generator.nonterminals:
            for id, nonterminal in generator.nonterminals.items():
                self._local_variables[id] = self.fuzz(nonterminal.symbol).to_value().strip("'")
            
        return eval(
            generator.call, self._global_variables, self._local_variables
        )

    def generate(self, symbol: str | NonTerminal = "<start>") -> DerivationTree:
        string = self.generate_string(symbol)
        if not (isinstance(string, str) or isinstance(string, tuple)):
            raise TypeError(
                f"Generator {self.generators[symbol]} must return string or tuple"
            )

        if isinstance(string, tuple):
            return DerivationTree.from_tree(string)
        else:
            tree = self.parse(string, symbol)
        if tree is None:
            raise ValueError(
                f"Failed to parse generated string: {string} for {symbol} with generator {self.generators[symbol]}"
            )
        return tree

    def fuzz(
        self, start: str | NonTerminal = "<start>", max_nodes: int = 50
    ) -> DerivationTree:
        if isinstance(start, str):
            start = NonTerminal(start)
        root = DerivationTree(start)
        NonTerminalNode(start).fuzz(root, self, max_nodes=max_nodes)
        return root.children[0]

    def update(self, grammar: "Grammar" | Dict[NonTerminal, Node], prime=True):
        if isinstance(grammar, Grammar):
            generators = grammar.generators
            local_variables = grammar._local_variables
            global_variables = grammar._global_variables
            rules = grammar.rules
        else:
            rules = grammar
            generators = local_variables = global_variables = {}

        self.rules.update(rules)
        self.generators.update(generators)

        for symbol in rules.keys():
            # We're updating from a grammar with a rule, but no generator,
            # so we should remove the generator if it exists
            if symbol not in generators and symbol in self.generators:
                del self.generators[symbol]

        self._parser = Grammar.Parser(self)
        self._local_variables.update(local_variables)
        self._global_variables.update(global_variables)
        if prime:
            self.prime()

    def parse(
        self,
        word: str | bytes | DerivationTree,
        start: str | NonTerminal = "<start>",
        mode: Parser.ParsingMode = Parser.ParsingMode.COMPLETE,
        include_controlflow: bool = False,
    ):
        return self._parser.parse(word, start, mode=mode, include_controlflow=include_controlflow)

    def parse_forest(
        self,
        word: str | bytes | DerivationTree,
        start: str | NonTerminal = "<start>",
        mode: Parser.ParsingMode = Parser.ParsingMode.COMPLETE,
        include_controlflow: bool = False,
    ):
        return self._parser.parse_forest(word, start, mode=mode, include_controlflow=include_controlflow)

    def parse_multiple(
        self,
        word: str | bytes | DerivationTree,
        start: str | NonTerminal = "<start>",
        mode: Parser.ParsingMode = Parser.ParsingMode.COMPLETE,
        include_controlflow: bool = False,
    ):
        return self._parser.parse_multiple(word, start, mode=mode, include_controlflow=include_controlflow)

    def max_position(self):
        """Return the maximum position reached during last parsing."""
        return self._parser.max_position()

    def __contains__(self, item: str | NonTerminal):
        if isinstance(item, str):
            item = NonTerminal(item)
        return item in self.rules

    def __getitem__(self, item: str | NonTerminal):
        if isinstance(item, str):
            item = NonTerminal(item)
        return self.rules[item]

    def __setitem__(self, key: str | NonTerminal, value: Node):
        if isinstance(key, str):
            key = NonTerminal(key)
        self.rules[key] = value

    def __delitem__(self, key: str | NonTerminal):
        if isinstance(key, str):
            key = NonTerminal(key)
        del self.rules[key]

    def __iter__(self):
        return iter(self.rules)

    def __len__(self):
        return len(self.rules)

    def __repr__(self):
        return "\n".join(
            [
                f"{key} ::= {str(value)}{' := ' + self.generators[key] if key in self.generators else ''}"
                for key, value in self.rules.items()
            ]
        )

    def get_repr_for_rule(self, symbol: str | NonTerminal):
        if isinstance(symbol, str):
            symbol = NonTerminal(symbol)
        return (
            f"{symbol} ::= {self.rules[symbol]}"
            f"{' := ' + self.generators[symbol] if symbol in self.generators else ''}"
        )

    @staticmethod
    def dummy():
        return Grammar({})

    def set_generator(self, symbol: str | NonTerminal, param: str, searches_map: dict = {}):
        if isinstance(symbol, str):
            symbol = NonTerminal(symbol)
        self.generators[symbol] = LiteralGenerator(call=param, nonterminals=searches_map)

    def has_generator(self, symbol: str | NonTerminal):
        if isinstance(symbol, str):
            symbol = NonTerminal(symbol)
        return symbol in self.generators

    def get_generator(self, symbol: str | NonTerminal):
        if isinstance(symbol, str):
            symbol = NonTerminal(symbol)
        return self.generators.get(symbol, None)

    def update_parser(self):
        self._parser = Grammar.Parser(self)

    def compute_kpath_coverage(
        self, derivation_trees: List[DerivationTree], k: int
    ) -> float:
        """
        Computes the k-path coverage of the grammar given a set of derivation trees.
        Returns a score between 0 and 1 representing the fraction of k-paths covered.
        """
        # Generate all possible k-paths in the grammar
        all_k_paths = self._generate_all_k_paths(k)

        # Extract k-paths from the derivation trees
        covered_k_paths = set()
        for tree in derivation_trees:
            covered_k_paths.update(self._extract_k_paths_from_tree(tree, k))

        # Compute coverage score
        if not all_k_paths:
            return 1.0  # If there are no k-paths, coverage is 100%
        return len(covered_k_paths) / len(all_k_paths)

    def _generate_all_k_paths(self, k: int) -> Set[Tuple[Node, ...]]:
        """
        Computes the *k*-paths for this grammar, constructively. See: doi.org/10.1109/ASE.2019.00027

        :param k: The length of the paths.
        :return: All paths of length up to *k* within this grammar.
        """

        initial = set()
        initial_work: [Node] = [NonTerminalNode(name) for name in self.rules.keys()]  # type: ignore
        while initial_work:
            node = initial_work.pop(0)
            if node in initial:
                continue
            initial.add(node)
            initial_work.extend(node.descendents(self.rules))

        work: List[Set[Tuple[Node]]] = [set((x,) for x in initial)]

        for _ in range(1, k):
            next_work = set()
            for base in work[-1]:
                for descendent in base[-1].descendents(self.rules):
                    next_work.add(base + (descendent,))
            work.append(next_work)

        # return set.union(*work)
        return work[-1]

    @staticmethod
    def _extract_k_paths_from_tree(
        tree: DerivationTree, k: int
    ) -> Set[Tuple[Node, ...]]:
        """
        Extracts all k-length paths (k-paths) from a derivation tree.
        """
        paths = set()

        def traverse(node: DerivationTree, current_path: Tuple[str, ...]):
            new_path = current_path + (node.symbol.symbol,)
            if len(new_path) == k:
                paths.add(new_path)
                # Do not traverse further to keep path length at k
                return
            for child in node.children:
                traverse(child, new_path)

        traverse(tree, ())
        return paths

    def prime(self):
        nodes = sum([self.visit(self.rules[symbol]) for symbol in self.rules], [])
        while nodes:
            node = nodes.pop(0)
            if node.node_type == NodeType.TERMINAL:
                continue
            elif node.node_type == NodeType.NON_TERMINAL:
                if node.symbol not in self.rules:
                    raise ValueError(f"Symbol {node.symbol} not found in grammar")
                if self.rules[node.symbol].distance_to_completion == float("inf"):
                    nodes.append(node)
                else:
                    node.distance_to_completion = (
                        self.rules[node.symbol].distance_to_completion + 1
                    )
            elif node.node_type == NodeType.ALTERNATIVE:
                node.distance_to_completion = (
                    min([n.distance_to_completion for n in node.alternatives]) + 1
                )
                if node.distance_to_completion == float("inf"):
                    nodes.append(node)
            elif node.node_type == NodeType.CONCATENATION:
                if any([n.distance_to_completion == float("inf") for n in node.nodes]):
                    nodes.append(node)
                else:
                    node.distance_to_completion = (
                        sum([n.distance_to_completion for n in node.nodes]) + 1
                    )
            elif node.node_type == NodeType.REPETITION:
                if node.node.distance_to_completion == float("inf"):
                    nodes.append(node)
                else:
                    try:
                        min_rep = node.min(self, None)
                    except ValueError:
                        min_rep = 0
                    node.distance_to_completion = (
                        node.node.distance_to_completion * min_rep + 1
                    )
            else:
                raise ValueError(f"Unknown node type {node.node_type}")

    def default_result(self):
        return []

    def aggregate_results(self, aggregate, result):
        aggregate.extend(result)
        return aggregate

    def visitAlternative(self, node: Alternative):
        return self.visitChildren(node) + [node]

    def visitConcatenation(self, node: Concatenation):
        return self.visitChildren(node) + [node]

    def visitRepetition(self, node: Repetition):
        return self.visit(node.node) + [node]

    def visitStar(self, node: Star):
        return self.visit(node.node) + [node]

    def visitPlus(self, node: Plus):
        return self.visit(node.node) + [node]

    def visitOption(self, node: Option):
        return self.visit(node.node) + [node]

    def visitNonTerminalNode(self, node: NonTerminalNode):
        return [node]

    def visitTerminalNode(self, node: TerminalNode):
        return []

    def visitCharSet(self, node: CharSet):
        return []

    def compute_k_paths(self, k: int) -> Set[Tuple[Node, ...]]:
        """
        Computes all possible k-paths in the grammar.

        :param k: The length of the paths.
        :return: A set of tuples, each tuple representing a k-path as a sequence of symbols.
        """
        return self._generate_all_k_paths(k)

    def traverse_derivation(
        self,
        tree: DerivationTree,
        disambiguator: Disambiguator = Disambiguator(),
        paths: Set[Tuple[Node, ...]] = None,
        cur_path: Tuple[Node, ...] = None,
    ) -> Set[Tuple[Node, ...]]:
        if paths is None:
            paths = set()
        if tree.symbol.is_terminal:
            if cur_path is None:
                cur_path = (TerminalNode(tree.symbol),)
            paths.add(cur_path)
        else:
            if cur_path is None:
                cur_path = (NonTerminalNode(tree.symbol),)
            assert tree.symbol == typing.cast(NonTerminalNode, cur_path[-1]).symbol
            disambiguation = disambiguator.visit(self.rules[tree.symbol])
            for tree, path in zip(
                tree.children, disambiguation[tuple(c.symbol for c in tree.children)]
            ):
                self.traverse_derivation(tree, disambiguator, paths, cur_path + path)
        return paths

    def compute_grammar_coverage(
        self, derivation_trees: List[DerivationTree], k: int
    ) -> Tuple[float, int, int]:
        """
        Compute the coverage of k-paths in the grammar based on the given derivation trees.

        :param derivation_trees: A list of derivation trees (solutions produced by FANDANGO).
        :param k: The length of the paths (k).
        :return: A float between 0 and 1 representing the coverage.
        """

        # Compute all possible k-paths in the grammar
        all_k_paths = self.compute_k_paths(k)

        disambiguator = Disambiguator()

        # Extract k-paths from the derivation trees
        covered_k_paths = set()
        for tree in derivation_trees:
            for path in self.traverse_derivation(tree, disambiguator):
                # for length in range(1, k + 1):
                for window in range(len(path) - k + 1):
                    covered_k_paths.add(path[window : window + k])

        # Compute coverage
        if not all_k_paths:
            raise ValueError("No k-paths found in the grammar")

        return (
            len(covered_k_paths) / len(all_k_paths),
            len(covered_k_paths),
            len(all_k_paths),
        )

    def contains_type(self, tp: type, *, start="<start>") -> bool:
        """
        Return true if the grammar can produce an element of type `tp` (say, `int` or `bytes`).
        * `start`: a start symbol other than `<start>`.
        """
        if isinstance(start, str):
            start = NonTerminal(start)

        # We start on the right hand side of the start symbol
        start_node = self.rules[start]
        seen = set()

        def node_matches(node):
            if node in seen:
                return False
            seen.add(node)

            if isinstance(node, TerminalNode) and isinstance(node.symbol.symbol, tp):
                return True
            if any(node_matches(child) for child in node.children()):
                return True
            if isinstance(node, NonTerminalNode):
                return node_matches(self.rules[node.symbol])
            return False

        return node_matches(start_node)

    def contains_bits(self, *, start="<start>") -> bool:
        """
        Return true iff the grammar can produce a bit element (0 or 1).
        * `start`: a start symbol other than `<start>`.
        """
        return self.contains_type(int, start=start)

    def contains_bytes(self, *, start="<start>") -> bool:
        """
        Return true iff the grammar can produce a bytes element.
        * `start`: a start symbol other than `<start>`.
        """
        return self.contains_type(bytes, start=start)

    def contains_strings(self, *, start="<start>") -> bool:
        """
        Return true iff the grammar can produce a (UTF-8) string element.
        * `start`: a start symbol other than `<start>`.
        """
        return self.contains_type(str, start=start)<|MERGE_RESOLUTION|>--- conflicted
+++ resolved
@@ -1292,13 +1292,8 @@
         global_variables: Optional[Dict[str, Any]] = None,
     ):
         self.rules = rules or {}
-<<<<<<< HEAD
         self.generators: Dict[NonTerminal, LiteralGenerator] = {}
-        self._parser = Grammar.Parser(self.rules)
-=======
-        self.generators = {}
         self._parser = Grammar.Parser(self)
->>>>>>> 72430e7f
         self._local_variables = local_variables or {}
         self._global_variables = global_variables or {}
         self._visited = set()
