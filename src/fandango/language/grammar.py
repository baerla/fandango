import abc
import copy
import enum
import random
import typing
import exrex

from copy import deepcopy
from typing import Dict, List, Optional, Tuple, Set, Any, Union, Iterator, overload

from fandango.language.symbol import NonTerminal, Terminal, Symbol
from fandango.language.tree import DerivationTree, RoledMessage
from fandango.logger import LOGGER

MAX_REPETITIONS = 5


class NodeType(enum.Enum):
    ALTERNATIVE = "alternative"
    CONCATENATION = "concatenation"
    REPETITION = "repetition"
    STAR = "star"
    PLUS = "plus"
    OPTION = "option"
    NON_TERMINAL = "non_terminal"
    TERMINAL = "terminal"
    CHAR_SET = "char_set"

    def __repr__(self):
        return str(self)

    def __str__(self):
        return self.value


class FuzzingMode(enum.Enum):
    COMPLETE = 0
    IO = 1


class GrammarKeyError(KeyError):
    pass


class Node(abc.ABC):
    def __init__(
        self, node_type: NodeType, distance_to_completion: float = float("inf")
    ):
        self.node_type = node_type
        self.distance_to_completion = distance_to_completion

    def fuzz(
        self, grammar: "Grammar", max_nodes: int = 100, in_role: str = None
    ) -> List[DerivationTree]:
        return []

    @abc.abstractmethod
    def accept(self, visitor: "NodeVisitor"):
        raise NotImplementedError("accept method not implemented")

    def tree_roles(self, grammar: "Grammar", include_recipients: bool = True):
        return self._tree_roles(grammar, set(), include_recipients)

    def _tree_roles(self, grammar: "Grammar", seen_nonterminals: set[NonTerminal], include_recipients: bool):
        roles = set()
        for child in self.children():
            roles = roles.union(child._tree_roles(grammar, seen_nonterminals, include_recipients))
        return roles

    def children(self):
        return []

    def __repr__(self):
        return ""

    def __str__(self):
        return self.__repr__()

    def descendents(self, rules: Dict[NonTerminal, "Node"]) -> Iterator["Node"]:
        """
        Returns an iterator of the descendents of this node.

        :param rules: The rules upon which to base non-terminal lookups.
        :return An iterator over the descendent nodes.
        """
        yield from ()


class Alternative(Node):
    def __init__(self, alternatives: list[Node]):
        super().__init__(NodeType.ALTERNATIVE)
        self.alternatives = alternatives

    def fuzz(
        self, grammar: "Grammar", max_nodes: int = 100, in_role: str = None
    ) -> List[DerivationTree]:
        if self.distance_to_completion >= max_nodes:
            min_ = min(self.alternatives, key=lambda x: x.distance_to_completion)
            return random.choice(
                [
                    a
                    for a in self.alternatives
                    if a.distance_to_completion <= min_.distance_to_completion
                ]
            ).fuzz(grammar, 0, in_role)
        return random.choice(self.alternatives).fuzz(grammar, max_nodes - 1, in_role)

    def accept(self, visitor: "NodeVisitor"):
        return visitor.visitAlternative(self)

    def children(self):
        return self.alternatives

    def __getitem__(self, item):
        return self.alternatives.__getitem__(item)

    def __len__(self):
        return len(self.alternatives)

    def __repr__(self):
        return "(" + " | ".join(map(repr, self.alternatives)) + ")"

    def descendents(self, rules: Dict[NonTerminal, "Node"]) -> Iterator["Node"]:
        yield from self.alternatives


class Concatenation(Node):
    def __init__(self, nodes: list[Node]):
        super().__init__(NodeType.CONCATENATION)
        self.nodes = nodes

    def fuzz(
        self, grammar: "Grammar", max_nodes: int = 100, in_role: str = None
    ) -> List[DerivationTree]:
        trees = []
        for idx, node in enumerate(self.nodes):
            if node.distance_to_completion >= max_nodes:
                tree = node.fuzz(grammar, 0, in_role)
            else:
                tree = node.fuzz(grammar, max_nodes - 1, in_role)
            trees.extend(tree)
            max_nodes -= sum(t.size() for t in tree)
        return trees

    def accept(self, visitor: "NodeVisitor"):
        return visitor.visitConcatenation(self)

    def children(self):
        return self.nodes

    def __getitem__(self, item):
        return self.nodes.__getitem__(item)

    def __len__(self):
        return len(self.nodes)

    def __repr__(self):
        return " ".join(map(repr, self.nodes))

    def descendents(self, rules: Dict[NonTerminal, "Node"]) -> Iterator["Node"]:
        yield from self.nodes


class Repetition(Node):
    def __init__(self, node: Node, min_: int = 0, max_: int = MAX_REPETITIONS):
        super().__init__(NodeType.REPETITION)
        if min_ < 0:
            raise ValueError(
                f"Minimum repetitions {min_} must be greater than or equal to 0"
            )
        if max_ <= 0 or max_ < min_:
            raise ValueError(
                f"Maximum repetitions {max_} must be greater than 0 or greater than min {min_}"
            )
        self.node = node
        self.min = min_
        self.max = max_

    def accept(self, visitor: "NodeVisitor"):
        return visitor.visitRepetition(self)

    def fuzz(
        self, grammar: "Grammar", max_nodes: int = 100, in_role: str = None
    ) -> List[DerivationTree]:
        repetitions = random.randint(self.min, self.max)
        trees = []
        for rep in range(repetitions):
            if self.node.distance_to_completion >= max_nodes:
                if rep > self.min:
                    break
                tree = self.node.fuzz(grammar, 0, in_role)
            else:
                tree = self.node.fuzz(grammar, max_nodes - 1, in_role)
            trees.extend(tree)
            max_nodes -= sum(t.size() for t in tree)
        return trees

    def __repr__(self):
        if self.min == self.max:
            return f"{self.node}{{{self.min}}}"
        return f"{self.node}{{{self.min},{self.max}}}"

    def children(self):
        return [self.node]

    def descendents(self, rules: Dict[NonTerminal, "Node"] | None) -> Iterator["Node"]:
        base = []
        if self.min == 0:
            base.append(TerminalNode(Terminal("")))
        if self.min <= 1 <= self.max:
            base.append(self.node)
        yield Alternative(
            base
            + [
                Concatenation([self.node] * r)
                for r in range(max(2, self.min), self.max + 1)
            ]
        )

    def children(self):
        return [self.node]


class Star(Repetition):
    def __init__(self, node: Node):
        super().__init__(node, 0)

    def accept(self, visitor: "NodeVisitor"):
        return visitor.visitStar(self)

    def __repr__(self):
        return f"{self.node}*"


class Plus(Repetition):
    def __init__(self, node: Node):
        super().__init__(node, 1)

    def accept(self, visitor: "NodeVisitor"):
        return visitor.visitPlus(self)

    def __repr__(self):
        return f"{self.node}+"


class Option(Repetition):
    def __init__(self, node: Node):
        super().__init__(node, 0, 1)

    def accept(self, visitor: "NodeVisitor"):
        return visitor.visitOption(self)

    def __repr__(self):
        return f"{self.node}?"

    def descendents(self, rules: Dict[NonTerminal, "Node"]) -> Iterator["Node"]:
        yield from (self.node, TerminalNode(Terminal("")))


class NonTerminalNode(Node):
    def __init__(self, symbol: NonTerminal, role: str = None, recipient: str = None):
        super().__init__(NodeType.NON_TERMINAL)
        self.symbol = symbol
        self.role = role
        self.recipient = recipient

    def fuzz(
        self, grammar: "Grammar", max_nodes: int = 100, in_role: str = None
    ) -> List[DerivationTree]:
        if self.symbol not in grammar:
            raise ValueError(f"Symbol {self.symbol} not found in grammar")

        if self.symbol in grammar.generators:
            return [grammar.generate(self.symbol)]

        assign_role = None
        assign_recipient = None
        if in_role is None:
            assign_role = self.role
            assign_recipient = self.recipient
            in_role = self.role

        children = grammar[self.symbol].fuzz(grammar, max_nodes - 1, in_role)

        tree = DerivationTree(self.symbol, children, role=assign_role, recipient=assign_recipient, read_only=False)
        return [tree]

    def accept(self, visitor: "NodeVisitor"):
        return visitor.visitNonTerminalNode(self)

    def __repr__(self):

        if self.role is not None:
            if self.recipient is None:
                return f"<{self.role}:{self.symbol.__repr__()[1:-1]}>"
            else:
                return f"<{self.role}:{self.recipient}:{self.symbol.__repr__()[1:-1]}>"
        else:
            return self.symbol.__repr__()

    def __eq__(self, other):
        return isinstance(other, NonTerminalNode) and self.symbol == other.symbol

    def __hash__(self):
        return hash(self.symbol)

    def _tree_roles(self, grammar: "Grammar", seen_nonterminals: set[NonTerminal], include_recipients: bool):
        roles = set()
        if self.role is not None:
            roles.add(self.role)
            if self.recipient is not None and include_recipients:
                roles.add(self.recipient)
        if self.symbol not in seen_nonterminals:
            seen_nonterminals.add(self.symbol)
            for role in grammar[self.symbol]._tree_roles(grammar, seen_nonterminals, include_recipients):
                roles.add(role)
        return roles

    def descendents(self, rules: Dict[NonTerminal, "Node"]) -> Iterator["Node"]:
        yield rules[self.symbol]


class TerminalNode(Node):
    def __init__(self, symbol: Terminal):
        super().__init__(NodeType.TERMINAL, 0)
        self.symbol = symbol

<<<<<<< HEAD
    def fuzz(
        self, grammar: "Grammar", max_nodes: int = 100, in_role: str = None
    ) -> List[DerivationTree]:
=======
    def fuzz(self, grammar: "Grammar", max_nodes: int = 100) -> List[DerivationTree]:
        if self.symbol.is_regex:
            instance = exrex.getone(self.symbol.symbol)
            return [DerivationTree(Terminal(instance))]
>>>>>>> ed4c2d8f

        return [DerivationTree(self.symbol)]

    def accept(self, visitor: "NodeVisitor"):
        return visitor.visitTerminalNode(self)

    def __repr__(self):
        return self.symbol.__repr__()

    def __eq__(self, other):
        return isinstance(other, TerminalNode) and self.symbol == other.symbol

    def __hash__(self):
        return hash(self.symbol)


class CharSet(Node):
    def __init__(self, chars: str):
        super().__init__(NodeType.CHAR_SET, 0)
        self.chars = chars

    def fuzz(
        self, grammar: "Grammar", max_nodes: int = 100, in_role: str = None
    ) -> List[DerivationTree]:
        raise NotImplementedError("CharSet fuzzing not implemented")

    def accept(self, visitor: "NodeVisitor"):
        return visitor.visitCharSet(self)

    def descendents(self, rules: Dict[NonTerminal, "Node"]) -> Iterator["Node"]:
        for char in self.chars:
            yield TerminalNode(Terminal(char))


class NodeVisitor(abc.ABC):
    def visit(self, node: Node):
        return node.accept(self)

    def default_result(self):
        pass

    def aggregate_results(self, aggregate, result):
        pass

    def visitChildren(self, node: Node) -> Any:
        # noinspection PyNoneFunctionAssignment
        result = self.default_result()
        for child in node.children():
            # noinspection PyNoneFunctionAssignment
            result = self.aggregate_results(result, self.visit(child))
        return result

    def visitAlternative(self, node: Alternative):
        return self.visitChildren(node)

    def visitConcatenation(self, node: Concatenation):
        return self.visitChildren(node)

    def visitRepetition(self, node: Repetition):
        return self.visit(node.node)

    def visitStar(self, node: Star):
        return self.visit(node.node)

    def visitPlus(self, node: Plus):
        return self.visit(node.node)

    def visitOption(self, node: Option):
        return self.visit(node.node)

    # noinspection PyUnusedLocal
    def visitNonTerminalNode(self, node: NonTerminalNode):
        return self.default_result()

    # noinspection PyUnusedLocal
    def visitTerminalNode(self, node: TerminalNode):
        return self.default_result()

    # noinspection PyUnusedLocal
    def visitCharSet(self, node: CharSet):
        return self.default_result()


class Disambiguator(NodeVisitor):
    def __init__(self):
        self.known_disambiguations = {}

    def visit(
        self, node: Node
    ) -> Dict[Tuple[Union[NonTerminal, Terminal], ...], List[Tuple[Node, ...]]]:
        if node in self.known_disambiguations:
            return self.known_disambiguations[node]
        result = super().visit(node)
        self.known_disambiguations[node] = result
        return result

    def visitAlternative(
        self, node: Alternative
    ) -> Dict[Tuple[Union[NonTerminal, Terminal], ...], List[Tuple[Node, ...]]]:
        child_endpoints = {}
        for child in node.children():
            endpoints: Dict[
                Tuple[Union[NonTerminal, Terminal], ...], List[Tuple[Node, ...]]
            ] = self.visit(child)
            for children in endpoints:
                # prepend the alternative to all paths
                if children not in child_endpoints:
                    child_endpoints[children] = []
                # join observed paths (these are impossible to disambiguate)
                child_endpoints[children].extend(
                    (node,) + path for path in endpoints[children]
                )

        return child_endpoints

    def visitConcatenation(
        self, node: Concatenation
    ) -> Dict[Tuple[Union[NonTerminal, Terminal], ...], List[Tuple[Node, ...]]]:
        child_endpoints = {(): []}
        for child in node.children():
            next_endpoints = {}
            endpoints: Dict[
                Tuple[Union[NonTerminal, Terminal], ...], List[Tuple[Node, ...]]
            ] = self.visit(child)
            for children in endpoints:
                for existing in child_endpoints:
                    concatenation = existing + children
                    if concatenation not in next_endpoints:
                        next_endpoints[concatenation] = []
                    next_endpoints[concatenation].extend(child_endpoints[existing])
                    next_endpoints[concatenation].extend(endpoints[children])
            child_endpoints = next_endpoints

        return {
            children: [(node,) + path for path in child_endpoints[children]]
            for children in child_endpoints
        }

    def visitRepetition(
        self, node: Repetition
    ) -> Dict[Tuple[Union[NonTerminal, Terminal], ...], List[Tuple[Node, ...]]]:
        # repetitions are alternatives over concatenations
        implicit_alternative = next(node.descendents(None))
        return self.visit(implicit_alternative)

    def visitStar(
        self, node: Star
    ) -> Dict[Tuple[Union[NonTerminal, Terminal], ...], List[Tuple[Node, ...]]]:
        return self.visitRepetition(node)

    def visitPlus(
        self, node: Plus
    ) -> Dict[Tuple[Union[NonTerminal, Terminal], ...], List[Tuple[Node, ...]]]:
        return self.visitRepetition(node)

    def visitOption(
        self, node: Option
    ) -> Dict[Tuple[Union[NonTerminal, Terminal], ...], List[Tuple[Node, ...]]]:
        implicit_alternative = Alternative(
            [Concatenation([]), Concatenation([node.node])]
        )
        return self.visit(implicit_alternative)

    def visitNonTerminalNode(
        self, node: NonTerminalNode
    ) -> Dict[Tuple[Union[NonTerminal, Terminal], ...], List[Tuple[Node, ...]]]:
        return {(node.symbol,): [(node,)]}

    def visitTerminalNode(
        self, node: TerminalNode
    ) -> Dict[Tuple[Union[NonTerminal, Terminal], ...], List[Tuple[Node, ...]]]:
        return {(node.symbol,): [(node,)]}

    def visitCharSet(
        self, node: CharSet
    ) -> Dict[Tuple[Union[NonTerminal, Terminal], ...], List[Tuple[Node, ...]]]:
        return {(Terminal(c),): [(node, TerminalNode(Terminal(c)))] for c in node.chars}


class NonTerminalFinder(NodeVisitor):

    def __init__(self, grammar: "Grammar"):
        self.grammar = grammar

    def default_result(self):
        return []

    def aggregate_results(self, aggregate, result):
        aggregate.extend(result)
        return aggregate

    def visitNonTerminalNode(self, node: NonTerminalNode):
        if node.symbol.is_implicit:
            return self.visit(self.grammar.rules[node.symbol]) + [node]
        return [node]


class PacketForecaster(NodeVisitor):

    class MountingPath:
        def __init__(self, tree: DerivationTree, path: Tuple[NonTerminal, ...]):
            self.tree = tree
            self.path = path

        def __hash__(self):
            return hash((hash(self.tree), hash(self.path)))

        def __eq__(self, other):
            return hash(self) == hash(other)

        def __repr__(self):
            return repr(self.path)

    class ForcastingPacket:
        def __init__(self, node: NonTerminalNode):
            self.node = node
            self.paths: set[PacketForecaster.MountingPath] = set()

        def add_path(self, path: "PacketForecaster.MountingPath"):
            self.paths.add(path)

    class ForcastingNonTerminals:
        def __init__(self):
            self.nt_to_packet = dict[NonTerminal, PacketForecaster.ForcastingPacket]()

        def getNonTerminals(self) -> set[NonTerminal]:
            return set(self.nt_to_packet.keys())

        def __getitem__(self, item: NonTerminal):
            return self.nt_to_packet[item]

        def add_packet(self, packet: "PacketForecaster.ForcastingPacket"):
            if packet.node.symbol in self.nt_to_packet.keys():
                for path in packet.paths:
                    self.nt_to_packet[packet.node.symbol].add_path(path)
            else:
                self.nt_to_packet[packet.node.symbol] = packet

    class ForcastingResult:
        def __init__(self):
            # dict[roleName, dict[packetName, PacketForecaster.ForcastingPacket]]
            self.roles_to_packets = dict[str, PacketForecaster.ForcastingNonTerminals]()

        def getRoles(self) -> set[str]:
            return set(self.roles_to_packets.keys())

        def __getitem__(self, item: str):
            return self.roles_to_packets[item]

        def add_packet(self, role: str, packet: "PacketForecaster.ForcastingPacket"):
            if role not in self.roles_to_packets.keys():
                self.roles_to_packets[role] = PacketForecaster.ForcastingNonTerminals()
            self.roles_to_packets[role].add_packet(packet)

        def merge(self, other: "PacketForecaster.ForcastingResult"):
            c_new = copy.deepcopy(self)
            c_other = copy.deepcopy(other)
            for role, fnt in c_other.roles_to_packets.items():
                for fp in fnt.nt_to_packet.values():
                    c_new.add_packet(role, fp)
            return c_new

    def __init__(self, grammar: "Grammar", tree: DerivationTree | None = None):
        self.grammar = grammar
        self.tree = tree
        self.current_tree: list[list[DerivationTree] | None] = []
        self.current_path: list[NonTerminal] = []
        self.result = PacketForecaster.ForcastingResult()

    def add_option(self, node: NonTerminalNode):
        mounting_path = PacketForecaster.MountingPath(
            self.tree, tuple(self.current_path)
        )
        f_packet = PacketForecaster.ForcastingPacket(node)
        f_packet.add_path(mounting_path)
        self.result.add_packet(node.role, f_packet)

    def find(self):
        self.result = PacketForecaster.ForcastingResult()
        if self.tree is not None:
            self.current_path.append(self.tree.symbol)
            if len(self.tree.children) == 0:
                self.current_tree = [None]
            else:
                self.current_tree = [[self.tree.children[0]]]
        else:
            self.current_path.append(NonTerminal("<start>"))
            self.current_tree = [None]

        self.visit(self.grammar.rules[self.current_path[-1]])
        self.current_tree.pop()
        self.current_path.pop()
        return self.result

    def visitNonTerminalNode(self, node: NonTerminalNode):
        tree = self.current_tree[-1]
        if tree is not None:
            if tree[0].symbol != node.symbol:
                raise GrammarKeyError("Symbol mismatch")

        if node.role is not None:
            if tree is None:
                self.add_option(node)
                return False
            else:
                return True
        self.current_tree.append(None if tree is None else tree[0].children)
        self.current_path.append(node.symbol)
        try:
            result = self.visit(self.grammar.rules[node.symbol])
        finally:
            self.current_path.pop()
            self.current_tree.pop()
        return result

    def visitConcatenation(self, node: Concatenation):
        tree = self.current_tree[-1]
        child_idx = 0 if tree is None else (len(tree) - 1)
        continue_exploring = True
        if tree is not None:
            self.current_tree.append([tree[child_idx]])
            try:
                continue_exploring = self.visit(node.nodes[child_idx])
                child_idx += 1
            finally:
                self.current_tree.pop()
        while continue_exploring and child_idx < len(node.children()):
            next_child = node.children()[child_idx]
            self.current_tree.append(None)
            continue_exploring = self.visit(next_child)
            self.current_tree.pop()
            child_idx += 1
        return continue_exploring

    def visitAlternative(self, node: Alternative):
        tree = self.current_tree[-1]
        continue_exploring = True

        if tree is not None:
            self.current_tree.append([tree[0]])
            found = False
            for alt in node.alternatives:
                try:
                    continue_exploring = self.visit(alt)
                    found = True
                    break
                except GrammarKeyError as e:
                    pass
            self.current_tree.pop()
            if not found:
                raise GrammarKeyError("Alternative mismatch")
            return continue_exploring
        else:
            self.current_tree.append(None)
            for alt in node.alternatives:
                continue_exploring |= not self.visit(alt)
            self.current_tree.pop()
            return continue_exploring

    def visitRepetition(self, node: Repetition):
        tree = self.current_tree[-1]
        continue_exploring = True
        tree_len = 0
        if tree is not None:
            tree_len = len(tree)
            self.current_tree.append([tree[-1]])
            continue_exploring = self.visit(node.node)
            self.current_tree.pop()

        if continue_exploring and tree_len < node.max:
            self.current_tree.append(None)
            continue_exploring = self.visit(node.node)
            self.current_tree.pop()
            if continue_exploring:
                return continue_exploring
        if tree_len >= node.min:
            return True
        return continue_exploring

    def visitStar(self, node: Star):
        return self.visitRepetition(node)

    def visitPlus(self, node: Plus):
        return self.visitRepetition(node)

    def visitOption(self, node: Option):
        return self.visitRepetition(node)


class RoleAssigner:

    def __init__(
        self, implicite_role: str, grammar: "Grammar", processed_non_terminals: set[str]
    ):
        self.grammar = grammar
        self.seen_non_terminals = set()
        self.processed_non_terminals = set(processed_non_terminals)
        self.implicite_role = implicite_role

    def run(self, node: Node):
        non_terminals: list[NonTerminalNode] = NonTerminalFinder(self.grammar).visit(
            node
        )
        unprocessed_non_terminals = []
        for nt in non_terminals:
            if nt not in self.processed_non_terminals:
                unprocessed_non_terminals.append(nt)
        if node in unprocessed_non_terminals and not isinstance(node, NonTerminalNode):
            unprocessed_non_terminals.remove(node)
        child_roles = set()

        for c_node in unprocessed_non_terminals:
            child_roles = child_roles.union(c_node.tree_roles(self.grammar, False))

        if len(child_roles) == 0:
            return
        for c_node in unprocessed_non_terminals:
            if c_node.symbol.is_implicit:
                continue
            self.seen_non_terminals.add(c_node.symbol)
            if len(c_node.tree_roles(self.grammar, False)) != 0:
                continue
            c_node.role = self.implicite_role


class GrammarTruncator(NodeVisitor):
    def __init__(self, grammar: "Grammar", keep_roles: set[str]):
        self.grammar = grammar
        self.keep_roles = keep_roles

    def visitStar(self, node: Star):
        return self.visitRepetition(node)

    def visitPlus(self, node: Plus):
        return self.visitRepetition(node)

    def visitOption(self, node: Option):
        return self.visitRepetition(node)

    def visitAlternative(self, node: Alternative):
        for child in list(node.children()):
            if self.visit(child):
                node.alternatives.remove(child)
        if len(node.alternatives) == 0:
            return True
        return False

    def visitRepetition(self, node: Repetition):
        for child in list(node.children()):
            if self.visit(child):
                return True
        return False

    def visitConcatenation(self, node: Concatenation):
        for child in list(node.children()):
            if self.visit(child):
                node.nodes.remove(child)
        if len(node.nodes) == 0:
            return True
        return False

    def visitNonTerminalNode(self, node: NonTerminalNode):
        if node.symbol.is_implicit:
            return self.visit(self.grammar[node.symbol])
        if node.role is None or node.recipient is None:
            return False
        truncatable = True
        if node.role in self.keep_roles:
            truncatable = False
        if node.recipient in self.keep_roles:
            truncatable = False
        return truncatable

    def visitTerminalNode(self, node: TerminalNode):
        return False


class RoleNestingDetector(NodeVisitor):
    def __init__(self, grammar: "Grammar"):
        self.grammar = grammar
        self.seen_nt = set()
        self.current_path = list()

    def fail_on_nested_packet(self, start_symbol: NonTerminal):
        self.current_nt = start_symbol
        self.visit(self.grammar[start_symbol])

    def visitNonTerminalNode(self, node: NonTerminalNode):
        if node.symbol.is_implicit:
            return self.visit(self.grammar[node.symbol])

        self.current_path.append(node.symbol)
        if node.symbol not in self.seen_nt:
            self.seen_nt.add(node.symbol)
        elif node.role is not None and node.symbol in self.current_path:
            str_path = [str(p) for p in self.current_path]
            raise RuntimeError(
                f"Found illegal packet-definitions within packet-definition of non_terminal {node.symbol}! DerivationPath: " + " -> ".join(str_path))
        else:
            return

        if node.role is not None:
            tree_roles = self.grammar[node.symbol].tree_roles(self.grammar, False)
            if len(tree_roles) != 0:
                raise RuntimeError(f"Found illegal packet-definitions within packet-definition of non_terminal {node.symbol}: " + ", ".join(tree_roles))
            return

        self.visit(self.grammar[node.symbol])
        self.current_path.pop()



class ParseState:
    def __init__(
        self,
        nonterminal: NonTerminal,
        position: int,
        symbols: Tuple[Symbol, ...],
        dot: int = 0,
        children: Optional[List[DerivationTree]] = None,
        is_incomplete: bool = False,
    ):
        self.nonterminal = nonterminal
        self.position = position
        self.symbols = symbols
        self._dot = dot
        self.children = children or []
        self.is_incomplete = is_incomplete

    @property
    def dot(self):
        return self.symbols[self._dot] if self._dot < len(self.symbols) else None

    def finished(self):
        return self._dot >= len(self.symbols) and not self.is_incomplete

    def next_symbol_is_nonterminal(self):
        return self._dot < len(self.symbols) and self.symbols[self._dot].is_non_terminal

    def next_symbol_is_terminal(self):
        return self._dot < len(self.symbols) and self.symbols[self._dot].is_terminal

    def __hash__(self):
        return hash((self.nonterminal, self.position, self.symbols, self._dot))

    def __eq__(self, other):
        return (
            isinstance(other, ParseState)
            and self.nonterminal == other.nonterminal
            and self.position == other.position
            and self.symbols == other.symbols
            and self._dot == other._dot
        )

    def __repr__(self):
        return (
            f"({self.nonterminal} -> "
            + "".join(
                [
                    f"{'•' if i == self._dot else ''}{s.symbol}"
                    for i, s in enumerate(self.symbols)
                ]
            )
            + ("•" if self.finished() else "")
            + f", column {self.position}"
            + ")"
        )

    def next(self, position: Optional[int] = None):
        return ParseState(
            self.nonterminal,
            position or self.position,
            self.symbols,
            self._dot + 1,
            self.children[:],
        )


class Column:
    def __init__(self, states: Optional[List[ParseState]] = None):
        self.states = states or []
        self.unique = set(self.states)

    def __iter__(self):
        index = 0
        while index < len(self.states):
            yield self.states[index]
            index += 1

    def __len__(self):
        return len(self.states)

    def __getitem__(self, item):
        return self.states[item]

    def __setitem__(self, key, value):
        self.states[key] = value

    def __delitem__(self, key):
        del self.states[key]

    def __contains__(self, item):
        return item in self.unique

    def add(self, state: ParseState):
        if state not in self.unique:
            self.states.append(state)
            self.unique.add(state)
            return True
        return False

    def update(self, states: Set[ParseState]):
        for state in states:
            self.add(state)

    def __repr__(self):
        return f"Column({self.states})"


class Grammar(NodeVisitor):
    class Parser(NodeVisitor):
        def __init__(
            self,
            rules: Dict[NonTerminal, Node],
        ):
            self.grammar_rules = rules
            self._rules = {}
            self._implicit_rules = {}
            self._process()
            self._cache: Dict[Tuple[str, NonTerminal], DerivationTree, bool] = {}
            self._incomplete = set()
            self._max_position = -1

        def _process(self):
            for nonterminal in self.grammar_rules:
                self._rules[nonterminal] = {
                    tuple(a) for a in self.visit(self.grammar_rules[nonterminal])
                }
            for nonterminal in self._implicit_rules:
                self._implicit_rules[nonterminal] = {
                    tuple(a) for a in self._implicit_rules[nonterminal]
                }

        def get_new_name(self):
            return NonTerminal(f"<*{len(self._implicit_rules)}*>")

        def set_implicit_rule(self, rule: List[List[Node]]) -> NonTerminalNode:
            nonterminal = self.get_new_name()
            self._implicit_rules[nonterminal] = rule
            return nonterminal

        def default_result(self):
            return []

        def aggregate_results(self, aggregate, result):
            aggregate.extend(result)
            return aggregate

        def visitConcatenation(self, node: Concatenation):
            result = [[]]
            for child in node.children():
                to_add = self.visit(child)
                new_result = []
                for r in result:
                    for a in to_add:
                        new_result.append(r + a)
                result = new_result
            return result

        def visitRepetition(self, node: Repetition):
            alternatives = self.visit(node.node)
            nt = self.set_implicit_rule(alternatives)
            prev = None
            for rep in range(node.min, node.max):
                alts = [[nt]]
                if prev is not None:
                    alts.append([nt, prev])
                prev = self.set_implicit_rule(alts)
            alts = [node.min * [nt]]
            if prev is not None:
                alts.append(node.min * [nt] + [prev])
            min_nt = self.set_implicit_rule(alts)
            return [[min_nt]]

        def visitStar(self, node: Star):
            alternatives = [[]]
            nt = self.set_implicit_rule(alternatives)
            for r in self.visit(node.node):
                alternatives.append(r + [nt])
            return [[nt]]

        def visitPlus(self, node: Plus):
            alternatives = []
            nt = self.set_implicit_rule(alternatives)
            for r in self.visit(node.node):
                alternatives.append(r)
                alternatives.append(r + [nt])
            return [[nt]]

        def visitOption(self, node: Option):
            return [[Terminal("")]] + self.visit(node.node)

        def visitNonTerminalNode(self, node: NonTerminalNode):
            return [[node.symbol]]

        def visitTerminalNode(self, node: TerminalNode):
            return [[node.symbol]]

        def predict(
            self, state: ParseState, table: List[Set[ParseState] | Column], k: int
        ):
            if state.dot in self._rules:
                table[k].update(
                    {
                        ParseState(state.dot, k, rule, 0)
                        for rule in self._rules[state.dot]
                    }
                )
            elif state.dot in self._implicit_rules:
                table[k].update(
                    {
                        ParseState(state.dot, k, rule, 0)
                        for rule in self._implicit_rules[state.dot]
                    }
                )

        def scan_bit(
            self,
            state: ParseState,
            word: str | bytes,
            table: List[Set[ParseState] | Column],
            k: int,
            w: int,
            bit_count: int,
        ) -> bool:
            """
            Scan a bit from the input `word`.
            `table` is the parse table (may be modified by this function).
            `table[k]` is the current column.
            `word[w]` is the current byte.
            `bit_count` is the current bit position (7-0).
            Return True if a bit was matched, False otherwise.
            """
            assert isinstance(state.dot.symbol, int)
            assert 0 <= bit_count <= 7

            # Get the highest bit. If `word` is bytes, word[w] is an integer.
            byte = ord(word[w]) if isinstance(word, str) else word[w]
            bit = (byte >> bit_count) & 1

            if not state.dot.check(bit):
                return False

            # Found a match
            next_state = state.next()
            next_state.children.append(DerivationTree(state.dot))

            # Insert a new table entry with next state
            # This is necessary, as our initial table holds one entry
            # per input byte, yet needs to be expanded to hold the bits, too.
            table.insert(k + 1, Column())
            table[k + 1].add(next_state)

            # Save the maximum position reached, so we can report errors
            self._max_position = max(self._max_position, w)

            return True

        def scan_bytes(
            self,
            state: ParseState,
            word: str | bytes,
            table: List[Set[ParseState] | Column],
            k: int,
            w: int,
        ) -> tuple[bool, int]:
            """
            Scan a byte from the input `word`.
            `state` is the current parse state.
            `table` is the parse table.
            `table[k]` is the current column.
            `word[w]` is the current byte.
            Return (True, #bytes) if bytes were matched, (False, 0) otherwise.
            """

            assert not isinstance(state.dot.symbol, int)

            match, match_length = state.dot.check(word[w:])
            if match:
                # Found a match
                # LOGGER.debug(f"Matched {state.dot!r} at position {hex(w)} ({w}) (len = {match_length}) {word[w:w+match_length]!r}")
                next_state = state.next()
                next_state.children.append(
                    DerivationTree(Terminal(word[w : w + match_length]))
                )
                table[k + match_length].add(next_state)
                self._max_position = max(self._max_position, w)

            return match, match_length

        def complete(
            self,
            state: ParseState,
            table: List[Set[ParseState] | Column],
            k: int,
            use_implicit: bool = False,
        ):
            for s in list(table[state.position]):
                if s.dot == state.nonterminal:
                    s = s.next()
                    table[k].add(s)
                    if state.nonterminal in self._rules:
                        s.children.append(
                            DerivationTree(state.nonterminal, state.children)
                        )
                    else:
                        if use_implicit and state.nonterminal in self._implicit_rules:
                            s.children.append(
                                DerivationTree(
                                    NonTerminal(state.nonterminal.symbol), state.children
                                )
                            )
                        else:
                            s.children.extend(state.children)

        # Commented this out, as
        # (a) it is not adapted to bits yet, and (b) not used -- AZ
        #
        # def parse_table(self, word, start: str | NonTerminal = "<start>"):
        #     if isinstance(start, str):
        #         start = NonTerminal(start)
        #     table = [Column() for _ in range(len(word) + 1)]
        #     table[0].add(ParseState(NonTerminal("<*start*>"), 0, (start,)))
        #     self._max_position = -1
        #
        #     for k in range(len(word) + 1):
        #         for state in table[k]:
        #             if state.finished():
        #                 self.complete(state, table, k)
        #             else:
        #                 if state.next_symbol_is_nonterminal():
        #                     self.predict(state, table, k)
        #                 else:
        #                     # No bit parsing support yet
        #                     self.scan_byte(state, word, table, k, k)
        #     return table

        def _parse_forest(
            self,
            word: str,
            start: str | NonTerminal = "<start>",
            *,
            allow_incomplete: bool = False,
        ):
            """
            Parse a forest of input trees from `word`.
            `start` is the start symbol (default: `<start>`).
            if `allow_incomplete` is True, the function will return trees even if the input ends prematurely.
            """

            if isinstance(start, str):
                start = NonTerminal(start)

            # Initialize the table
            table: list[set[ParseState] | Column] = [
                Column() for _ in range(len(word) + 1)
            ]
            implicit_start = NonTerminal("<*start*>")
            table[0].add(ParseState(implicit_start, 0, (start,)))

            # Save the maximum scan position, so we can report errors
            self._max_position = -1

            k = 0  # Index into the current table. Due to bits parsing, this may differ from the input position w.
            w = 0  # Index into the input word
            bit_count = -1  # If > 0, indicates the next bit to be scanned (7-0)

            while k < len(table) and w <= len(word):
                scanned = 0

                for state in table[k]:
                    if w >= len(word):
                        if allow_incomplete:
                            if state.nonterminal == implicit_start:
                                self._incomplete.update(state.children)
                            state.is_incomplete = True
                            self.complete(state, table, k)

                    if state.finished():
                        if state.nonterminal == implicit_start and w >= len(word):
                            # LOGGER.debug(f"Found {len(state.children)} parse tree(s)")
                            for child in state.children:
                                yield child

                        self.complete(state, table, k)
                    elif not state.is_incomplete:
                        if state.next_symbol_is_nonterminal():
                            self.predict(state, table, k)
                            # LOGGER.debug(f"Predicted {state} at position {hex(w)} ({w}) {word[w:]!r}")
                        else:
                            if isinstance(state.dot.symbol, int):
                                # Scan a bit
                                if bit_count < 0:
                                    bit_count = 7
                                match = self.scan_bit(
                                    state, word, table, k, w, bit_count
                                )
                                if match:
                                    # LOGGER.debug(f"Scanned bit {state} at position {hex(w)} ({w}) {word[w:]!r}")
                                    scanned = 1
                            else:
                                # Scan a byte
                                if 0 <= bit_count <= 7:
                                    # We are still expecting bits here:
                                    #
                                    # * we may have _peeked_ at a bit,
                                    # without actually parsing it; or
                                    # * we may have a grammar with bits
                                    # that do not come in multiples of 8.
                                    #
                                    # In either case, we need to skip back
                                    # to scanning bytes here.
                                    # LOGGER.warning(f"Position {hex(w)} ({w}): Parsing a byte while expecting bit {bit_count}. Check if bits come in multiples of eight")
                                    bit_count = -1

                                match, match_length = \
                                    self.scan_bytes(state, word, table, k, w)
                                if match:
                                    # LOGGER.debug(f"Scanned {match_length} byte(s) {state} at position {hex(w)} ({w}) {word[w:]!r}")
                                    scanned = max(scanned, match_length)

                if scanned > 0:
                    if bit_count >= 0:
                        # Advance by one bit
                        bit_count -= 1
                    if bit_count < 0:
                        # Advance to next byte
                        w += scanned

                k += 1

        def parse_forest(
            self,
            word: str,
            start: str | NonTerminal = "<start>",
            *,
            allow_incomplete: bool = False,
        ):
            """
            Yield multiple parse alternatives, using a cache.
            """
            if isinstance(start, str):
                start = NonTerminal(start)

            cache_key = (word, start, allow_incomplete)
            if cache_key in self._cache:
                forest = self._cache[cache_key]
                for tree in forest:
                    yield deepcopy(tree)
                return

            self._incomplete = set()
            forest = []
            for tree in self._parse_forest(
                word, start, allow_incomplete=allow_incomplete
            ):
                forest.append(tree)
                yield tree

            if allow_incomplete:
                for tree in self._incomplete:
                    forest.append(tree)
                    yield tree

            # Cache entire forest
            self._cache[cache_key] = forest

        def parse_incomplete(self, word: str, start: str | NonTerminal = "<start>"):
            """
            Yield multiple parse alternatives,
            even for incomplete inputs
            """
            return self.parse_forest(word, start, allow_incomplete=True)

        def parse(self, word: str, start: str | NonTerminal = "<start>"):
            """
            Return the first parse alternative,
            or `None` if no parse is possible
            """
            tree_gen = self.parse_forest(word, start=start)
            return next(tree_gen, None)

        def max_position(self):
            """Return the maximum position reached during parsing."""
            return self._max_position

    def __init__(
        self,
        rules: Optional[Dict[NonTerminal, Node]] = None,
        fuzzing_mode: Optional[FuzzingMode] = None,
        local_variables: Optional[Dict[str, Any]] = None,
        global_variables: Optional[Dict[str, Any]] = None,
    ):
        self.rules = rules or {}
        self.generators = {}
        self.fuzzing_mode = FuzzingMode.COMPLETE
        self._parser = Grammar.Parser(self.rules)
        self._local_variables = local_variables or {}
        self._global_variables = global_variables or {}
        self._visited = set()

    def generate_string(self, symbol: str | NonTerminal = "<start>") -> str | Tuple:
        if isinstance(symbol, str):
            symbol = NonTerminal(symbol)
        return eval(
            self.generators[symbol], self._global_variables, self._local_variables
        )

    def generate(self, symbol: str | NonTerminal = "<start>") -> DerivationTree:
        string = self.generate_string(symbol)
        if not (isinstance(string, str) or isinstance(string, tuple)):
            raise TypeError(
                f"Generator {self.generators[symbol]} must return string or tuple"
            )

        if isinstance(string, tuple):
            string = str(DerivationTree.from_tree(string))
        tree = self.parse(string, symbol)
        if tree is None:
            raise ValueError(
                f"Failed to parse generated string: {string} for {symbol} with generator {self.generators[symbol]}"
            )
        return tree

    def assign_roles(
        self,
        tree: DerivationTree,
        roles: list[RoledMessage],
        parent_symbol=NonTerminal("<start>"),
    ):
        return self._assign_roles(tree, list(roles), parent_symbol)

    def _assign_roles(
        self, tree: DerivationTree, roles: list[RoledMessage], parent_symbol
    ):
        if len(roles) == 0:
            return True
        first = roles[0]
        current_str = str(tree)
        if not current_str.startswith(str(first.msg)):
            return False
        if current_str == str(first.msg):
            if parent_symbol in self.rules:
                nodes = []
                rule = self.rules[parent_symbol]
                nodes.append(rule)
                nodes.extend(rule.children())
                nodes = list(filter(lambda x: isinstance(x, NonTerminalNode), nodes))
                for node in nodes:
                    if tree.symbol == node.symbol and first.role == node.role:
                        tree.role = first.role
                        roles.remove(first)
                        return len(roles) == 0

        for child in tree.children:
            if self._assign_roles(child, roles, tree.symbol):
                return True
        return len(roles) == 0

    def fuzz(
        self,
        start: str | NonTerminal = "<start>",
        max_nodes: int = 50,
        mode: FuzzingMode = None,
        in_role: str = None,
    ) -> DerivationTree:
        if isinstance(start, str):
            start = NonTerminal(start)
        return NonTerminalNode(start).fuzz(self, max_nodes=max_nodes, in_role=in_role)[
            0
        ]

    def update(self, grammar: "Grammar" | Dict[NonTerminal, Node], prime=True):
        if isinstance(grammar, Grammar):
            generators = grammar.generators
            local_variables = grammar._local_variables
            global_variables = grammar._global_variables
            rules = grammar.rules
            fuzzing_mode = grammar.fuzzing_mode
        else:
            rules = grammar
            generators = local_variables = global_variables = {}
            fuzzing_mode = FuzzingMode.COMPLETE

        self.rules.update(rules)
        self.fuzzing_mode = fuzzing_mode
        self.generators.update(generators)

        for symbol in rules.keys():
            # We're updating from a grammar with a rule, but no generator,
            # so we should remove the generator if it exists
            if symbol not in generators and symbol in self.generators:
                del self.generators[symbol]

        self._parser = Grammar.Parser(self.rules)
        self._local_variables.update(local_variables)
        self._global_variables.update(global_variables)
        if prime:
            self.prime()

    def parse(
        self,
        word: str,
        start: str | NonTerminal = "<start>",
    ):
        return self._parser.parse(word, start)

    def parse_forest(
        self,
        word: str,
        start: str | NonTerminal = "<start>",
        allow_incomplete: bool = False,
    ):
        return self._parser.parse_forest(word, start, allow_incomplete=allow_incomplete)

    def parse_incomplete(
        self,
        word: str,
        start: str | NonTerminal = "<start>",
    ):
        return self._parser.parse_incomplete(word, start)

    def max_position(self):
        """Return the maximum position reached during last parsing."""
        return self._parser.max_position()

    def __contains__(self, item: str | NonTerminal):
        if isinstance(item, str):
            item = NonTerminal(item)
        return item in self.rules

    def __getitem__(self, item: str | NonTerminal):
        if isinstance(item, str):
            item = NonTerminal(item)
        return self.rules[item]

    def __setitem__(self, key: str | NonTerminal, value: Node):
        if isinstance(key, str):
            key = NonTerminal(key)
        self.rules[key] = value

    def __delitem__(self, key: str | NonTerminal):
        if isinstance(key, str):
            key = NonTerminal(key)
        del self.rules[key]

    def __iter__(self):
        return iter(self.rules)

    def __len__(self):
        return len(self.rules)

    def __repr__(self):
        return "\n".join(
            [
                f"{key} ::= {value}{' := ' + self.generators[key] if key in self.generators else ''}"
                for key, value in self.rules.items()
            ]
        )

    def roles(self, include_recipients: bool = True):
        found_roles = set()
        for nt, rule in self.rules.items():
            if nt.is_implicit:
                continue
            found_roles = found_roles.union(rule.tree_roles(self, include_recipients))
        return found_roles

    def get_repr_for_rule(self, symbol: str | NonTerminal):
        if isinstance(symbol, str):
            symbol = NonTerminal(symbol)
        return (
            f"{symbol} ::= {self.rules[symbol]}"
            f"{' := ' + self.generators[symbol] if symbol in self.generators else ''}"
        )

    def __str__(self):
        return self.__repr__()

    @staticmethod
    def dummy():
        return Grammar({})

    def set_generator(self, symbol: str | NonTerminal, param: str):
        if isinstance(symbol, str):
            symbol = NonTerminal(symbol)
        self.generators[symbol] = param

    def has_generator(self, symbol: str | NonTerminal):
        if isinstance(symbol, str):
            symbol = NonTerminal(symbol)
        return symbol in self.generators

    def get_generator(self, symbol: str | NonTerminal):
        if isinstance(symbol, str):
            symbol = NonTerminal(symbol)
        return self.generators.get(symbol, None)

    def update_parser(self):
        self._parser = Grammar.Parser(self.rules)

    def compute_kpath_coverage(
        self, derivation_trees: List[DerivationTree], k: int
    ) -> float:
        """
        Computes the k-path coverage of the grammar given a set of derivation trees.
        Returns a score between 0 and 1 representing the fraction of k-paths covered.
        """
        # Generate all possible k-paths in the grammar
        all_k_paths = self._generate_all_k_paths(k)

        # Extract k-paths from the derivation trees
        covered_k_paths = set()
        for tree in derivation_trees:
            covered_k_paths.update(self._extract_k_paths_from_tree(tree, k))

        # Compute coverage score
        if not all_k_paths:
            return 1.0  # If there are no k-paths, coverage is 100%
        return len(covered_k_paths) / len(all_k_paths)

    def _generate_all_k_paths(self, k: int) -> Set[Tuple[Node, ...]]:
        """
        Computes the *k*-paths for this grammar, constructively. See: doi.org/10.1109/ASE.2019.00027

        :param k: The length of the paths.
        :return: All paths of length up to *k* within this grammar.
        """

        initial = set()
        initial_work: [Node] = [NonTerminalNode(name) for name in self.rules.keys()]  # type: ignore
        while initial_work:
            node = initial_work.pop(0)
            if node in initial:
                continue
            initial.add(node)
            initial_work.extend(node.descendents(self.rules))

        work: List[Set[Tuple[Node]]] = [set((x,) for x in initial)]

        for _ in range(1, k):
            next_work = set()
            for base in work[-1]:
                for descendent in base[-1].descendents(self.rules):
                    next_work.add(base + (descendent,))
            work.append(next_work)

        # return set.union(*work)
        return work[-1]

    @staticmethod
    def _extract_k_paths_from_tree(
        tree: DerivationTree, k: int
    ) -> Set[Tuple[Node, ...]]:
        """
        Extracts all k-length paths (k-paths) from a derivation tree.
        """
        paths = set()

        def traverse(node: DerivationTree, current_path: Tuple[str, ...]):
            new_path = current_path + (node.symbol.symbol,)
            if len(new_path) == k:
                paths.add(new_path)
                # Do not traverse further to keep path length at k
                return
            for child in node.children:
                traverse(child, new_path)

        traverse(tree, ())
        return paths

    def prime(self):
        nodes = sum([self.visit(self.rules[symbol]) for symbol in self.rules], [])
        while nodes:
            node = nodes.pop(0)
            if node.node_type == NodeType.TERMINAL:
                continue
            elif node.node_type == NodeType.NON_TERMINAL:
                if node.symbol not in self.rules:
                    raise ValueError(f"Symbol {node.symbol} not found in grammar")
                if self.rules[node.symbol].distance_to_completion == float("inf"):
                    nodes.append(node)
                else:
                    node.distance_to_completion = (
                        self.rules[node.symbol].distance_to_completion + 1
                    )
            elif node.node_type == NodeType.ALTERNATIVE:
                node.distance_to_completion = (
                    min([n.distance_to_completion for n in node.alternatives]) + 1
                )
                if node.distance_to_completion == float("inf"):
                    nodes.append(node)
            elif node.node_type == NodeType.CONCATENATION:
                if any([n.distance_to_completion == float("inf") for n in node.nodes]):
                    nodes.append(node)
                else:
                    node.distance_to_completion = (
                        sum([n.distance_to_completion for n in node.nodes]) + 1
                    )
            elif node.node_type == NodeType.REPETITION:
                if node.node.distance_to_completion == float("inf"):
                    nodes.append(node)
                else:
                    node.distance_to_completion = (
                        node.node.distance_to_completion * node.min + 1
                    )
            else:
                raise ValueError(f"Unknown node type {node.node_type}")

    def default_result(self):
        return []

    def aggregate_results(self, aggregate, result):
        aggregate.extend(result)
        return aggregate

    def visitAlternative(self, node: Alternative):
        return self.visitChildren(node) + [node]

    def visitConcatenation(self, node: Concatenation):
        return self.visitChildren(node) + [node]

    def visitRepetition(self, node: Repetition):
        return self.visit(node.node) + [node]

    def visitStar(self, node: Star):
        return self.visit(node.node) + [node]

    def visitPlus(self, node: Plus):
        return self.visit(node.node) + [node]

    def visitOption(self, node: Option):
        return self.visit(node.node) + [node]

    def visitNonTerminalNode(self, node: NonTerminalNode):
        return [node]

    def visitTerminalNode(self, node: TerminalNode):
        return []

    def visitCharSet(self, node: CharSet):
        return []

    def compute_k_paths(self, k: int) -> Set[Tuple[Node, ...]]:
        """
        Computes all possible k-paths in the grammar.

        :param k: The length of the paths.
        :return: A set of tuples, each tuple representing a k-path as a sequence of symbols.
        """
        return self._generate_all_k_paths(k)

    def traverse_derivation(
        self,
        tree: DerivationTree,
        disambiguator: Disambiguator = Disambiguator(),
        paths: Set[Tuple[Node, ...]] = None,
        cur_path: Tuple[Node, ...] = None,
    ) -> Set[Tuple[Node, ...]]:
        if paths is None:
            paths = set()
        if tree.symbol.is_terminal:
            if cur_path is None:
                cur_path = (TerminalNode(tree.symbol),)
            paths.add(cur_path)
        else:
            if cur_path is None:
                cur_path = (NonTerminalNode(tree.symbol),)
            assert tree.symbol == typing.cast(NonTerminalNode, cur_path[-1]).symbol
            disambiguation = disambiguator.visit(self.rules[tree.symbol])
            for tree, path in zip(
                tree.children, disambiguation[tuple(c.symbol for c in tree.children)]
            ):
                self.traverse_derivation(tree, disambiguator, paths, cur_path + path)
        return paths

    def compute_grammar_coverage(
        self, derivation_trees: List[DerivationTree], k: int
    ) -> Tuple[float, int, int]:
        """
        Compute the coverage of k-paths in the grammar based on the given derivation trees.

        :param derivation_trees: A list of derivation trees (solutions produced by FANDANGO).
        :param k: The length of the paths (k).
        :return: A float between 0 and 1 representing the coverage.
        """

        # Compute all possible k-paths in the grammar
        all_k_paths = self.compute_k_paths(k)

        disambiguator = Disambiguator()

        # Extract k-paths from the derivation trees
        covered_k_paths = set()
        for tree in derivation_trees:
            for path in self.traverse_derivation(tree, disambiguator):
                # for length in range(1, k + 1):
                for window in range(len(path) - k + 1):
                    covered_k_paths.add(path[window : window + k])

        # Compute coverage
        if not all_k_paths:
            raise ValueError("No k-paths found in the grammar")

        return (
            len(covered_k_paths) / len(all_k_paths),
            len(covered_k_paths),
            len(all_k_paths),
        )

    def get_python_env(self):
        return self._global_variables, self._local_variables

    def contains_type(self, tp: type, *, start="<start>") -> bool:
        """
        Return true if the grammar can produce an element of type `tp` (say, `int` or `bytes`).
        * `start`: a start symbol other than `<start>`.
        """
        if isinstance(start, str):
            start = NonTerminal(start)

        # We start on the right hand side of the start symbol
        start_node = self.rules[start]
        seen = set()

        def node_matches(node):
            if node in seen:
                return False
            seen.add(node)

            if isinstance(node, TerminalNode) and isinstance(node.symbol.symbol, tp):
                return True
            if any(node_matches(child) for child in node.children()):
                return True
            if isinstance(node, NonTerminalNode):
                return node_matches(self.rules[node.symbol])
            return False

        return node_matches(start_node)

    def contains_bits(self, *, start="<start>") -> bool:
        """
        Return true iff the grammar can produce a bit element (0 or 1).
        * `start`: a start symbol other than `<start>`.
        """
        return self.contains_type(int, start=start)

    def contains_bytes(self, *, start="<start>") -> bool:
        """
        Return true iff the grammar can produce a bytes element.
        * `start`: a start symbol other than `<start>`.
        """
        return self.contains_type(bytes, start=start)

    def contains_strings(self, *, start="<start>") -> bool:
        """
        Return true iff the grammar can produce a (UTF-8) string element.
        * `start`: a start symbol other than `<start>`.
        """
        return self.contains_type(str, start=start)<|MERGE_RESOLUTION|>--- conflicted
+++ resolved
@@ -217,9 +217,6 @@
             ]
         )
 
-    def children(self):
-        return [self.node]
-
 
 class Star(Repetition):
     def __init__(self, node: Node):
@@ -325,16 +322,10 @@
         super().__init__(NodeType.TERMINAL, 0)
         self.symbol = symbol
 
-<<<<<<< HEAD
-    def fuzz(
-        self, grammar: "Grammar", max_nodes: int = 100, in_role: str = None
-    ) -> List[DerivationTree]:
-=======
     def fuzz(self, grammar: "Grammar", max_nodes: int = 100) -> List[DerivationTree]:
         if self.symbol.is_regex:
             instance = exrex.getone(self.symbol.symbol)
             return [DerivationTree(Terminal(instance))]
->>>>>>> ed4c2d8f
 
         return [DerivationTree(self.symbol)]
 
