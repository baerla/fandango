--- conflicted
+++ resolved
@@ -1184,15 +1184,10 @@
             self,
             word: str | bytes | DerivationTree,
             start: str | NonTerminal = "<start>",
-<<<<<<< HEAD
             mode: ParsingMode = ParsingMode.COMPLETE,
             include_controlflow: bool = False,
-        ):
-=======
-            *,
             allow_incomplete: bool = False,
         ) -> Generator[DerivationTree, None, None]:
->>>>>>> 2c74989c
             """
             Yield multiple parse alternatives, using a cache.
             """
