import abc
import enum
import random
import re
import time
import typing
from collections import defaultdict
from copy import deepcopy
from typing import Any, Iterator, Optional, Union, Generator

<<<<<<< HEAD

from fandango.constraints.base import RepetitionBoundsConstraint
from fandango.language.symbol import NonTerminal, Symbol, Terminal
from fandango.language.tree import DerivationTree

from fandango import FandangoValueError, FandangoParseError

from thefuzz import process as thefuzz_process

=======
import exrex
from thefuzz import process as thefuzz_process

from fandango.errors import FandangoValueError, FandangoParseError
from fandango.language.symbol import NonTerminal, Symbol, Terminal
from fandango.language.tree import DerivationTree
>>>>>>> 3d6ff333

MAX_REPETITIONS = 5


class NodeType(enum.Enum):
    ALTERNATIVE = "alternative"
    CONCATENATION = "concatenation"
    REPETITION = "repetition"
    STAR = "star"
    PLUS = "plus"
    OPTION = "option"
    NON_TERMINAL = "non_terminal"
    TERMINAL = "terminal"
    CHAR_SET = "char_set"

    def __repr__(self):
        return str(self)

    def __str__(self):
        return self.value


class FuzzingMode(enum.Enum):
    COMPLETE = 0
    IO = 1


class GrammarKeyError(KeyError):
    pass


class GeneratorParserValueError(ValueError):
    pass


class Node(abc.ABC):
    def __init__(
        self, node_type: NodeType, distance_to_completion: float = float("inf")
    ):
        self.node_type = node_type
        self.distance_to_completion = distance_to_completion

    def fuzz(
        self,
        parent: "DerivationTree",
        grammar: "Grammar",
        max_nodes: int = 100,
        in_message: bool = False,
    ):
        return

    @abc.abstractmethod
    def accept(self, visitor: "NodeVisitor"):
        raise NotImplementedError("accept method not implemented")

    def msg_parties(self, *, include_recipients: bool = False) -> set[str]:
        parties: set[str] = set()
        for child in self.children():
            parties |= child.msg_parties(include_recipients=include_recipients)
        return parties

    def slice_parties(self, parties: list[str]) -> None:
        """Remove all nodes whose party is not in `parties`."""
        for child in self.children():
            child.slice_parties(parties)

    def in_parties(self, parties: list[str]) -> bool:
        return True

    def children(self):
        return []

    def __repr__(self):
        return ""

    def __str__(self):
        return self.__repr__()

    def descendents(self, grammar: "Grammar") -> Iterator["Node"]:
        """
        Returns an iterator of the descendents of this node.

        :param grammar: The rules upon which to base non-terminal lookups.
        :return An iterator over the descendent nodes.
        """
        yield from ()


class Alternative(Node):
    def __init__(self, alternatives: list[Node], id: str = ""):
        super().__init__(NodeType.ALTERNATIVE)
        self.id = id
        self.alternatives = alternatives

    def fuzz(
        self,
        parent: "DerivationTree",
        grammar: "Grammar",
        max_nodes: int = 100,
        in_message: bool = False,
    ):
        if self.distance_to_completion >= max_nodes:
            min_ = min(self.alternatives, key=lambda x: x.distance_to_completion)
            random.choice(
                [
                    a
                    for a in self.alternatives
                    if a.distance_to_completion <= min_.distance_to_completion
                ]
            ).fuzz(parent, grammar, 0, in_message)
            return
        random.choice(self.alternatives).fuzz(
            parent, grammar, max_nodes - 1, in_message
        )

    def accept(self, visitor: "NodeVisitor"):
        return visitor.visitAlternative(self)

    def children(self):
        return self.alternatives

    def slice_parties(self, parties: list[str]) -> None:
        self.alternatives = [
            node for node in self.alternatives if node.in_parties(parties)
        ]

    def __getitem__(self, item):
        return self.alternatives.__getitem__(item)

    def __len__(self):
        return len(self.alternatives)

    def __repr__(self):
        return "(" + " | ".join(map(repr, self.alternatives)) + ")"

    def __str__(self):
        return "(" + " | ".join(map(str, self.alternatives)) + ")"

    def descendents(self, grammar: "Grammar") -> Iterator["Node"]:
        yield from self.alternatives


class Concatenation(Node):
    def __init__(self, nodes: list[Node], id: str = ""):
        super().__init__(NodeType.CONCATENATION)
        self.id = id
        self.nodes = nodes

    def fuzz(
        self,
        parent: "DerivationTree",
        grammar: "Grammar",
        max_nodes: int = 100,
        in_message: bool = False,
    ):
        prev_parent_size = parent.size()
        for node in self.nodes:
            if node.distance_to_completion >= max_nodes:
                node.fuzz(parent, grammar, 0, in_message)
            else:
                node.fuzz(parent, grammar, max_nodes - 1, in_message)
            max_nodes -= parent.size() - prev_parent_size
            prev_parent_size = parent.size()

    def accept(self, visitor: "NodeVisitor"):
        return visitor.visitConcatenation(self)

    def children(self):
        return self.nodes

    def slice_parties(self, parties: list[str]) -> None:
        self.nodes = [node for node in self.nodes if node.in_parties(parties)]

    def __getitem__(self, item):
        return self.nodes.__getitem__(item)

    def __len__(self):
        return len(self.nodes)

    def __repr__(self):
        return " ".join(map(repr, self.nodes))

    def __str__(self):
        return " ".join(map(str, self.nodes))

    def descendents(self, grammar: "Grammar") -> Iterator["Node"]:
        yield from self.nodes


class Repetition(Node):
    def __init__(
<<<<<<< HEAD
        self, node: Node, id: str, min_: int = 0, max_: int = MAX_REPETITIONS, bounds_constraint: Optional[RepetitionBoundsConstraint] = None
=======
        self, node: Node, id: str = "", min_=("0", [], {}), max_=(f"{None}", [], {})
>>>>>>> 3d6ff333
    ):
        super().__init__(NodeType.REPETITION)
        self.id = id

        if min_ < 0:
           raise FandangoValueError(
                f"Minimum repetitions {min_} must be greater than or equal to 0"
            )
        if max_ <= 0 or max_ < min_:
            raise FandangoValueError(
                f"Maximum repetitions {max_} must be greater than 0 or greater than min {min_}"
            )

        self.node = node
        self.bounds_constraint = bounds_constraint
        self.min = min_
        self.max = max_
        self.iteration = 0

    def get_access_points(self):
        _, _, searches_min = self.expr_data_min
        _, _, searches_max = self.expr_data_max
        non_terminals = set[NonTerminal]()
        for search_list in [searches_min, searches_max]:
            for search in search_list.values():
                for nt in search.get_access_points():
                    non_terminals.add(nt)
        return non_terminals

<<<<<<< HEAD
=======
    def _compute_rep_bound(
        self, grammar: "Grammar", tree: Optional[DerivationTree], expr_data
    ):
        expr, _, searches = expr_data
        if expr == "None":
            expr = f"{MAX_REPETITIONS}"
        local_cpy = grammar._local_variables.copy()

        if len(searches) == 0:
            return eval(expr, grammar._global_variables, local_cpy), True
        if tree is None:
            raise FandangoValueError("Need `tree` argument if symbols present")

        nodes = []
        if len(searches) != 1:
            raise FandangoValueError(
                "Computed repetition requires exactly one or zero searches"
            )

        search_name, search = next(iter(searches.items()))
        nodes.extend(
            [(search_name, container) for container in search.find(tree.get_root())]
        )
        if len(nodes) == 0:
            raise FandangoValueError(
                f"Couldn't find search target ({search}) in prefixed DerivationTree for computed repetition"
            )

        target_name, target_container = nodes[-1]
        target = target_container.evaluate()
        local_cpy[target_name] = target
        if isinstance(target, DerivationTree):
            target.set_all_read_only(True)
            first_uncommon_idx = 0
            for idx, (target_parent, tree_parent) in enumerate(
                zip(target.get_path(), tree.get_path())
            ):
                if target_parent.symbol == tree_parent.symbol:
                    first_uncommon_idx = idx + 1
                else:
                    break
            for parent in target.get_path()[first_uncommon_idx:]:
                parent.read_only = True
            for parent in tree.get_path()[first_uncommon_idx:]:
                parent.read_only = True

        return eval(expr, grammar._global_variables, local_cpy), False

    def min(self, grammar: "Grammar", tree: Optional[DerivationTree] = None):
        if self.static_min is None:
            current_min, is_static = self._compute_rep_bound(
                grammar, tree, self.expr_data_min
            )
            if is_static:
                self.static_min = current_min
            return current_min
        else:
            return self.static_min

    def max(self, grammar: "Grammar", tree: Optional[DerivationTree] = None):
        if self.static_max is None:
            current_max, is_static = self._compute_rep_bound(
                grammar, tree, self.expr_data_max
            )

            # if is_static:
            #    self.static_max = current_max
            return current_max
        else:
            return self.static_max

>>>>>>> 3d6ff333
    def accept(self, visitor: "NodeVisitor"):
        return visitor.visitRepetition(self)

    def fuzz(
        self,
        parent: "DerivationTree",
        grammar: "Grammar",
        max_nodes: int = 100,
        in_message: bool = False,
    ):
        prev_parent_size = parent.size()
        prev_children_len = len(parent.children)
        self.iteration += 1

        for rep in range(random.randint(self.min, self.max)):
            if self.node.distance_to_completion >= max_nodes:
                if rep > self.min:
                    break
                self.node.fuzz(parent, grammar, 0, in_message)
            else:
                self.node.fuzz(parent, grammar, max_nodes - 1, in_message)
            for child in parent.children[prev_children_len:]:
                child.origin_nodes.insert(0, (self.id, self.iteration, rep))
            max_nodes -= parent.size() - prev_parent_size
            prev_parent_size = parent.size()
            prev_children_len = len(parent.children)

    def __repr__(self):

        if self.min == self.max:
            return f"{self.node}{{{self.min}}}"
        return f"{self.node}{{{self.min},{self.max}}}"

    def __str__(self):
        if self.min == self.max:
            return f"{self.node!s}{{{self.min}}}"
        return f"{self.node!s}{{{self.min},{self.max}}}"

    def descendents(self, grammar: "Grammar") -> Iterator["Node"]:
<<<<<<< HEAD
        base = []
        if self.min == 0:
=======
        base: list[Node] = []
        # Todo: Context from DerivationTree is missing.
        #  Repetitions that depend on a value within the tree will cause a crash.
        if self.min(grammar) == 0:
>>>>>>> 3d6ff333
            base.append(TerminalNode(Terminal("")))
        if self.min <= 1 <= self.max:
            base.append(self.node)
        yield Alternative(
            base
            + [
                Concatenation([self.node] * r)
                for r in range(max(2, self.min), self.max + 1)
            ]
        )

    def children(self):
        return [self.node]

    def in_parties(self, parties: list[str]) -> bool:
        return self.node.in_parties(parties)


class Star(Repetition):
<<<<<<< HEAD
    def __init__(self, node: Node, id: str, max_repetitions: int = MAX_REPETITIONS):
        super().__init__(node, id, min_=0, max_=max_repetitions)
=======
    def __init__(self, node: Node, id: str = "", max_repetitions: int = 5):
        super().__init__(node, id, ("0", [], {}))
>>>>>>> 3d6ff333

    def accept(self, visitor: "NodeVisitor"):
        return visitor.visitStar(self)

    def __repr__(self):
        return f"{self.node}*"

    def __str__(self):
        return f"{self.node!s}*"


class Plus(Repetition):
<<<<<<< HEAD
    def __init__(self, node: Node, id: str, max_repetitions: int = MAX_REPETITIONS):
        super().__init__(node, id, min_=1, max_=max_repetitions)
=======
    def __init__(self, node: Node, id: str = "", max_repetitions: int = 5):
        super().__init__(node, id, ("1", [], {}))
>>>>>>> 3d6ff333

    def accept(self, visitor: "NodeVisitor"):
        return visitor.visitPlus(self)

    def __repr__(self):
        return f"{self.node}+"

    def __str__(self):
        return f"{self.node!s}+"


class Option(Repetition):
<<<<<<< HEAD
    def __init__(self, node: Node, id: str):
        super().__init__(node, id, min_=0, max_=1)
=======
    def __init__(self, node: Node, id: str = ""):
        super().__init__(node, id, ("0", [], {}), ("1", [], {}))
>>>>>>> 3d6ff333

    def accept(self, visitor: "NodeVisitor"):
        return visitor.visitOption(self)

    def __repr__(self):
        return f"{self.node}?"

    def __str__(self):
        return f"{self.node!s}?"

    def descendents(self, grammar: "Grammar") -> Iterator["Node"]:
        yield from (self.node, TerminalNode(Terminal("")))


class NonTerminalNode(Node):
    def __init__(
        self,
        symbol: NonTerminal,
        sender: Optional[str] = None,
        recipient: Optional[str] = None,
    ):
        super().__init__(NodeType.NON_TERMINAL)
        self.symbol = symbol
        self.sender = sender
        self.recipient = recipient

    def fuzz(
        self,
        parent: "DerivationTree",
        grammar: "Grammar",
        max_nodes: int = 100,
        in_message: bool = False,
    ):
        if self.symbol not in grammar:
            raise FandangoValueError(f"Symbol {self.symbol} not found in grammar")
        dummy_current_tree = DerivationTree(self.symbol)
        parent.add_child(dummy_current_tree)

        if grammar.is_use_generator(dummy_current_tree):
            dependencies = grammar.generator_dependencies(self.symbol)
            for nt in dependencies:
                NonTerminalNode(nt).fuzz(dummy_current_tree, grammar, max_nodes - 1)
            parameters = dummy_current_tree.children
            for p in parameters:
                p._parent = None
            generated = grammar.generate(self.symbol, parameters)
            # Prevent children from being overwritten without executing generator
            for child in generated.children:
                child.set_all_read_only(True)

            generated.sender = self.sender
            generated.recipient = self.recipient
            parent.set_children(parent.children[:-1])
            parent.add_child(generated)
            return
        parent.set_children(parent.children[:-1])

        assign_sender = None
        assign_recipient = None
        if not in_message and self.sender is not None:
            assign_sender = self.sender
            assign_recipient = self.recipient
            in_message = True

        current_tree = DerivationTree(
            self.symbol,
            [],
            sender=assign_sender,
            recipient=assign_recipient,
            read_only=False,
        )
        parent.add_child(current_tree)
        grammar[self.symbol].fuzz(current_tree, grammar, max_nodes - 1, in_message)

    def accept(self, visitor: "NodeVisitor"):
        return visitor.visitNonTerminalNode(self)

    def __repr__(self):
        if self.sender is not None:
            if self.recipient is None:
                return f"<{self.sender}:{self.symbol.__repr__()[:-1]}>"
            else:
                return f"<{self.sender}:{self.recipient}:{self.symbol.__repr__()[:-1]}>"
        else:
            return self.symbol.__repr__()

    def __str__(self):
        if self.sender is not None:
            if self.recipient is None:
                return f"<{self.sender}:{self.symbol._repr()[1:-1]}>"
            else:
                return f"<{self.sender}:{self.recipient}:{self.symbol._repr()[1:-1]}>"
        else:
            return self.symbol._repr()

    def __eq__(self, other):
        return isinstance(other, NonTerminalNode) and self.symbol == other.symbol

    def __hash__(self):
        return hash(self.symbol)

    def msg_parties(self, *, include_recipients: bool = False) -> set[str]:
        parties: set[str] = super().msg_parties(include_recipients=include_recipients)
        if self.sender is not None:
            parties.add(self.sender)
            if self.recipient is not None and include_recipients:
                parties.add(self.recipient)
        return parties

    def descendents(self, grammar: "Grammar") -> Iterator["Node"]:
        yield grammar.rules[self.symbol]

    def in_parties(self, parties: list[str]) -> bool:
        return not self.sender or self.sender in parties


class TerminalNode(Node):
    def __init__(self, symbol: Terminal):
        super().__init__(NodeType.TERMINAL, 0)
        self.symbol = symbol

    def fuzz(
        self,
        parent: "DerivationTree",
        grammar: "Grammar",
        max_nodes: int = 100,
        in_message: bool = False,
    ):
        if self.symbol.is_regex:
            if isinstance(self.symbol.symbol, bytes):
                # Exrex can't do bytes, so we decode to str and back
                instance = exrex.getone(self.symbol.symbol.decode("iso-8859-1"))
                parent.add_child(
                    DerivationTree(Terminal(instance.encode("iso-8859-1")))
                )
                return

            instance = exrex.getone(self.symbol.symbol)
            parent.add_child(DerivationTree(Terminal(instance)))
            return
        parent.add_child(DerivationTree(self.symbol))

    def accept(self, visitor: "NodeVisitor"):
        return visitor.visitTerminalNode(self)

    def __repr__(self):
        return self.symbol.__repr__()

    def __str__(self):
        return self.symbol.__str__()

    def __eq__(self, other):
        return isinstance(other, TerminalNode) and self.symbol == other.symbol

    def __hash__(self):
        return hash(self.symbol)


class LiteralGenerator:
    def __init__(self, call: str, nonterminals: dict):
        self.call = call
        self.nonterminals = nonterminals

    def __repr__(self):
        return f"LiteralGenerator({self.call!r}, {self.nonterminals!r})"

    def __str__(self):
        # Generators are created with internal variables;
        # we replace them with "..." to avoid cluttering the output.
        s = re.sub(r"___[0-9a-zA-Z_]+___", r"...", str(self.call))
        return s

    def __eq__(self, other):
        return (
            isinstance(other, LiteralGenerator)
            and self.call == other.call
            and self.nonterminals == other.nonterminals
        )

    def __hash__(self):
        return hash(self.call) ^ hash(self.nonterminals)


class CharSet(Node):
    def __init__(self, chars: str):
        super().__init__(NodeType.CHAR_SET, 0)
        self.chars = chars

    def fuzz(
        self,
        parent: "DerivationTree",
        grammar: "Grammar",
        max_nodes: int = 100,
        in_message: bool = False,
    ) -> list[DerivationTree]:
        raise NotImplementedError("CharSet fuzzing not implemented")

    def accept(self, visitor: "NodeVisitor"):
        return visitor.visitCharSet(self)

    def descendents(self, grammar: "Grammar") -> Iterator["Node"]:
        for char in self.chars:
            yield TerminalNode(Terminal(char))


class NodeVisitor(abc.ABC):
    def visit(self, node: Node):
        return node.accept(self)

    def default_result(self):
        pass

    def aggregate_results(self, aggregate, result):
        pass

    def visitChildren(self, node: Node) -> Any:
        # noinspection PyNoneFunctionAssignment
        result = self.default_result()
        for child in node.children():
            # noinspection PyNoneFunctionAssignment
            result = self.aggregate_results(result, self.visit(child))
        return result

    def visitAlternative(self, node: Alternative):
        return self.visitChildren(node)

    def visitConcatenation(self, node: Concatenation):
        return self.visitChildren(node)

    def visitRepetition(self, node: Repetition):
        return self.visit(node.node)

    def visitStar(self, node: Star):
        return self.visit(node.node)

    def visitPlus(self, node: Plus):
        return self.visit(node.node)

    def visitOption(self, node: Option):
        return self.visit(node.node)

    # noinspection PyUnusedLocal
    def visitNonTerminalNode(self, node: NonTerminalNode):
        return self.default_result()

    # noinspection PyUnusedLocal
    def visitTerminalNode(self, node: TerminalNode):
        return self.default_result()

    # noinspection PyUnusedLocal
    def visitCharSet(self, node: CharSet):
        return self.default_result()


class Disambiguator(NodeVisitor):
    def __init__(self, grammar: "Grammar"):
        self.known_disambiguations: dict[
            Node, dict[tuple[Symbol, ...], list[tuple[Node, ...]]]
        ] = {}
        self.grammar = grammar

    def visit(self, node: Node) -> dict[tuple[Symbol, ...], list[tuple[Node, ...]]]:
        if node in self.known_disambiguations:
            return self.known_disambiguations[node]
        result = super().visit(node)
        self.known_disambiguations[node] = result
        return result

    def visitAlternative(
        self, node: Alternative
    ) -> dict[tuple[Symbol, ...], list[tuple[Node, ...]]]:
        child_endpoints: dict[tuple[Symbol, ...], list[tuple[Node, ...]]] = {}
        for child in node.children():
            endpoints: dict[tuple[Symbol, ...], list[tuple[Node, ...]]] = self.visit(
                child
            )
            for children in endpoints:
                # prepend the alternative to all paths
                if children not in child_endpoints:
                    child_endpoints[children] = []
                # join observed paths (these are impossible to disambiguate)
                child_endpoints[children].extend(
                    (node,) + path for path in endpoints[children]
                )

        return child_endpoints

    def visitConcatenation(
        self, node: Concatenation
    ) -> dict[tuple[Symbol, ...], list[tuple[Node, ...]]]:
        child_endpoints: dict[tuple[Symbol, ...], list[tuple[Node, ...]]] = {(): []}
        for child in node.children():
            next_endpoints: dict[tuple[Symbol, ...], list[tuple[Node, ...]]] = {}
            endpoints: dict[tuple[Symbol, ...], list[tuple[Node, ...]]] = self.visit(
                child
            )
            for children in endpoints:
                for existing in child_endpoints:
                    concatenation = existing + children
                    if concatenation not in next_endpoints:
                        next_endpoints[concatenation] = []
                    next_endpoints[concatenation].extend(child_endpoints[existing])
                    next_endpoints[concatenation].extend(endpoints[children])
            child_endpoints = next_endpoints

        return {
            children: [(node,) + path for path in child_endpoints[children]]
            for children in child_endpoints
        }

    def visitRepetition(
        self, node: Repetition
    ) -> dict[tuple[Symbol, ...], list[tuple[Node, ...]]]:
        # repetitions are alternatives over concatenations
        implicit_alternative = next(node.descendents(self.grammar))
        return self.visit(implicit_alternative)

    def visitStar(self, node: Star) -> dict[tuple[Symbol, ...], list[tuple[Node, ...]]]:
        return self.visitRepetition(node)

    def visitPlus(self, node: Plus) -> dict[tuple[Symbol, ...], list[tuple[Node, ...]]]:
        return self.visitRepetition(node)

    def visitOption(
        self, node: Option
    ) -> dict[tuple[Symbol, ...], list[tuple[Node, ...]]]:
        implicit_alternative = Alternative(
            [Concatenation([]), Concatenation([node.node])]
        )
        return self.visit(implicit_alternative)

    def visitNonTerminalNode(
        self, node: NonTerminalNode
    ) -> dict[tuple[Symbol, ...], list[tuple[Node, ...]]]:
        return {(node.symbol,): [(node,)]}

    def visitTerminalNode(
        self, node: TerminalNode
    ) -> dict[tuple[Symbol, ...], list[tuple[Node, ...]]]:
        return {(node.symbol,): [(node,)]}

    def visitCharSet(
        self, node: CharSet
    ) -> dict[tuple[Symbol, ...], list[tuple[Node, ...]]]:
        return {(Terminal(c),): [(node, TerminalNode(Terminal(c)))] for c in node.chars}


class SymbolFinder(NodeVisitor):
    def __init__(self):
        self.terminalNodes = []
        self.nonTerminalNodes = []

    def visitNonTerminalNode(self, node: NonTerminalNode):
        self.nonTerminalNodes.append(node)

    def visitTerminalNode(self, node: TerminalNode):
        self.terminalNodes.append(node)


class NodeReplacer(NodeVisitor):
    def __init__(self, old_node: Node, new_node: Node):
        self.old_node = old_node
        self.new_node = new_node

    def replace(self, node: Node):
        if node == self.old_node:
            return self.new_node
        return node

    def default_result(self):
        return []

    def aggregate_results(self, aggregate, result):
        aggregate.append(result)
        return aggregate

    def visitConcatenation(self, node: Concatenation):
        node = self.replace(node)
        node.nodes = self.visitChildren(node)
        return node

    def visitAlternative(self, node: Alternative):
        node = self.replace(node)
        node.alternatives = self.visitChildren(node)
        return node

    def visitRepetition(self, node: Repetition):
        node = self.replace(node)
        node.node = self.visit(node.node)
        return node

    def visitStar(self, node: Star):
        node = self.replace(node)
        node.node = self.visit(node.node)
        return node

    def visitPlus(self, node: Plus):
        node = self.replace(node)
        node.node = self.visit(node.node)
        return node

    def visitOption(self, node: Option):
        node = self.replace(node)
        node.node = self.visit(node.node)
        return node

    def visitNonTerminalNode(self, node: NonTerminalNode):
        node = self.replace(node)
        return node

    def visitTerminalNode(self, node: TerminalNode):
        node = self.replace(node)
        return node


class PacketTruncator(NodeVisitor):
    def __init__(self, grammar: "Grammar", keep_parties: set[str]):
        self.grammar = grammar
        self.keep_msg_parties = keep_parties

    def visitStar(self, node: Star):
        return self.visitRepetition(node)

    def visitPlus(self, node: Plus):
        return self.visitRepetition(node)

    def visitOption(self, node: Option):
        return self.visitRepetition(node)

    def visitAlternative(self, node: Alternative):
        for child in list(node.children()):
            if self.visit(child):
                node.alternatives.remove(child)
        if len(node.alternatives) == 0:
            return True
        return False

    def visitRepetition(self, node: Repetition):
        for child in list(node.children()):
            if self.visit(child):
                return True
        return False

    def visitConcatenation(self, node: Concatenation):
        for child in list(node.children()):
            if self.visit(child):
                node.nodes.remove(child)
        if len(node.nodes) == 0:
            return True
        return False

    def visitNonTerminalNode(self, node: NonTerminalNode):
        if node.sender is None or node.recipient is None:
            return False
        truncatable = True
        if node.sender in self.keep_msg_parties:
            truncatable = False
        if node.recipient in self.keep_msg_parties:
            truncatable = False
        return truncatable

    def visitTerminalNode(self, node: TerminalNode):
        return False


class MessageNestingDetector(NodeVisitor):
    def __init__(self, grammar: "Grammar"):
        self.grammar = grammar
        self.seen_nt: set[NonTerminal] = set()
        self.current_path: list[NonTerminal] = []

    def fail_on_nested_packet(self, start_symbol: NonTerminal):
        self.current_path.append(start_symbol)
        self.visit(self.grammar[start_symbol])
        self.current_path.pop()

    def visitNonTerminalNode(self, node: NonTerminalNode):
        if node.symbol not in self.seen_nt:
            self.seen_nt.add(node.symbol)
        elif node.sender is not None and node.symbol in self.current_path:
            str_path = [str(p) for p in self.current_path]
            raise RuntimeError(
                f"Found illegal packet-definitions within packet-definition of non_terminal {node.symbol}! DerivationPath: "
                + " -> ".join(str_path)
            )
        else:
            return

        if node.sender is not None:
            parties = self.grammar[node.symbol].msg_parties(include_recipients=False)
            if len(parties) != 0:
                raise RuntimeError(
                    f"Found illegal packet-definitions within packet-definition of non_terminal {node.symbol}: "
                    + ", ".join(parties)
                )
            return
        self.current_path.append(node.symbol)
        self.visit(self.grammar[node.symbol])
        self.current_path.pop()


class ParseState:
    def __init__(
        self,
        nonterminal: NonTerminal,
        position: int,
        symbols: tuple[tuple[Symbol, frozenset[tuple[str, Any]]], ...],
        dot: int = 0,
        children: Optional[list[DerivationTree]] = None,
        is_incomplete: bool = False,
    ):
        self._nonterminal = nonterminal
        self._position = position
        self._symbols = symbols
        self._dot = dot
        self.children = children or []
        self.is_incomplete = is_incomplete
        self._hash: Optional[int] = None

    @property
    def nonterminal(self):
        return self._nonterminal

    def append_child(self, child: DerivationTree):
        self.children.append(child)
        self._hash = None

    def extend_children(self, children: list[DerivationTree]):
        self.children.extend(children)
        self._hash = None

    @property
    def position(self):
        return self._position

    @property
    def symbols(self):
        return self._symbols

    @property
    def dot(self):
        return self.symbols[self._dot][0] if self._dot < len(self.symbols) else None

    @property
    def dot_params(self) -> Optional[frozenset[tuple[str, Any]]]:
        return self.symbols[self._dot][1] if self._dot < len(self.symbols) else None

    def finished(self):
        return self._dot >= len(self.symbols) and not self.is_incomplete

    def next_symbol_is_nonterminal(self):
        return (
            self._dot < len(self.symbols) and self.symbols[self._dot][0].is_non_terminal
        )

    def next_symbol_is_terminal(self):
        return self._dot < len(self.symbols) and self.symbols[self._dot][0].is_terminal

    def __hash__(self):
        if self._hash is None:
            self._hash = hash(
                (
                    self.nonterminal,
                    self.position,
                    self.symbols,
                    self._dot,
                    tuple(self.children),
                )
            )
        return self._hash

    def __eq__(self, other):
        return (
            isinstance(other, ParseState)
            and self.nonterminal == other.nonterminal
            and self.position == other.position
            and self.symbols == other.symbols
            and self._dot == other._dot
        )

    def __repr__(self):
        return (
            f"({self.nonterminal} -> "
            + "".join(
                [
                    f"{'•' if i == self._dot else ''}{s[0]!s}"
                    for i, s in enumerate(self.symbols)
                ]
            )
            + ("•" if self.finished() else "")
            + f", column {self.position}"
            + ")"
        )

    def next(self, position: Optional[int] = None):
        return ParseState(
            self.nonterminal,
            position or self.position,
            self.symbols,
            self._dot + 1,
            self.children[:],
            self.is_incomplete,
        )


class Column:
    def __init__(self, states: Optional[list[ParseState]] = None):
        self.states = states or []
        self.dot_map = dict[NonTerminal, list[ParseState]]()
        self.unique = set(self.states)
        for state in self.states:
            self.dot_map[state.nonterminal].append(state)

    def __iter__(self):
        index = 0
        while index < len(self.states):
            yield self.states[index]
            index += 1

    def __len__(self):
        return len(self.states)

    def __getitem__(self, item):
        return self.states[item]

    def remove(self, state: ParseState):
        if state not in self.unique:
            return False
        self.unique.remove(state)
        self.states.remove(state)
        self.dot_map.get(state.dot, []).remove(state)

    def replace(self, old: ParseState, new: ParseState):
        self.unique.remove(old)
        self.unique.add(new)
        i_old = self.states.index(old)
        del self.states[i_old]
        self.states.insert(i_old, new)
        self.dot_map[old.dot].remove(old)
        dot_list = self.dot_map.get(new.dot, [])
        dot_list.append(new)
        self.dot_map[new.dot] = dot_list

    def __contains__(self, item):
        return item in self.unique

    def find_dot(self, nt: NonTerminal):
        return self.dot_map.get(nt, [])

    def add(self, state: ParseState):
        if state not in self.unique:
            self.states.append(state)
            self.unique.add(state)
            state_list = self.dot_map.get(state.dot, [])
            state_list.append(state)
            self.dot_map[state.dot] = state_list
            return True
        return False

    def update(self, states: set[ParseState]):
        for state in states:
            self.add(state)

    def __repr__(self):
        return f"Column({self.states})"


def closest_match(word, candidates):
    """
    `word` raises a syntax error;
    return alternate suggestion for `word` from `candidates`
    """
    return thefuzz_process.extractOne(word, candidates)[0]


class Grammar(NodeVisitor):
    """Represent a grammar."""

    class ParserDerivationTree(DerivationTree):
        def __init__(
            self,
            symbol: Symbol,
            children: Optional[list["DerivationTree"]] = None,
            *,
            parent: Optional["DerivationTree"] = None,
            sender: Optional[str] = None,
            recipient=None,
            read_only: bool = False,
        ):
            super().__init__(
                symbol,
                children,
                parent=parent,
                sources=[],
                sender=sender,
                recipient=recipient,
                read_only=read_only,
            )

        def set_children(self, children: list["DerivationTree"]):
            self._children = children
            self.invalidate_hash()

    class Parser(NodeVisitor):
        class ParsingMode(enum.Enum):
            COMPLETE = 0
            INCOMPLETE = 1

        def __init__(
            self,
            grammar: "Grammar",
        ):
            self.implicit_start = NonTerminal("<*start*>")
            self.grammar_rules: dict[NonTerminal, Node] = grammar.rules
            self.grammar = grammar
            self._rules: dict[NonTerminal, set[tuple[NonTerminal, frozenset]]] = {}
            self._implicit_rules: dict[
                NonTerminal, set[tuple[NonTerminal, frozenset]]
            ] = {}
            self._context_rules: dict[
                NonTerminal, tuple[Node, tuple[NonTerminal, frozenset]]
            ] = dict()
            self._tmp_rules: dict[NonTerminal, set[tuple[NonTerminal, frozenset]]] = {}
            self._cache: dict[
                tuple[
                    str | bytes,
                    NonTerminal,
                    Grammar.Parser.ParsingMode,
                    Optional[DerivationTree],
                ],
                list[DerivationTree],
            ] = {}
            self._incomplete: set[DerivationTree] = set()
            self._max_position = -1
            self.elapsed_time: float = 0
            self._process()

        def _process(self):
            self._rules.clear()
            self._implicit_rules.clear()
            self._context_rules.clear()
            for nonterminal in self.grammar_rules:
                self.set_rule(nonterminal, self.visit(self.grammar_rules[nonterminal]))

            for nonterminal in self._implicit_rules:
                self._implicit_rules[nonterminal] = {
                    tuple(a)  # type: ignore[misc]
                    for a in self._implicit_rules[nonterminal]
                }

        def set_implicit_rule(
            self, rule: list[list[tuple[NonTerminal, frozenset]]]
        ) -> tuple[NonTerminal, frozenset]:
            nonterminal = NonTerminal(f"<*{len(self._implicit_rules)}*>")
            self._implicit_rules[nonterminal] = rule  # type: ignore[assignment]
            return (nonterminal, frozenset())

        def set_rule(
            self,
            nonterminal: NonTerminal,
            rule: list[list[tuple[NonTerminal, frozenset]]],
        ):
            self._rules[nonterminal] = {tuple(a) for a in rule}  # type: ignore[misc]

        def set_context_rule(
            self, node: Node, non_terminal: tuple[NonTerminal, frozenset]
        ) -> NonTerminal:
            nonterminal = NonTerminal(f"<*ctx_{len(self._context_rules)}*>")
            self._context_rules[nonterminal] = (node, non_terminal)
            return nonterminal

        def set_tmp_rule(
            self,
            rule: list[list[tuple[NonTerminal, frozenset]]],
            nonterminal: Optional[NonTerminal] = None,
        ):
            if nonterminal is None:
                nonterminal = NonTerminal(f"<*tmp_{len(self._tmp_rules)}*>")
            rule_id = nonterminal.symbol[2:-2]  # type: ignore[index]
            self._tmp_rules[nonterminal] = {tuple(a) for a in rule}  # type: ignore[misc]
            return (nonterminal, frozenset()), rule_id

        def _clear_tmp(self):
            self._tmp_rules.clear()

        def default_result(self):
            return []

        def aggregate_results(self, aggregate, result):
            aggregate.extend(result)
            return aggregate

        def visitAlternative(self, node: Alternative):
            result = self.visitChildren(node)
            intermediate_nt = NonTerminal(f"<__{NodeType.ALTERNATIVE}:{node.id}>")
            self.set_rule(intermediate_nt, result)
            return [[(intermediate_nt, frozenset())]]

        def visitConcatenation(self, node: Concatenation):
            result: list[list[tuple[NonTerminal, frozenset]]] = [[]]
            for child in node.children():
                to_add = self.visit(child)
                new_result = []
                for r in result:
                    for a in to_add:
                        new_result.append(r + a)
                result = new_result
            intermediate_nt = NonTerminal(f"<__{NodeType.CONCATENATION}:{node.id}>")
            self.set_rule(intermediate_nt, result)
            return [[(intermediate_nt, frozenset())]]

        def visitRepetition(
            self,
            node: Repetition,
            nt: Optional[tuple[NonTerminal, frozenset]] = None,
            tree: Optional[DerivationTree] = None,
        ):
            is_context = node.bounds_constraint is not None
            if nt is None:
                alternatives = self.visit(node.node)
                nt = self.set_implicit_rule(alternatives)

                if is_context:
                    i_nt = self.set_context_rule(node, nt)
                    repetition_nt = NonTerminal(f"<__{NodeType.REPETITION}:{node.id}>")
                    self.set_rule(repetition_nt, [[(i_nt, frozenset())]])
                    return [[(repetition_nt, frozenset())]]

            prev = None
            if node.bounds_constraint is not None:
                node_min = node.bounds_constraint.min(tree)
                node_max = node.bounds_constraint.max(tree)
            else:
                node_min = node.min
                node_max = node.max
            for rep in range(node_min, node_max):
                alts = [[nt]]
                if prev is not None:
                    alts.append([nt, prev])
                if is_context:
                    prev, rule_id = self.set_tmp_rule(alts)
                else:
                    prev = self.set_implicit_rule(alts)
            alts = [node_min * [nt]]
            if prev is not None:
                alts.append(node_min * [nt] + [prev])
            if is_context:
                tmp_nt, rule_id = self.set_tmp_rule(alts)
                return [[tmp_nt]]
            min_nt = self.set_implicit_rule(alts)
            intermediate_nt = NonTerminal(f"<__{NodeType.REPETITION}:{node.id}>")
            self.set_rule(intermediate_nt, [[min_nt]])
            return [[(intermediate_nt, frozenset())]]

        def visitStar(self, node: Star):
            alternatives: list[list[tuple[NonTerminal, frozenset]]] = [[]]
            nt = self.set_implicit_rule(alternatives)
            for r in self.visit(node.node):
                alternatives.append(r + [nt])
            result = [[nt]]
            intermediate_nt = NonTerminal(f"<__{NodeType.STAR}:{node.id}>")
            self.set_rule(intermediate_nt, result)
            return [[(intermediate_nt, frozenset())]]

        def visitPlus(self, node: Plus):
            alternatives: list[list[tuple[NonTerminal, frozenset]]] = []
            nt = self.set_implicit_rule(alternatives)
            for r in self.visit(node.node):
                alternatives.append(r)
                alternatives.append(r + [nt])
            result = [[nt]]
            intermediate_nt = NonTerminal(f"<__{NodeType.PLUS}:{node.id}>")
            self.set_rule(intermediate_nt, result)
            return [[(intermediate_nt, frozenset())]]

        def visitOption(self, node: Option):
            result: list[list[tuple[NonTerminal, frozenset]]] = [[]] + self.visit(
                node.node
            )
            intermediate_nt = NonTerminal(f"<__{NodeType.OPTION}:{node.id}>")
            self.set_rule(intermediate_nt, result)
            return [[(intermediate_nt, frozenset())]]

        def visitNonTerminalNode(self, node: NonTerminalNode):
            params = dict()
            if node.sender is not None:
                params["sender"] = node.sender
            if node.recipient is not None:
                params["recipient"] = node.recipient
            parameters = frozenset(params.items())
            return [[(node.symbol, parameters)]]

        def visitTerminalNode(self, node: TerminalNode):
            return [[(node.symbol, frozenset())]]

        def collapse(self, tree: Optional[DerivationTree]):
            if tree is None:
                return None
            if isinstance(tree.symbol, NonTerminal):
                if tree.symbol.symbol.startswith("<__"):  # type: ignore[union-attr, arg-type]
                    raise FandangoValueError(
                        "Can't collapse a tree with an implicit root node"
                    )
            return self._collapse(tree)[0]

        def _collapse(self, tree: DerivationTree):
            reduced = []
            for child in tree.children:
                rec_reduced = self._collapse(child)
                reduced.extend(rec_reduced)

            if isinstance(tree.symbol, NonTerminal):
                if tree.symbol.symbol.startswith("<__"):  # type: ignore[union-attr, arg-type]
                    return reduced

            return [
                DerivationTree(
                    tree.symbol,
                    children=reduced,
                    sources=tree.sources,
                    read_only=tree.read_only,
                    recipient=tree.recipient,
                    sender=tree.sender,
                )
            ]

        def predict(
            self,
            state: ParseState,
            table: list[Column],
            k: int,
            hookin_parent: Optional[DerivationTree] = None,
        ):
            if state.dot in self._rules:
                table[k].update(
                    {
                        ParseState(state.dot, k, rule, 0)  # type: ignore[arg-type]
                        for rule in self._rules[state.dot]
                    }
                )
            elif state.dot in self._implicit_rules:
                table[k].update(
                    {
                        ParseState(state.dot, k, rule, 0)  # type: ignore[arg-type]
                        for rule in self._implicit_rules[state.dot]
                    }
                )
            elif state.dot in self._tmp_rules:
                table[k].update(
                    {
                        ParseState(state.dot, k, rule, 0)  # type: ignore[arg-type]
                        for rule in self._tmp_rules[state.dot]
                    }
                )
            elif state.dot in self._context_rules:
                node, nt = self._context_rules[state.dot]
                self.predict_ctx_rule(state, table, k, node, nt, hookin_parent)

        def construct_incomplete_tree(
            self, state: ParseState, table: list[Column]
        ) -> DerivationTree:
            current_tree = Grammar.ParserDerivationTree(
                state.nonterminal, state.children
            )
            current_state = state
            found_next_state = True
            while found_next_state:
                found_next_state = False
                for table_state in table[current_state.position].states:
                    if table_state.dot == current_state.nonterminal:
                        current_state = table_state
                        found_next_state = True
                        break
                if str(current_tree.symbol).startswith("<*"):
                    current_tree = Grammar.ParserDerivationTree(
                        current_state.nonterminal,
                        [*current_state.children, *current_tree.children],
                        **dict(current_state.dot_params or {}),
                    )
                else:
                    current_tree = Grammar.ParserDerivationTree(
                        current_state.nonterminal,
                        [*current_state.children, current_tree],
                        **dict(current_state.dot_params or {}),
                    )

            return current_tree.children[0]

        def predict_ctx_rule(
            self,
            state: ParseState,
            table: list[Column],
            k: int,
            node: Node,
            nt_rule,
            hookin_parent: Optional[DerivationTree] = None,
        ):
            if not isinstance(node, Repetition):
                raise FandangoValueError(f"Node {node} needs to be a Repetition")

            tree = self.construct_incomplete_tree(state, table)
            tree = self.collapse(tree)
            if hookin_parent is not None:
                hookin_parent.set_children(hookin_parent.children + [tree])
            try:
                [[context_nt]] = self.visitRepetition(
                    node, nt_rule, tree if hookin_parent is None else hookin_parent
                )
            except (ValueError, FandangoValueError):
                return
            finally:
                if hookin_parent is not None:
                    hookin_parent.set_children(hookin_parent.children[:-1])
            new_symbols = []
            placed = False
            for symbol, dot_params in state.symbols:
                if symbol == state.dot and not placed:
                    new_symbols.append(context_nt)
                    placed = True
                else:
                    new_symbols.append((symbol, dot_params))
            new_state = ParseState(
                state.nonterminal,
                state.position,
                tuple(new_symbols),
                state._dot,
                state.children,
                state.is_incomplete,
            )
            if state in table[k]:
                table[k].replace(state, new_state)
            self.predict(new_state, table, k)

        def scan_bit(
            self,
            state: ParseState,
            word: str | bytes,
            table: list[Column],
            k: int,
            w: int,
            bit_count: int,
            nr_bits_scanned: int,
        ) -> bool:
            """
            Scan a bit from the input `word`.
            `table` is the parse table (may be modified by this function).
            `table[k]` is the current column.
            `word[w]` is the current byte.
            `bit_count` is the current bit position (7-0).
            Return True if a bit was matched, False otherwise.
            """
            assert isinstance(state.dot.symbol, int)
            assert 0 <= bit_count <= 7

            if w >= len(word):
                return False

            # Get the highest bit. If `word` is bytes, word[w] is an integer.
            byte = ord(word[w]) if isinstance(word, str) else word[w]
            bit = (byte >> bit_count) & 1

            # LOGGER.debug(f"Checking {state.dot} against {bit}")
            match, match_length = state.dot.check(bit)
            if not match or match_length == 0:
                # LOGGER.debug(f"No match")
                return False

            # Found a match
            # LOGGER.debug(f"Found bit {bit}")
            next_state = state.next()
            tree = Grammar.ParserDerivationTree(Terminal(bit))
            next_state.append_child(tree)
            # LOGGER.debug(f"Added tree {tree.to_string()!r} to state {next_state!r}")
            # Insert a new table entry with next state
            # This is necessary, as our initial table holds one entry
            # per input byte, yet needs to be expanded to hold the bits, too.

            # Add a new table row if the bit isn't already represented
            # by a row in the parsing table
            if len(table) <= len(word) + 1 + nr_bits_scanned:
                table.insert(k + 1, Column())
            table[k + 1].add(next_state)

            # Save the maximum position reached, so we can report errors
            self._max_position = max(self._max_position, w)

            return True

        def scan_bytes(
            self,
            state: ParseState,
            word: str | bytes,
            table: list[Column],
            k: int,
            w: int,
            mode: ParsingMode,
        ) -> bool:
            """
            Scan a byte from the input `word`.
            `state` is the current parse state.
            `table` is the parse table.
            `table[k]` is the current column.
            `word[w]` is the current byte.
            Return True if a byte was matched, False otherwise.
            """

            assert not isinstance(state.dot.symbol, int)
            assert not state.dot.is_regex

            # LOGGER.debug(f"Checking byte(s) {state.dot!r} at position {w:#06x} ({w}) {word[w:]!r}")

            match, match_length = state.dot.check(word[w:])
            if not match:
                if mode != Grammar.Parser.ParsingMode.INCOMPLETE or (
                    w + len(state.dot)
                ) < len(word):
                    return False
                match, match_length = state.dot.check(word[w:], incomplete=True)
                if not match or match_length == 0:
                    return False
                state.is_incomplete = True

            # Found a match
            # LOGGER.debug(f"Matched byte(s) {state.dot!r} at position {w:#06x} ({w}) (len = {match_length}) {word[w:w + match_length]!r}")
            next_state = state.next()
            tree = Grammar.ParserDerivationTree(Terminal(word[w : w + match_length]))
            next_state.append_child(tree)
            table[k + match_length].add(next_state)
            # LOGGER.debug(f"Next state: {next_state} at column {k + match_length}")
            self._max_position = max(self._max_position, w + match_length)

            return True

        def scan_regex(
            self,
            state: ParseState,
            word: str | bytes,
            table: list[Column],
            k: int,
            w: int,
            mode: ParsingMode,
        ) -> bool:
            """
            Scan a byte from the input `word`.
            `state` is the current parse state.
            `table` is the parse table.
            `table[k]` is the current column.
            `word[w]` is the current byte.
            Return (True, #bytes) if bytes were matched, (False, 0) otherwise.
            """

            assert not isinstance(state.dot.symbol, int)
            assert state.dot.is_regex

            # LOGGER.debug(f"Checking regex {state.dot!r} at position {w:#06x} ({w}) {word[w:]!r}")

            match, match_length = state.dot.check(word[w:])
            if not match:
                if mode != Grammar.Parser.ParsingMode.INCOMPLETE:
                    return False
                match, match_length = state.dot.check(word[w:], incomplete=True)
                if not match or (match_length + w) < len(word):
                    return False
                state.is_incomplete = True

            # Found a match
            # LOGGER.debug(f"Matched regex {state.dot!r} at position {w:#06x} ({w}) (len = {match_length}) {word[w:w+match_length]!r}")
            next_state = state.next()
            next_state.append_child(
                Grammar.ParserDerivationTree(Terminal(word[w : w + match_length]))
            )
            table[k + match_length].add(next_state)
            # LOGGER.debug(f"Next state: {next_state} at column {k + match_length}")
            self._max_position = max(self._max_position, w + match_length)
            return True

        def _rec_to_derivation_tree(self, tree: list["Grammar.ParserDerivationTree"]):
            ret = []
            for child in tree:
                children = self._rec_to_derivation_tree(child.children)  # type: ignore[arg-type]
                ret.append(
                    DerivationTree(
                        child.symbol,
                        children,
                        parent=child.parent,
                        sources=child.sources,
                        sender=child.sender,
                        recipient=child.recipient,
                        read_only=child.read_only,
                    )
                )
            return ret

        def to_derivation_tree(self, tree: "Grammar.ParserDerivationTree"):
            if tree is None:
                return None
            children = self._rec_to_derivation_tree(tree.children)  # type: ignore[arg-type]
            return DerivationTree(
                tree.symbol,
                children,
                parent=tree.parent,
                sources=tree.sources,
                sender=tree.sender,
                recipient=tree.recipient,
                read_only=tree.read_only,
            )

        def complete(
            self,
            state: ParseState,
            table: list[Column],
            k: int,
            use_implicit: bool = False,
        ):
            for s in table[state.position].find_dot(state.nonterminal):
                dot_params = s.dot_params
                s = s.next()
                if state.nonterminal in self._rules:
                    s.append_child(
                        Grammar.ParserDerivationTree(
                            state.nonterminal, state.children, **dict(dot_params)
                        )
                    )
                else:
                    if use_implicit and state.nonterminal in self._implicit_rules:
                        s.append_child(
                            Grammar.ParserDerivationTree(
                                NonTerminal(state.nonterminal.symbol),
                                state.children,
                                **dict(s.dot_params),
                            )
                        )
                    else:
                        s.extend_children(state.children)
                table[k].add(s)

        def place_repetition_shortcut(self, table: list[Column], k: int):
            col = table[k]
            states = col.states
            beginner_nts = ["<__plus:", "<__star:"]

            found_beginners = set()
            for state in states:
                if any(
                    map(lambda b: state.nonterminal.symbol.startswith(b), beginner_nts)
                ):
                    found_beginners.add(state.symbols[0][0])

            for beginner in found_beginners:
                current_col_state = None
                for state in states:
                    if state.nonterminal == beginner:
                        if state.finished():
                            continue
                        if len(state.symbols) == 2 and state.dot == beginner:
                            current_col_state = state
                            break
                if current_col_state is None:
                    continue
                new_state = current_col_state
                origin_states = table[current_col_state.position].find_dot(
                    current_col_state.dot
                )
                if len(origin_states) != 1:
                    continue
                origin_state = origin_states[0]
                while not any(
                    map(
                        lambda b: origin_state.nonterminal.symbol.startswith(b),
                        beginner_nts,
                    )
                ):
                    new_state = ParseState(
                        new_state.nonterminal,
                        origin_state.position,
                        new_state.symbols,
                        new_state._dot,
                        [*origin_state.children, *new_state.children],
                        new_state.is_incomplete,
                    )
                    origin_states = table[new_state.position].find_dot(new_state.dot)
                    if len(origin_states) != 1:
                        new_state = None  # type: ignore[assignment]
                        break
                    origin_state = origin_states[0]

                if new_state is not None:
                    col.replace(current_col_state, new_state)

        def _parse_forest(
            self,
            word: str | bytes,
            start: str | NonTerminal = "<start>",
            *,
            mode: ParsingMode = ParsingMode.COMPLETE,
            hookin_parent: Optional[DerivationTree] = None,
            starter_bit=-1,
        ):
            """
            Parse a forest of input trees from `word`.
            `start` is the start symbol (default: `<start>`).
            if `allow_incomplete` is True, the function will return trees even if the input ends prematurely.
            """
            if isinstance(start, str):
                start = NonTerminal(start)
            self._clear_tmp()
            hookin_parent = deepcopy(hookin_parent)

            # LOGGER.debug(f"Parsing {word} into {start!s}")

            # Initialize the table
            table: list[Column] = [Column() for _ in range(len(word) + 1)]
            time_start = time.time()
            table[0].add(ParseState(self.implicit_start, 0, ((start, frozenset()),)))

            # Save the maximum scan position, so we can report errors
            self._max_position = -1

            # Index into the input word
            w = 0

            # Index into the current table.
            # Due to bits parsing, this may differ from the input position w.
            k = 0

            # If >= 0, indicates the next bit to be scanned (7-0)
            bit_count = starter_bit
            nr_bits_scanned = 0

            while k < len(table):
                # LOGGER.debug(f"Processing {len(table[k])} states at column {k}")

                # True iff we have processed all characters
                # (or some bits of the last character)
                at_end = w >= len(word)  # or (bit_count > 0 and w == len(word) - 1)
                for state in table[k]:
                    if state.finished():
                        # LOGGER.debug(f"Finished")
                        if state.nonterminal == self.implicit_start:
                            if at_end:
                                # LOGGER.debug(f"Found {len(state.children)} parse tree(s)")
                                for child in state.children:
                                    time_took = time.time() - time_start
                                    time_took = time_took * 1000
                                    self.elapsed_time += time_took
                                    # print(f"Parser took {time_took:4.2f}ms/{self.elapsed_time:4.2f}ms: {start} {word}")
                                    time_start = time.time()
                                    yield child

                        self.complete(state, table, k)
                    elif not state.is_incomplete:
                        if state.next_symbol_is_nonterminal():
                            self.predict(state, table, k, hookin_parent)
                            # LOGGER.debug(f"Predicted {state} at position {w:#06x} ({w}) {word[w:]!r}")
                        else:
                            if isinstance(state.dot.symbol, int):
                                # Scan a bit
                                if bit_count < 0:
                                    bit_count = 7
                                match = self.scan_bit(
                                    state, word, table, k, w, bit_count, nr_bits_scanned
                                )
                                if match:
                                    # LOGGER.debug(f"Matched bit {state} at position {w:#06x} ({w}) {word[w:]!r}")
                                    pass
                            else:
                                # Scan a regex or a byte
                                if 0 <= bit_count <= 7:
                                    # LOGGER.warning(f"Position {w:#06x} ({w}): Parsing a byte while expecting bit {bit_count}. Check if bits come in multiples of eight")

                                    # We are still expecting bits here:
                                    #
                                    # * we may have _peeked_ at a bit,
                                    # without actually parsing it; or
                                    # * we may have a grammar with bits
                                    # that do not come in multiples of 8.
                                    #
                                    # In either case, we need to get back
                                    # to scanning bytes here.
                                    bit_count = -1

                                # LOGGER.debug(f"Checking byte(s) {state} at position {w:#06x} ({w}) {word[w:]!r}")
                                if state.dot.is_regex:
                                    match = self.scan_regex(
                                        state, word, table, k, w, mode
                                    )
                                else:
                                    match = self.scan_bytes(
                                        state, word, table, k, w, mode
                                    )
                    else:
                        if state.next_symbol_is_nonterminal():
                            self.predict(state, table, k)

                if mode == Grammar.Parser.ParsingMode.INCOMPLETE and at_end:
                    for state in table[k]:
                        state.is_incomplete = True
                        if state.is_incomplete and state._dot == 0:
                            continue
                        if state.nonterminal == self.implicit_start:
                            for child in state.children:
                                if child not in self._incomplete:
                                    self._incomplete.add(child)
                                    yield child
                        self.complete(state, table, k)

                # LOGGER.debug(f"Scanned byte at position {w:#06x} ({w}); bit_count = {bit_count}")
                if bit_count >= 0:
                    # Advance by one bit
                    bit_count -= 1
                    nr_bits_scanned += 1
                if bit_count < 0:
                    # Advance to next byte
                    w += 1

                self.place_repetition_shortcut(table, k)

                k += 1

        def parse_forest(
            self,
            word: str | bytes | DerivationTree,
            start: str | NonTerminal = "<start>",
            mode: ParsingMode = ParsingMode.COMPLETE,
            hookin_parent: Optional[DerivationTree] = None,
            include_controlflow: bool = False,
        ) -> Generator[tuple[DerivationTree, Any] | DerivationTree, None, None]:
            """
            Yield multiple parse alternatives, using a cache.
            """
            starter_bit = -1
            if isinstance(word, DerivationTree):
                if word.contains_bytes():
                    starter_bit = (word.count_terminals() - 1) % 8
                    word = word.to_bytes()
                else:
                    word = word.to_string()
            if isinstance(word, int):
                word = str(word)
            assert isinstance(word, str) or isinstance(word, bytes)

            if isinstance(start, str):
                start = NonTerminal(start)
            assert isinstance(start, NonTerminal)

            cache_key = (word, start, mode, hookin_parent)
            forest: list[DerivationTree]
            if cache_key in self._cache:
                forest = self._cache[cache_key]
                for tree in forest:
                    tree = deepcopy(tree)
                    if not include_controlflow:
                        tree = self.collapse(tree)
                        yield tree
                return

            self._incomplete = set()
            forest = []
            for tree in self._parse_forest(
                word,
                start,
                mode=mode,
                hookin_parent=hookin_parent,
                starter_bit=starter_bit,
            ):
                tree = self.to_derivation_tree(tree)
                forest.append(tree)
                if not include_controlflow:
                    tree = self.collapse(tree)
                yield tree
            # Cache entire forest
            self._cache[cache_key] = forest

        def parse_multiple(
            self,
            word: str | bytes | DerivationTree,
            start: str | NonTerminal = "<start>",
            mode: ParsingMode = ParsingMode.COMPLETE,
            hookin_parent: Optional[DerivationTree] = None,
            include_controlflow: bool = False,
        ):
            """
            Yield multiple parse alternatives,
            even for incomplete inputs
            """
            return self.parse_forest(
                word,
                start,
                mode=mode,
                hookin_parent=hookin_parent,
                include_controlflow=include_controlflow,
            )

        def parse(
            self,
            word: str | bytes | DerivationTree,
            start: str | NonTerminal = "<start>",
            mode: ParsingMode = ParsingMode.COMPLETE,
            hookin_parent: Optional[DerivationTree] = None,
            include_controlflow: bool = False,
        ):
            """
            Return the first parse alternative,
            or `None` if no parse is possible
            """
            tree_gen = self.parse_multiple(
                word,
                start=start,
                mode=mode,
                hookin_parent=hookin_parent,
                include_controlflow=include_controlflow,
            )
            return next(tree_gen, None)

        def max_position(self):
            """Return the maximum position reached during parsing."""
            return self._max_position

    def __init__(
        self,
        rules: Optional[dict[NonTerminal, Node]] = None,
        fuzzing_mode: Optional[FuzzingMode] = FuzzingMode.COMPLETE,
        local_variables: Optional[dict[str, Any]] = None,
        global_variables: Optional[dict[str, Any]] = None,
    ):
        self.rules = rules or {}
        self.generators: dict[NonTerminal, LiteralGenerator] = {}
        self.fuzzing_mode = fuzzing_mode
        self._local_variables = local_variables or {}
        self._global_variables = global_variables or {}
        self._parser = Grammar.Parser(self)

    @staticmethod
    def _topological_sort(graph: dict[NonTerminal, set[NonTerminal]]):
        indegree: dict[Any, int] = defaultdict(int)
        queue = []

        for node in graph:
            for neighbour in graph[node]:
                indegree[neighbour] += 1
        for node in graph:
            if indegree[node] == 0:
                queue.append(node)

        topological_order = []
        while queue:
            node = queue.pop(0)
            topological_order.append(node)

            for neighbour in graph[node]:
                indegree[neighbour] -= 1

                if indegree[neighbour] == 0:
                    queue.append(neighbour)

        if len(topological_order) != len(graph):
            print("Cycle exists")
        return topological_order[::-1]

    def is_use_generator(self, tree: "DerivationTree"):
        symbol = tree.symbol
        if not isinstance(symbol, NonTerminal):
            return False
        if symbol not in self.generators:
            return False
        if tree is None:
            path = set()
        else:
            path = set(map(lambda x: x.symbol, tree.get_path()))
        generator_dependencies = self.generator_dependencies(symbol)
        intersection = path.intersection(set(generator_dependencies))
        return len(intersection) == 0

    def derive_sources(self, tree: "DerivationTree"):
        gen_symbol = tree.symbol
        if not isinstance(gen_symbol, NonTerminal):
            raise FandangoValueError(f"Tree {tree.symbol} is not a nonterminal")
        if tree.symbol not in self.generators:
            raise FandangoValueError(f"No generator found for tree {tree.symbol}")

        if not self.is_use_generator(tree):
            return []

        dependent_generators: dict[NonTerminal, set[NonTerminal]] = {gen_symbol: set()}
        for key, val in self.generators[gen_symbol].nonterminals.items():
            if val.symbol not in self.rules:
                closest = closest_match(str(val), self.rules.keys())
                raise FandangoValueError(
                    f"Symbol {val.symbol!s} not defined in grammar. Did you mean {closest!s}?"
                )

            if val.symbol not in self.generators:
                raise FandangoValueError(
                    f"{val.symbol}: Missing converter from {gen_symbol} ({val.symbol} ::= ... := f({gen_symbol}))"
                )

            dependent_generators[val.symbol] = self.generator_dependencies(val.symbol)
        dependent_gens = self._topological_sort(dependent_generators)
        dependent_gens.remove(gen_symbol)

        args = [tree]
        for symbol in dependent_gens:
            generated_param = self.generate(symbol, args)
            generated_param.sources = []
            generated_param._parent = tree
            for child in generated_param.children:
                self.populate_sources(child)
            args.append(generated_param)
        args.pop(0)
        return args

    def derive_generator_output(self, tree: "DerivationTree"):
        generated = self.generate(tree.nonterminal, tree.sources)
        return generated.children

    def populate_sources(self, tree: "DerivationTree"):
        self._rec_remove_sources(tree)
        self._populate_sources(tree)

    def _populate_sources(self, tree: "DerivationTree"):
        if self.is_use_generator(tree):
            tree.sources = self.derive_sources(tree)
            for child in tree.children:
                child.set_all_read_only(True)
            return
        for child in tree.children:
            self._populate_sources(child)

    def _rec_remove_sources(self, tree: "DerivationTree"):
        tree.sources = []
        for child in tree.children:
            self._rec_remove_sources(child)

    def generate_string(
        self,
        symbol: str | NonTerminal = "<start>",
        sources: Optional[list[DerivationTree]] = None,
    ) -> tuple[list[DerivationTree], str]:
        if isinstance(symbol, str):
            symbol = NonTerminal(symbol)
        if self.generators[symbol] is None:
            raise ValueError(f"{symbol}: no generator")

        sources_: dict[Symbol, DerivationTree]
        if sources is None:
            sources_ = dict()
        else:
            sources_ = {tree.symbol: tree for tree in sources}
        generator = self.generators[symbol]

        local_variables = self._local_variables.copy()
        for id, nonterminal in generator.nonterminals.items():
            if nonterminal.symbol not in sources_:
                raise FandangoValueError(
                    f"{nonterminal.symbol}: missing generator parameter"
                )
            local_variables[id] = sources_[nonterminal.symbol]

        return list(sources_.values()), eval(
            generator.call, self._global_variables, local_variables
        )

    def generator_dependencies(self, symbol: str | NonTerminal = "<start>"):
        if isinstance(symbol, str):
            symbol = NonTerminal(symbol)
        if self.generators[symbol] is None:
            return set()
        return set(
            map(lambda x: x.symbol, self.generators[symbol].nonterminals.values())
        )

    def generate(
        self,
        symbol: str | NonTerminal = "<start>",
        sources: Optional[list[DerivationTree]] = None,
    ) -> DerivationTree:
        if isinstance(symbol, str):
            symbol = NonTerminal(symbol)
        sources, string = self.generate_string(symbol, sources)
        if not (
            isinstance(string, str)
            or isinstance(string, bytes)
            or isinstance(string, int)
            or isinstance(string, tuple)
        ):
            raise TypeError(
                f"Generator {self.generators[symbol]} must return string, bytes, int, or tuple (returned {string!r})"
            )

        if isinstance(string, tuple):
            string = str(DerivationTree.from_tree(string))
        tree = self.parse(string, symbol)
        if tree is None:
            raise FandangoParseError(
                f"Could not parse {string!r} (generated by {self.generators[symbol]}) into {symbol}"
            )
        tree.sources = [p.deepcopy(copy_parent=False) for p in sources]
        return tree

    def collapse(self, tree: Optional[DerivationTree]) -> DerivationTree:
        return self._parser.collapse(tree)

    def fuzz(
        self,
        start: str | NonTerminal = "<start>",
        max_nodes: int = 50,
        in_message: bool = False,
        prefix_node: Optional[DerivationTree] = None,
    ) -> DerivationTree:
        if isinstance(start, str):
            start = NonTerminal(start)
        if prefix_node is None:
            root = DerivationTree(start)
        else:
            root = prefix_node
        fuzzed_idx = len(root.children)
        NonTerminalNode(start).fuzz(root, self, max_nodes=max_nodes)
        root = root.children[fuzzed_idx]
        root._parent = None
        return root

    def update(self, grammar: Union["Grammar", dict[NonTerminal, Node]], prime=True):
        generators: dict[NonTerminal, LiteralGenerator]
        local_variables: dict[str, Any]
        global_variables: dict[str, Any]
        if isinstance(grammar, Grammar):
            generators = grammar.generators
            local_variables = grammar._local_variables
            global_variables = grammar._global_variables
            rules = grammar.rules
            fuzzing_mode = grammar.fuzzing_mode
        else:
            rules = grammar
            generators = {}
            local_variables = {}
            global_variables = {}
            fuzzing_mode = FuzzingMode.COMPLETE

        self.rules.update(rules)
        self.fuzzing_mode = fuzzing_mode
        self.generators.update(generators)

        for symbol in rules.keys():
            # We're updating from a grammar with a rule, but no generator,
            # so we should remove the generator if it exists
            if symbol not in generators and symbol in self.generators:
                del self.generators[symbol]

        self._parser = Grammar.Parser(self)
        self._local_variables.update(local_variables)
        self._global_variables.update(global_variables)
        if prime:
            self.prime()

    def parse(
        self,
        word: str | bytes | DerivationTree,
        start: str | NonTerminal = "<start>",
        mode: Parser.ParsingMode = Parser.ParsingMode.COMPLETE,
        hookin_parent: Optional[DerivationTree] = None,
        include_controlflow: bool = False,
    ):
        return self._parser.parse(
            word,
            start,
            mode=mode,
            hookin_parent=hookin_parent,
            include_controlflow=include_controlflow,
        )

    def parse_forest(
        self,
        word: str | bytes | DerivationTree,
        start: str | NonTerminal = "<start>",
        mode: Parser.ParsingMode = Parser.ParsingMode.COMPLETE,
        include_controlflow: bool = False,
    ):
        return self._parser.parse_forest(
            word, start, mode=mode, include_controlflow=include_controlflow
        )

    def parse_multiple(
        self,
        word: str | bytes | DerivationTree,
        start: str | NonTerminal = "<start>",
        mode: Parser.ParsingMode = Parser.ParsingMode.COMPLETE,
        include_controlflow: bool = False,
    ):
        return self._parser.parse_multiple(
            word, start, mode=mode, include_controlflow=include_controlflow
        )

    def max_position(self):
        """Return the maximum position reached during last parsing."""
        return self._parser.max_position()

    def __contains__(self, item: str | NonTerminal):
        if isinstance(item, str):
            item = NonTerminal(item)
        return item in self.rules

    def __getitem__(self, item: str | NonTerminal):
        if isinstance(item, str):
            item = NonTerminal(item)
        return self.rules[item]

    def __setitem__(self, key: str | NonTerminal, value: Node):
        if isinstance(key, str):
            key = NonTerminal(key)
        self.rules[key] = value

    def __delitem__(self, key: str | NonTerminal):
        if isinstance(key, str):
            key = NonTerminal(key)
        del self.rules[key]

    def __iter__(self):
        return iter(self.rules)

    def __len__(self):
        return len(self.rules)

    def __repr__(self):
        return "\n".join(
            [
                f"{key} ::= {str(value)}{' := ' + str(self.generators[key]) if key in self.generators else ''}"
                for key, value in self.rules.items()
            ]
        )

    def msg_parties(self, *, include_recipients: bool = True) -> set:
        parties: set[str] = set()
        for rule in self.rules.values():
            parties |= rule.msg_parties(include_recipients=include_recipients)
        return parties

    def get_repr_for_rule(self, symbol: str | NonTerminal):
        if isinstance(symbol, str):
            symbol = NonTerminal(symbol)
        return (
            f"{symbol} ::= {self.rules[symbol]}"
            f"{' := ' + str(self.generators[symbol]) if symbol in self.generators else ''}"
        )

    @staticmethod
    def dummy():
        return Grammar({})

    def set_generator(
        self, symbol: str | NonTerminal, param: str, searches_map: dict = {}
    ):
        if isinstance(symbol, str):
            symbol = NonTerminal(symbol)
        self.generators[symbol] = LiteralGenerator(
            call=param, nonterminals=searches_map
        )

    def remove_generator(self, symbol: str | NonTerminal):
        if isinstance(symbol, str):
            symbol = NonTerminal(symbol)
        self.generators.pop(symbol)

    def has_generator(self, symbol: str | NonTerminal):
        if isinstance(symbol, str):
            symbol = NonTerminal(symbol)
        return symbol in self.generators

    def get_generator(self, symbol: str | NonTerminal):
        if isinstance(symbol, str):
            symbol = NonTerminal(symbol)
        return self.generators.get(symbol, None)

    def update_parser(self):
        self._parser = Grammar.Parser(self)

    def compute_kpath_coverage(
        self, derivation_trees: list[DerivationTree], k: int
    ) -> float:
        """
        Computes the k-path coverage of the grammar given a set of derivation trees.
        Returns a score between 0 and 1 representing the fraction of k-paths covered.
        """
        # Generate all possible k-paths in the grammar
        all_k_paths = self._generate_all_k_paths(k)

        # Extract k-paths from the derivation trees
        covered_k_paths = set()
        for tree in derivation_trees:
            covered_k_paths.update(self._extract_k_paths_from_tree(tree, k))

        # Compute coverage score
        if not all_k_paths:
            return 1.0  # If there are no k-paths, coverage is 100%
        return len(covered_k_paths) / len(all_k_paths)

    def _generate_all_k_paths(self, k: int) -> set[tuple[Node, ...]]:
        """
        Computes the *k*-paths for this grammar, constructively. See: doi.org/10.1109/ASE.2019.00027

        :param k: The length of the paths.
        :return: All paths of length up to *k* within this grammar.
        """

        initial = set()
        initial_work: [Node] = [NonTerminalNode(name) for name in self.rules.keys()]  # type: ignore[misc, valid-type]
        while initial_work:
            node = initial_work.pop(0)
            if node in initial:
                continue
            initial.add(node)
            initial_work.extend(node.descendents(self))

        work: list[set[tuple[Node, ...]]] = [set((x,) for x in initial)]

        for _ in range(1, k):
            next_work = set()
            for base in work[-1]:
                for descendent in base[-1].descendents(self):
                    next_work.add(base + (descendent,))
            work.append(next_work)

        # return set.union(*work)
        return work[-1]

    @staticmethod
    def _extract_k_paths_from_tree(
        tree: DerivationTree, k: int
    ) -> set[tuple[str | bytes | int, ...]]:
        """
        Extracts all k-length paths (k-paths) from a derivation tree.
        """
        paths = set()

        def traverse(node: DerivationTree, current_path: tuple[str | bytes | int, ...]):
            new_path = current_path + (node.symbol.symbol,)
            if len(new_path) == k:
                paths.add(new_path)
                # Do not traverse further to keep path length at k
                return
            for child in node.children:
                traverse(child, new_path)

        traverse(tree, ())
        return paths

    def prime(self):
        nodes: list[Node] = sum(
            [self.visit(self.rules[symbol]) for symbol in self.rules], []
        )
        while nodes:
            node = nodes.pop(0)
            if node.node_type == NodeType.TERMINAL:
                continue
            elif node.node_type == NodeType.NON_TERMINAL:
                if node.symbol not in self.rules:  # type: ignore[attr-defined]
                    raise FandangoValueError(
                        f"Symbol {node.symbol} not found in grammar"  # type: ignore[attr-defined]
                    )
                if self.rules[node.symbol].distance_to_completion == float("inf"):  # type: ignore[attr-defined]
                    nodes.append(node)
                else:
                    node.distance_to_completion = (
                        self.rules[node.symbol].distance_to_completion + 1  # type: ignore[attr-defined]
                    )
            elif node.node_type == NodeType.ALTERNATIVE:
                node.distance_to_completion = (
                    min([n.distance_to_completion for n in node.alternatives]) + 1  # type: ignore[attr-defined]
                )
                if node.distance_to_completion == float("inf"):
                    nodes.append(node)
            elif node.node_type == NodeType.CONCATENATION:
                if any([n.distance_to_completion == float("inf") for n in node.nodes]):  # type: ignore[attr-defined]
                    nodes.append(node)
                else:
                    node.distance_to_completion = (
                        sum([n.distance_to_completion for n in node.nodes]) + 1  # type: ignore[attr-defined]
                    )
            elif node.node_type == NodeType.REPETITION:
                if node.node.distance_to_completion == float("inf"):  # type: ignore[attr-defined]
                    nodes.append(node)
                else:
                    try:
<<<<<<< HEAD
                        min_rep = node.min
=======
                        min_rep = node.min(self, None)  # type: ignore[attr-defined]
>>>>>>> 3d6ff333
                    except ValueError:
                        min_rep = 0
                    node.distance_to_completion = (
                        node.node.distance_to_completion * min_rep + 1  # type: ignore[attr-defined]
                    )
            else:
                raise FandangoValueError(f"Unknown node type {node.node_type}")

    def slice_parties(self, parties: list[str]) -> None:
        """
        Returns a new grammar that only contains the rules that are relevant to the given parties.
        """
        for expansion in self.rules.values():
            expansion.slice_parties(parties)
        self.fuzzing_mode = FuzzingMode.COMPLETE

    def default_result(self):
        return []

    def aggregate_results(self, aggregate, result):
        aggregate.extend(result)
        return aggregate

    def visitAlternative(self, node: Alternative):
        return self.visitChildren(node) + [node]

    def visitConcatenation(self, node: Concatenation):
        return self.visitChildren(node) + [node]

    def visitRepetition(self, node: Repetition):
        return self.visit(node.node) + [node]

    def visitStar(self, node: Star):
        return self.visit(node.node) + [node]

    def visitPlus(self, node: Plus):
        return self.visit(node.node) + [node]

    def visitOption(self, node: Option):
        return self.visit(node.node) + [node]

    def visitNonTerminalNode(self, node: NonTerminalNode):
        return [node]

    def visitTerminalNode(self, node: TerminalNode):
        return []

    def visitCharSet(self, node: CharSet):
        return []

    def compute_k_paths(self, k: int) -> set[tuple[Node, ...]]:
        """
        Computes all possible k-paths in the grammar.

        :param k: The length of the paths.
        :return: A set of tuples, each tuple representing a k-path as a sequence of symbols.
        """
        return self._generate_all_k_paths(k)

    def traverse_derivation(
        self,
        tree: DerivationTree,
        disambiguator: Optional[Disambiguator] = None,
        paths: Optional[set[tuple[Node, ...]]] = None,
        cur_path: Optional[tuple[Node, ...]] = None,
    ) -> set[tuple[Node, ...]]:
        if disambiguator is None:
            disambiguator = Disambiguator(self)
        if paths is None:
            paths = set()
        if tree.symbol.is_terminal:
            if cur_path is None:
                cur_path = (TerminalNode(tree.terminal),)
            paths.add(cur_path)
        else:
            if cur_path is None:
                cur_path = (NonTerminalNode(tree.nonterminal),)
            assert tree.symbol == typing.cast(NonTerminalNode, cur_path[-1]).symbol
            disambiguation = disambiguator.visit(self.rules[tree.nonterminal])
            for tree, path in zip(
                tree.children, disambiguation[tuple(c.symbol for c in tree.children)]
            ):
                self.traverse_derivation(tree, disambiguator, paths, cur_path + path)
        return paths

    def compute_grammar_coverage(
        self, derivation_trees: list[DerivationTree], k: int
    ) -> tuple[float, int, int]:
        """
        Compute the coverage of k-paths in the grammar based on the given derivation trees.

        :param derivation_trees: A list of derivation trees (solutions produced by FANDANGO).
        :param k: The length of the paths (k).
        :return: A float between 0 and 1 representing the coverage.
        """

        # Compute all possible k-paths in the grammar
        all_k_paths = self.compute_k_paths(k)

        disambiguator = Disambiguator(self)

        # Extract k-paths from the derivation trees
        covered_k_paths = set()
        for tree in derivation_trees:
            for path in self.traverse_derivation(tree, disambiguator):
                # for length in range(1, k + 1):
                for window in range(len(path) - k + 1):
                    covered_k_paths.add(path[window : window + k])

        # Compute coverage
        if not all_k_paths:
            raise FandangoValueError("No k-paths found in the grammar")

        return (
            len(covered_k_paths) / len(all_k_paths),
            len(covered_k_paths),
            len(all_k_paths),
        )

    def get_spec_env(self):
        return self._global_variables, self._local_variables

    def contains_type(self, tp: type, *, start="<start>") -> bool:
        """
        Return true if the grammar can produce an element of type `tp` (say, `int` or `bytes`).
        * `start`: a start symbol other than `<start>`.
        """
        if isinstance(start, str):
            start = NonTerminal(start)

        if start not in self.rules:
            raise FandangoValueError(f"Start symbol {start} not defined in grammar")

        # We start on the right hand side of the start symbol
        start_node = self.rules[start]
        seen = set()

        def node_matches(node):
            if node in seen:
                return False
            seen.add(node)

            if isinstance(node, TerminalNode) and isinstance(node.symbol.symbol, tp):
                return True
            if any(node_matches(child) for child in node.children()):
                return True
            if isinstance(node, NonTerminalNode):
                return node_matches(self.rules[node.symbol])
            return False

        return node_matches(start_node)

    def contains_bits(self, *, start="<start>") -> bool:
        """
        Return true iff the grammar can produce a bit element (0 or 1).
        * `start`: a start symbol other than `<start>`.
        """
        return self.contains_type(int, start=start)

    def contains_bytes(self, *, start="<start>") -> bool:
        """
        Return true iff the grammar can produce a bytes element.
        * `start`: a start symbol other than `<start>`.
        """
        return self.contains_type(bytes, start=start)

    def contains_strings(self, *, start="<start>") -> bool:
        """
        Return true iff the grammar can produce a (UTF-8) string element.
        * `start`: a start symbol other than `<start>`.
        """
        return self.contains_type(str, start=start)

    def set_max_repetition(self, max_rep: int):
        global MAX_REPETITIONS
        MAX_REPETITIONS = max_rep

    def get_max_repetition(self):
        return MAX_REPETITIONS<|MERGE_RESOLUTION|>--- conflicted
+++ resolved
@@ -8,24 +8,19 @@
 from copy import deepcopy
 from typing import Any, Iterator, Optional, Union, Generator
 
-<<<<<<< HEAD
-
-from fandango.constraints.base import RepetitionBoundsConstraint
-from fandango.language.symbol import NonTerminal, Symbol, Terminal
-from fandango.language.tree import DerivationTree
-
-from fandango import FandangoValueError, FandangoParseError
-
-from thefuzz import process as thefuzz_process
-
-=======
 import exrex
 from thefuzz import process as thefuzz_process
 
+
+from fandango.constraints.base import RepetitionBoundsConstraint
 from fandango.errors import FandangoValueError, FandangoParseError
 from fandango.language.symbol import NonTerminal, Symbol, Terminal
 from fandango.language.tree import DerivationTree
->>>>>>> 3d6ff333
+
+from fandango import FandangoValueError, FandangoParseError
+
+from thefuzz import process as thefuzz_process
+
 
 MAX_REPETITIONS = 5
 
@@ -217,11 +212,7 @@
 
 class Repetition(Node):
     def __init__(
-<<<<<<< HEAD
-        self, node: Node, id: str, min_: int = 0, max_: int = MAX_REPETITIONS, bounds_constraint: Optional[RepetitionBoundsConstraint] = None
-=======
-        self, node: Node, id: str = "", min_=("0", [], {}), max_=(f"{None}", [], {})
->>>>>>> 3d6ff333
+        self, node: Node, id: str = "", min_: int = 0, max_: int = MAX_REPETITIONS, bounds_constraint: Optional[RepetitionBoundsConstraint] = None
     ):
         super().__init__(NodeType.REPETITION)
         self.id = id
@@ -251,80 +242,6 @@
                     non_terminals.add(nt)
         return non_terminals
 
-<<<<<<< HEAD
-=======
-    def _compute_rep_bound(
-        self, grammar: "Grammar", tree: Optional[DerivationTree], expr_data
-    ):
-        expr, _, searches = expr_data
-        if expr == "None":
-            expr = f"{MAX_REPETITIONS}"
-        local_cpy = grammar._local_variables.copy()
-
-        if len(searches) == 0:
-            return eval(expr, grammar._global_variables, local_cpy), True
-        if tree is None:
-            raise FandangoValueError("Need `tree` argument if symbols present")
-
-        nodes = []
-        if len(searches) != 1:
-            raise FandangoValueError(
-                "Computed repetition requires exactly one or zero searches"
-            )
-
-        search_name, search = next(iter(searches.items()))
-        nodes.extend(
-            [(search_name, container) for container in search.find(tree.get_root())]
-        )
-        if len(nodes) == 0:
-            raise FandangoValueError(
-                f"Couldn't find search target ({search}) in prefixed DerivationTree for computed repetition"
-            )
-
-        target_name, target_container = nodes[-1]
-        target = target_container.evaluate()
-        local_cpy[target_name] = target
-        if isinstance(target, DerivationTree):
-            target.set_all_read_only(True)
-            first_uncommon_idx = 0
-            for idx, (target_parent, tree_parent) in enumerate(
-                zip(target.get_path(), tree.get_path())
-            ):
-                if target_parent.symbol == tree_parent.symbol:
-                    first_uncommon_idx = idx + 1
-                else:
-                    break
-            for parent in target.get_path()[first_uncommon_idx:]:
-                parent.read_only = True
-            for parent in tree.get_path()[first_uncommon_idx:]:
-                parent.read_only = True
-
-        return eval(expr, grammar._global_variables, local_cpy), False
-
-    def min(self, grammar: "Grammar", tree: Optional[DerivationTree] = None):
-        if self.static_min is None:
-            current_min, is_static = self._compute_rep_bound(
-                grammar, tree, self.expr_data_min
-            )
-            if is_static:
-                self.static_min = current_min
-            return current_min
-        else:
-            return self.static_min
-
-    def max(self, grammar: "Grammar", tree: Optional[DerivationTree] = None):
-        if self.static_max is None:
-            current_max, is_static = self._compute_rep_bound(
-                grammar, tree, self.expr_data_max
-            )
-
-            # if is_static:
-            #    self.static_max = current_max
-            return current_max
-        else:
-            return self.static_max
-
->>>>>>> 3d6ff333
     def accept(self, visitor: "NodeVisitor"):
         return visitor.visitRepetition(self)
 
@@ -364,15 +281,8 @@
         return f"{self.node!s}{{{self.min},{self.max}}}"
 
     def descendents(self, grammar: "Grammar") -> Iterator["Node"]:
-<<<<<<< HEAD
-        base = []
+        base: list = []
         if self.min == 0:
-=======
-        base: list[Node] = []
-        # Todo: Context from DerivationTree is missing.
-        #  Repetitions that depend on a value within the tree will cause a crash.
-        if self.min(grammar) == 0:
->>>>>>> 3d6ff333
             base.append(TerminalNode(Terminal("")))
         if self.min <= 1 <= self.max:
             base.append(self.node)
@@ -392,13 +302,8 @@
 
 
 class Star(Repetition):
-<<<<<<< HEAD
-    def __init__(self, node: Node, id: str, max_repetitions: int = MAX_REPETITIONS):
+    def __init__(self, node: Node, id: str = "", max_repetitions: int = MAX_REPETITIONS):
         super().__init__(node, id, min_=0, max_=max_repetitions)
-=======
-    def __init__(self, node: Node, id: str = "", max_repetitions: int = 5):
-        super().__init__(node, id, ("0", [], {}))
->>>>>>> 3d6ff333
 
     def accept(self, visitor: "NodeVisitor"):
         return visitor.visitStar(self)
@@ -411,13 +316,8 @@
 
 
 class Plus(Repetition):
-<<<<<<< HEAD
-    def __init__(self, node: Node, id: str, max_repetitions: int = MAX_REPETITIONS):
+    def __init__(self, node: Node, id: str = "", max_repetitions: int = MAX_REPETITIONS):
         super().__init__(node, id, min_=1, max_=max_repetitions)
-=======
-    def __init__(self, node: Node, id: str = "", max_repetitions: int = 5):
-        super().__init__(node, id, ("1", [], {}))
->>>>>>> 3d6ff333
 
     def accept(self, visitor: "NodeVisitor"):
         return visitor.visitPlus(self)
@@ -430,13 +330,8 @@
 
 
 class Option(Repetition):
-<<<<<<< HEAD
-    def __init__(self, node: Node, id: str):
+    def __init__(self, node: Node, id: str = ""):
         super().__init__(node, id, min_=0, max_=1)
-=======
-    def __init__(self, node: Node, id: str = ""):
-        super().__init__(node, id, ("0", [], {}), ("1", [], {}))
->>>>>>> 3d6ff333
 
     def accept(self, visitor: "NodeVisitor"):
         return visitor.visitOption(self)
@@ -2419,11 +2314,7 @@
                     nodes.append(node)
                 else:
                     try:
-<<<<<<< HEAD
                         min_rep = node.min
-=======
-                        min_rep = node.min(self, None)  # type: ignore[attr-defined]
->>>>>>> 3d6ff333
                     except ValueError:
                         min_rep = 0
                     node.distance_to_completion = (
