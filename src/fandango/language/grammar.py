import abc
import copy
import enum
import random
import typing
from copy import deepcopy
<<<<<<< HEAD
from typing import Dict, List, Optional, Tuple, Set, Any, Union, Iterator, overload

from fandango.language.symbol import NonTerminal, Terminal, Symbol
from fandango.language.tree import DerivationTree, RoledMessage
=======
from typing import Any, Dict, Iterator, List, Optional, Set, Tuple, Union

from fandango.language.symbol import Implicit, NonTerminal, Symbol, Terminal
from fandango.language.tree import DerivationTree
from fandango.logger import LOGGER
>>>>>>> c093c27e

MAX_REPETITIONS = 5


class NodeType(enum.Enum):
    ALTERNATIVE = "alternative"
    CONCATENATION = "concatenation"
    REPETITION = "repetition"
    STAR = "star"
    PLUS = "plus"
    OPTION = "option"
    NON_TERMINAL = "non_terminal"
    TERMINAL = "terminal"
    CHAR_SET = "char_set"

    def __repr__(self):
        return str(self)

    def __str__(self):
        return self.value


class FuzzingMode(enum.Enum):
    COMPLETE = 0
    IO = 1


class GrammarKeyError(KeyError):
    pass


class Node(abc.ABC):
    def __init__(
        self, node_type: NodeType, distance_to_completion: float = float("inf")
    ):
        self.node_type = node_type
        self.distance_to_completion = distance_to_completion

    def fuzz(
        self, grammar: "Grammar", max_nodes: int = 100, in_role: str = None
    ) -> List[DerivationTree]:
        return []

    @abc.abstractmethod
    def accept(self, visitor: "NodeVisitor"):
        raise NotImplementedError("accept method not implemented")

    def tree_roles(self, grammar: "Grammar", include_recipients: bool = True):
        return self._tree_roles(grammar, set(), include_recipients)

    def _tree_roles(self, grammar: "Grammar", seen_nonterminals: set[NonTerminal], include_recipients: bool):
        roles = set()
        for child in self.children():
            roles = roles.union(child._tree_roles(grammar, seen_nonterminals, include_recipients))
        return roles

    def children(self):
        return []

    def __repr__(self):
        return ""

    def __str__(self):
        return self.__repr__()

    def descendents(self, rules: Dict[NonTerminal, "Node"]) -> Iterator["Node"]:
        """
        Returns an iterator of the descendents of this node.

        :param rules: The rules upon which to base non-terminal lookups.
        :return An iterator over the descendent nodes.
        """
        yield from ()


class Alternative(Node):
    def __init__(self, alternatives: list[Node]):
        super().__init__(NodeType.ALTERNATIVE)
        self.alternatives = alternatives

    def fuzz(
        self, grammar: "Grammar", max_nodes: int = 100, in_role: str = None
    ) -> List[DerivationTree]:
        if self.distance_to_completion >= max_nodes:
            min_ = min(self.alternatives, key=lambda x: x.distance_to_completion)
            return random.choice(
                [
                    a
                    for a in self.alternatives
                    if a.distance_to_completion <= min_.distance_to_completion
                ]
            ).fuzz(grammar, 0, in_role)
        return random.choice(self.alternatives).fuzz(grammar, max_nodes - 1, in_role)

    def accept(self, visitor: "NodeVisitor"):
        return visitor.visitAlternative(self)

    def children(self):
        return self.alternatives

    def __getitem__(self, item):
        return self.alternatives.__getitem__(item)

    def __len__(self):
        return len(self.alternatives)

    def __repr__(self):
        return "(" + " | ".join(map(repr, self.alternatives)) + ")"

    def descendents(self, rules: Dict[NonTerminal, "Node"]) -> Iterator["Node"]:
        yield from self.alternatives


class Concatenation(Node):
    def __init__(self, nodes: list[Node]):
        super().__init__(NodeType.CONCATENATION)
        self.nodes = nodes

    def fuzz(
        self, grammar: "Grammar", max_nodes: int = 100, in_role: str = None
    ) -> List[DerivationTree]:
        trees = []
        for idx, node in enumerate(self.nodes):
            if node.distance_to_completion >= max_nodes:
                tree = node.fuzz(grammar, 0, in_role)
            else:
                tree = node.fuzz(grammar, max_nodes - 1, in_role)
            trees.extend(tree)
            max_nodes -= sum(t.size() for t in tree)
        return trees

    def accept(self, visitor: "NodeVisitor"):
        return visitor.visitConcatenation(self)

    def children(self):
        return self.nodes

    def __getitem__(self, item):
        return self.nodes.__getitem__(item)

    def __len__(self):
        return len(self.nodes)

    def __repr__(self):
        return " ".join(map(repr, self.nodes))

    def descendents(self, rules: Dict[NonTerminal, "Node"]) -> Iterator["Node"]:
        yield from self.nodes


class Repetition(Node):
    # TODO: Shouldn't a children() method return [self.node]? -- AZ
    def __init__(self, node: Node, min_: int = 0, max_: int = MAX_REPETITIONS):
        super().__init__(NodeType.REPETITION)
        if min_ < 0:
            raise ValueError(
                f"Minimum repetitions {min_} must be greater than or equal to 0"
            )
        if max_ <= 0 or max_ < min_:
            raise ValueError(
                f"Maximum repetitions {max_} must be greater than 0 or greater than min {min_}"
            )
        self.node = node
        self.min = min_
        self.max = max_

    def accept(self, visitor: "NodeVisitor"):
        return visitor.visitRepetition(self)

    def fuzz(
        self, grammar: "Grammar", max_nodes: int = 100, in_role: str = None
    ) -> List[DerivationTree]:
        repetitions = random.randint(self.min, self.max)
        trees = []
        for rep in range(repetitions):
            if self.node.distance_to_completion >= max_nodes:
                if rep > self.min:
                    break
                tree = self.node.fuzz(grammar, 0, in_role)
            else:
                tree = self.node.fuzz(grammar, max_nodes - 1, in_role)
            trees.extend(tree)
            max_nodes -= sum(t.size() for t in tree)
        return trees

    def __repr__(self):
        if self.min == self.max:
            return f"{self.node}{{{self.min}}}"
        return f"{self.node}{{{self.min},{self.max}}}"

    def children(self):
        return [self.node]

    def descendents(self, rules: Dict[NonTerminal, "Node"] | None) -> Iterator["Node"]:
        base = []
        if self.min == 0:
            base.append(TerminalNode(Terminal("")))
        if self.min <= 1 <= self.max:
            base.append(self.node)
        yield Alternative(
            base
            + [
                Concatenation([self.node] * r)
                for r in range(max(2, self.min), self.max + 1)
            ]
        )


class Star(Repetition):
    def __init__(self, node: Node):
        super().__init__(node, 0)

    def accept(self, visitor: "NodeVisitor"):
        return visitor.visitStar(self)

    def __repr__(self):
        return f"{self.node}*"


class Plus(Repetition):
    def __init__(self, node: Node):
        super().__init__(node, 1)

    def accept(self, visitor: "NodeVisitor"):
        return visitor.visitPlus(self)

    def __repr__(self):
        return f"{self.node}+"


class Option(Repetition):
    def __init__(self, node: Node):
        super().__init__(node, 0, 1)

    def accept(self, visitor: "NodeVisitor"):
        return visitor.visitOption(self)

    def __repr__(self):
        return f"{self.node}?"

    def descendents(self, rules: Dict[NonTerminal, "Node"]) -> Iterator["Node"]:
        yield from (self.node, TerminalNode(Terminal("")))


class NonTerminalNode(Node):
    def __init__(self, symbol: NonTerminal, role: str = None, recipient: str = None):
        super().__init__(NodeType.NON_TERMINAL)
        self.symbol = symbol
        self.role = role
        self.recipient = recipient

    def fuzz(
        self, grammar: "Grammar", max_nodes: int = 100, in_role: str = None
    ) -> List[DerivationTree]:
        if self.symbol not in grammar:
            raise ValueError(f"Symbol {self.symbol} not found in grammar")

        if self.symbol in grammar.generators:
            return [grammar.generate(self.symbol)]

        assign_role = None
        assign_recipient = None
        if in_role is None:
            assign_role = self.role
            assign_recipient = self.recipient
            in_role = self.role

        children = grammar[self.symbol].fuzz(grammar, max_nodes - 1, in_role)

        tree = DerivationTree(self.symbol, children, role=assign_role, recipient=assign_recipient, read_only=False)
        return [tree]

    def accept(self, visitor: "NodeVisitor"):
        return visitor.visitNonTerminalNode(self)

    def __repr__(self):

        if self.role is not None:
            if self.recipient is None:
                return f"<{self.role}:{self.symbol.__repr__()[1:-1]}>"
            else:
                return f"<{self.role}:{self.recipient}:{self.symbol.__repr__()[1:-1]}>"
        else:
            return self.symbol.__repr__()

    def __eq__(self, other):
        return isinstance(other, NonTerminalNode) and self.symbol == other.symbol

    def __hash__(self):
        return hash(self.symbol)

    def _tree_roles(self, grammar: "Grammar", seen_nonterminals: set[NonTerminal], include_recipients: bool):
        roles = set()
        if self.role is not None:
            roles.add(self.role)
            if self.recipient is not None and include_recipients:
                roles.add(self.recipient)
        if self.symbol not in seen_nonterminals:
            seen_nonterminals.add(self.symbol)
            for role in grammar[self.symbol]._tree_roles(grammar, seen_nonterminals, include_recipients):
                roles.add(role)
        return roles

    def descendents(self, rules: Dict[NonTerminal, "Node"]) -> Iterator["Node"]:
        yield rules[self.symbol]


class TerminalNode(Node):
    def __init__(self, symbol: Terminal):
        super().__init__(NodeType.TERMINAL, 0)
        self.symbol = symbol

    def fuzz(
        self, grammar: "Grammar", max_nodes: int = 100, in_role: str = None
    ) -> List[DerivationTree]:

        return [DerivationTree(self.symbol)]

    def accept(self, visitor: "NodeVisitor"):
        return visitor.visitTerminalNode(self)

    def __repr__(self):
        return self.symbol.__repr__()

    def __eq__(self, other):
        return isinstance(other, TerminalNode) and self.symbol == other.symbol

    def __hash__(self):
        return hash(self.symbol)


class CharSet(Node):
    def __init__(self, chars: str):
        super().__init__(NodeType.CHAR_SET, 0)
        self.chars = chars

    def fuzz(
        self, grammar: "Grammar", max_nodes: int = 100, in_role: str = None
    ) -> List[DerivationTree]:
        raise NotImplementedError("CharSet fuzzing not implemented")

    def accept(self, visitor: "NodeVisitor"):
        return visitor.visitCharSet(self)

    def descendents(self, rules: Dict[NonTerminal, "Node"]) -> Iterator["Node"]:
        for char in self.chars:
            yield TerminalNode(Terminal(char))


class NodeVisitor(abc.ABC):
    def visit(self, node: Node):
        return node.accept(self)

    def default_result(self):
        pass

    def aggregate_results(self, aggregate, result):
        pass

    def visitChildren(self, node: Node) -> Any:
        # noinspection PyNoneFunctionAssignment
        result = self.default_result()
        for child in node.children():
            # noinspection PyNoneFunctionAssignment
            result = self.aggregate_results(result, self.visit(child))
        return result

    def visitAlternative(self, node: Alternative):
        return self.visitChildren(node)

    def visitConcatenation(self, node: Concatenation):
        return self.visitChildren(node)

    def visitRepetition(self, node: Repetition):
        return self.visit(node.node)

    def visitStar(self, node: Star):
        return self.visit(node.node)

    def visitPlus(self, node: Plus):
        return self.visit(node.node)

    def visitOption(self, node: Option):
        return self.visit(node.node)

    # noinspection PyUnusedLocal
    def visitNonTerminalNode(self, node: NonTerminalNode):
        return self.default_result()

    # noinspection PyUnusedLocal
    def visitTerminalNode(self, node: TerminalNode):
        return self.default_result()

    # noinspection PyUnusedLocal
    def visitCharSet(self, node: CharSet):
        return self.default_result()


class Disambiguator(NodeVisitor):
    def __init__(self):
        self.known_disambiguations = {}

    def visit(
        self, node: Node
    ) -> Dict[Tuple[Union[NonTerminal, Terminal], ...], List[Tuple[Node, ...]]]:
        if node in self.known_disambiguations:
            return self.known_disambiguations[node]
        result = super().visit(node)
        self.known_disambiguations[node] = result
        return result

    def visitAlternative(
        self, node: Alternative
    ) -> Dict[Tuple[Union[NonTerminal, Terminal], ...], List[Tuple[Node, ...]]]:
        child_endpoints = {}
        for child in node.children():
            endpoints: Dict[
                Tuple[Union[NonTerminal, Terminal], ...], List[Tuple[Node, ...]]
            ] = self.visit(child)
            for children in endpoints:
                # prepend the alternative to all paths
                if children not in child_endpoints:
                    child_endpoints[children] = []
                # join observed paths (these are impossible to disambiguate)
                child_endpoints[children].extend(
                    (node,) + path for path in endpoints[children]
                )

        return child_endpoints

    def visitConcatenation(
        self, node: Concatenation
    ) -> Dict[Tuple[Union[NonTerminal, Terminal], ...], List[Tuple[Node, ...]]]:
        child_endpoints = {(): []}
        for child in node.children():
            next_endpoints = {}
            endpoints: Dict[
                Tuple[Union[NonTerminal, Terminal], ...], List[Tuple[Node, ...]]
            ] = self.visit(child)
            for children in endpoints:
                for existing in child_endpoints:
                    concatenation = existing + children
                    if concatenation not in next_endpoints:
                        next_endpoints[concatenation] = []
                    next_endpoints[concatenation].extend(child_endpoints[existing])
                    next_endpoints[concatenation].extend(endpoints[children])
            child_endpoints = next_endpoints

        return {
            children: [(node,) + path for path in child_endpoints[children]]
            for children in child_endpoints
        }

    def visitRepetition(
        self, node: Repetition
    ) -> Dict[Tuple[Union[NonTerminal, Terminal], ...], List[Tuple[Node, ...]]]:
        # repetitions are alternatives over concatenations
        implicit_alternative = next(node.descendents(None))
        return self.visit(implicit_alternative)

    def visitStar(
        self, node: Star
    ) -> Dict[Tuple[Union[NonTerminal, Terminal], ...], List[Tuple[Node, ...]]]:
        return self.visitRepetition(node)

    def visitPlus(
        self, node: Plus
    ) -> Dict[Tuple[Union[NonTerminal, Terminal], ...], List[Tuple[Node, ...]]]:
        return self.visitRepetition(node)

    def visitOption(
        self, node: Option
    ) -> Dict[Tuple[Union[NonTerminal, Terminal], ...], List[Tuple[Node, ...]]]:
        implicit_alternative = Alternative(
            [Concatenation([]), Concatenation([node.node])]
        )
        return self.visit(implicit_alternative)

    def visitNonTerminalNode(
        self, node: NonTerminalNode
    ) -> Dict[Tuple[Union[NonTerminal, Terminal], ...], List[Tuple[Node, ...]]]:
        return {(node.symbol,): [(node,)]}

    def visitTerminalNode(
        self, node: TerminalNode
    ) -> Dict[Tuple[Union[NonTerminal, Terminal], ...], List[Tuple[Node, ...]]]:
        return {(node.symbol,): [(node,)]}

    def visitCharSet(
        self, node: CharSet
    ) -> Dict[Tuple[Union[NonTerminal, Terminal], ...], List[Tuple[Node, ...]]]:
        return {(Terminal(c),): [(node, TerminalNode(Terminal(c)))] for c in node.chars}


class NonTerminalFinder(NodeVisitor):

    def __init__(self, grammar: "Grammar"):
        self.grammar = grammar

    def default_result(self):
        return []

    def aggregate_results(self, aggregate, result):
        aggregate.extend(result)
        return aggregate

    def visitNonTerminalNode(self, node: NonTerminalNode):
        if node.symbol.is_implicit:
            return self.visit(self.grammar.rules[node.symbol]) + [node]
        return [node]


class PacketForecaster(NodeVisitor):

    class MountingPath:
        def __init__(self, tree: DerivationTree, path: Tuple[NonTerminal, ...]):
            self.tree = tree
            self.path = path

        def __hash__(self):
            return hash((hash(self.tree), hash(self.path)))

        def __eq__(self, other):
            return hash(self) == hash(other)

        def __repr__(self):
            return repr(self.path)

    class ForcastingPacket:
        def __init__(self, node: NonTerminalNode):
            self.node = node
            self.paths: set[PacketForecaster.MountingPath] = set()

        def add_path(self, path: "PacketForecaster.MountingPath"):
            self.paths.add(path)

    class ForcastingNonTerminals:
        def __init__(self):
            self.nt_to_packet = dict[NonTerminal, PacketForecaster.ForcastingPacket]()

        def getNonTerminals(self) -> set[NonTerminal]:
            return set(self.nt_to_packet.keys())

        def __getitem__(self, item: NonTerminal):
            return self.nt_to_packet[item]

        def add_packet(self, packet: "PacketForecaster.ForcastingPacket"):
            if packet.node.symbol in self.nt_to_packet.keys():
                for path in packet.paths:
                    self.nt_to_packet[packet.node.symbol].add_path(path)
            else:
                self.nt_to_packet[packet.node.symbol] = packet

    class ForcastingResult:
        def __init__(self):
            # dict[roleName, dict[packetName, PacketForecaster.ForcastingPacket]]
            self.roles_to_packets = dict[str, PacketForecaster.ForcastingNonTerminals]()

        def getRoles(self) -> set[str]:
            return set(self.roles_to_packets.keys())

        def __getitem__(self, item: str):
            return self.roles_to_packets[item]

        def add_packet(self, role: str, packet: "PacketForecaster.ForcastingPacket"):
            if role not in self.roles_to_packets.keys():
                self.roles_to_packets[role] = PacketForecaster.ForcastingNonTerminals()
            self.roles_to_packets[role].add_packet(packet)

        def merge(self, other: "PacketForecaster.ForcastingResult"):
            c_new = copy.deepcopy(self)
            c_other = copy.deepcopy(other)
            for role, fnt in c_other.roles_to_packets.items():
                for fp in fnt.nt_to_packet.values():
                    c_new.add_packet(role, fp)
            return c_new

    def __init__(self, grammar: "Grammar", tree: DerivationTree | None = None):
        self.grammar = grammar
        self.tree = tree
        self.current_tree: list[list[DerivationTree] | None] = []
        self.current_path: list[NonTerminal] = []
        self.result = PacketForecaster.ForcastingResult()

    def add_option(self, node: NonTerminalNode):
        mounting_path = PacketForecaster.MountingPath(
            self.tree, tuple(self.current_path)
        )
        f_packet = PacketForecaster.ForcastingPacket(node)
        f_packet.add_path(mounting_path)
        self.result.add_packet(node.role, f_packet)

    def find(self):
        self.result = PacketForecaster.ForcastingResult()
        if self.tree is not None:
            self.current_path.append(self.tree.symbol)
            if len(self.tree.children) == 0:
                self.current_tree = [None]
            else:
                self.current_tree = [[self.tree.children[0]]]
        else:
            self.current_path.append(NonTerminal("<start>"))
            self.current_tree = [None]

        self.visit(self.grammar.rules[self.current_path[-1]])
        self.current_tree.pop()
        self.current_path.pop()
        return self.result

    def visitNonTerminalNode(self, node: NonTerminalNode):
        tree = self.current_tree[-1]
        if tree is not None:
            if tree[0].symbol != node.symbol:
                raise GrammarKeyError("Symbol mismatch")

        if node.role is not None:
            if tree is None:
                self.add_option(node)
                return False
            else:
                return True
        self.current_tree.append(None if tree is None else tree[0].children)
        self.current_path.append(node.symbol)
        try:
            result = self.visit(self.grammar.rules[node.symbol])
        finally:
            self.current_path.pop()
            self.current_tree.pop()
        return result

    def visitConcatenation(self, node: Concatenation):
        tree = self.current_tree[-1]
        child_idx = 0 if tree is None else (len(tree) - 1)
        continue_exploring = True
        if tree is not None:
            self.current_tree.append([tree[child_idx]])
            try:
                continue_exploring = self.visit(node.nodes[child_idx])
                child_idx += 1
            finally:
                self.current_tree.pop()
        while continue_exploring and child_idx < len(node.children()):
            next_child = node.children()[child_idx]
            self.current_tree.append(None)
            continue_exploring = self.visit(next_child)
            self.current_tree.pop()
            child_idx += 1
        return continue_exploring

    def visitAlternative(self, node: Alternative):
        tree = self.current_tree[-1]
        continue_exploring = True

        if tree is not None:
            self.current_tree.append([tree[0]])
            found = False
            for alt in node.alternatives:
                try:
                    continue_exploring = self.visit(alt)
                    found = True
                    break
                except GrammarKeyError as e:
                    pass
            self.current_tree.pop()
            if not found:
                raise GrammarKeyError("Alternative mismatch")
            return continue_exploring
        else:
            self.current_tree.append(None)
            for alt in node.alternatives:
                continue_exploring |= not self.visit(alt)
            self.current_tree.pop()
            return continue_exploring

    def visitRepetition(self, node: Repetition):
        tree = self.current_tree[-1]
        continue_exploring = True
        tree_len = 0
        if tree is not None:
            tree_len = len(tree)
            self.current_tree.append([tree[-1]])
            continue_exploring = self.visit(node.node)
            self.current_tree.pop()

        if continue_exploring and tree_len < node.max:
            self.current_tree.append(None)
            continue_exploring = self.visit(node.node)
            self.current_tree.pop()
            if continue_exploring:
                return continue_exploring
        if tree_len >= node.min:
            return True
        return continue_exploring

    def visitStar(self, node: Star):
        return self.visitRepetition(node)

    def visitPlus(self, node: Plus):
        return self.visitRepetition(node)

    def visitOption(self, node: Option):
        return self.visitRepetition(node)


class RoleAssigner:

    def __init__(
        self, implicite_role: str, grammar: "Grammar", processed_non_terminals: set[str]
    ):
        self.grammar = grammar
        self.seen_non_terminals = set()
        self.processed_non_terminals = set(processed_non_terminals)
        self.implicite_role = implicite_role

    def run(self, node: Node):
        non_terminals: list[NonTerminalNode] = NonTerminalFinder(self.grammar).visit(
            node
        )
        unprocessed_non_terminals = []
        for nt in non_terminals:
            if nt not in self.processed_non_terminals:
                unprocessed_non_terminals.append(nt)
        if node in unprocessed_non_terminals and not isinstance(node, NonTerminalNode):
            unprocessed_non_terminals.remove(node)
        child_roles = set()

        for c_node in unprocessed_non_terminals:
            child_roles = child_roles.union(c_node.tree_roles(self.grammar, False))

        if len(child_roles) == 0:
            return
        for c_node in unprocessed_non_terminals:
            if c_node.symbol.is_implicit:
                continue
            self.seen_non_terminals.add(c_node.symbol)
            if len(c_node.tree_roles(self.grammar, False)) != 0:
                continue
            c_node.role = self.implicite_role


class GrammarTruncator(NodeVisitor):
    def __init__(self, grammar: "Grammar", keep_roles: set[str]):
        self.grammar = grammar
        self.keep_roles = keep_roles

    def visitStar(self, node: Star):
        return self.visitRepetition(node)

    def visitPlus(self, node: Plus):
        return self.visitRepetition(node)

    def visitOption(self, node: Option):
        return self.visitRepetition(node)

    def visitAlternative(self, node: Alternative):
        for child in list(node.children()):
            if self.visit(child):
                node.alternatives.remove(child)
        if len(node.alternatives) == 0:
            return True
        return False

    def visitRepetition(self, node: Repetition):
        for child in list(node.children()):
            if self.visit(child):
                return True
        return False

    def visitConcatenation(self, node: Concatenation):
        for child in list(node.children()):
            if self.visit(child):
                node.nodes.remove(child)
        if len(node.nodes) == 0:
            return True
        return False

    def visitNonTerminalNode(self, node: NonTerminalNode):
        if node.symbol.is_implicit:
            return self.visit(self.grammar[node.symbol])
        if node.role is None and node.recipient is None:
            return False
        truncatable = True
        if node.role is not None and node.role in self.keep_roles:
            truncatable = False
        if node.recipient is not None and node.recipient in self.keep_roles:
            truncatable = False
        return truncatable

    def visitTerminalNode(self, node: TerminalNode):
        return False


class RoleNestingDetector(NodeVisitor):
    def __init__(self, grammar: "Grammar"):
        self.grammar = grammar
        self.seen_nt = set()
        self.current_path = list()

    def fail_on_nested_packet(self, start_symbol: NonTerminal):
        self.current_nt = start_symbol
        self.visit(self.grammar[start_symbol])

    def visitNonTerminalNode(self, node: NonTerminalNode):
        if node.symbol.is_implicit:
            return self.visit(self.grammar[node.symbol])

        self.current_path.append(node.symbol)
        if node.symbol not in self.seen_nt:
            self.seen_nt.add(node.symbol)
        elif node.role is not None and node.symbol in self.current_path:
            str_path = [str(p) for p in self.current_path]
            raise RuntimeError(
                f"Found illegal packet-definitions within packet-definition of non_terminal {node.symbol}! DerivationPath: " + " -> ".join(str_path))
        else:
            return

        if node.role is not None:
            tree_roles = self.grammar[node.symbol].tree_roles(self.grammar, False)
            if len(tree_roles) != 0:
                raise RuntimeError(f"Found illegal packet-definitions within packet-definition of non_terminal {node.symbol}: " + ", ".join(tree_roles))
            return

        self.visit(self.grammar[node.symbol])
        self.current_path.pop()



class ParseState:
    def __init__(
        self,
        nonterminal: NonTerminal,
        position: int,
        symbols: Tuple[Symbol, ...],
        dot: int = 0,
        children: Optional[List[DerivationTree]] = None,
        is_incomplete: bool = False,
    ):
        self.nonterminal = nonterminal
        self.position = position
        self.symbols = symbols
        self._dot = dot
        self.children = children or []
        self.is_incomplete = is_incomplete

    @property
    def dot(self):
        return self.symbols[self._dot] if self._dot < len(self.symbols) else None

    def finished(self):
        return self._dot >= len(self.symbols) and not self.is_incomplete

    def next_symbol_is_nonterminal(self):
        return self._dot < len(self.symbols) and self.symbols[self._dot].is_non_terminal

    def next_symbol_is_terminal(self):
        return self._dot < len(self.symbols) and self.symbols[self._dot].is_terminal

    def __hash__(self):
        return hash((self.nonterminal, self.position, self.symbols, self._dot))

    def __eq__(self, other):
        return (
            isinstance(other, ParseState)
            and self.nonterminal == other.nonterminal
            and self.position == other.position
            and self.symbols == other.symbols
            and self._dot == other._dot
        )

    def __repr__(self):
        return (
            f"({self.nonterminal} -> "
            + "".join(
                [
                    f"{'•' if i == self._dot else ''}{s.symbol}"
                    for i, s in enumerate(self.symbols)
                ]
            )
            + ("•" if self.finished() else "")
            + f", position {self.position}"
            + ")"
        )

    def next(self, position: Optional[int] = None):
        return ParseState(
            self.nonterminal,
            position or self.position,
            self.symbols,
            self._dot + 1,
            self.children[:],
        )


class Column:
    def __init__(self, states: Optional[List[ParseState]] = None):
        self.states = states or []
        self.unique = set(self.states)

    def __iter__(self):
        index = 0
        while index < len(self.states):
            yield self.states[index]
            index += 1

    def __len__(self):
        return len(self.states)

    def __getitem__(self, item):
        return self.states[item]

    def __setitem__(self, key, value):
        self.states[key] = value

    def __delitem__(self, key):
        del self.states[key]

    def __contains__(self, item):
        return item in self.unique

    def add(self, state: ParseState):
        if state not in self.unique:
            self.states.append(state)
            self.unique.add(state)
            return True
        return False

    def update(self, states: Set[ParseState]):
        for state in states:
            self.add(state)

    def __repr__(self):
        return f"Column({self.states})"


class Grammar(NodeVisitor):
    class Parser(NodeVisitor):
        def __init__(
            self,
            rules: Dict[NonTerminal, Node],
        ):
            self.grammar_rules = rules
            self._rules = {}
            self._implicit_rules = {}
            self._process()
            self._cache: Dict[Tuple[str, NonTerminal], DerivationTree, bool] = {}
            self._incomplete = set()
            self._max_position = -1

        def _process(self):
            for nonterminal in self.grammar_rules:
                self._rules[nonterminal] = {
                    tuple(a) for a in self.visit(self.grammar_rules[nonterminal])
                }
            for nonterminal in self._implicit_rules:
                self._implicit_rules[nonterminal] = {
                    tuple(a) for a in self._implicit_rules[nonterminal]
                }

        def get_new_name(self):
            return NonTerminal(f"<*{len(self._implicit_rules)}*>")

        def set_implicit_rule(self, rule: List[List[Node]]) -> NonTerminalNode:
            nonterminal = self.get_new_name()
            self._implicit_rules[nonterminal] = rule
            return nonterminal

        def default_result(self):
            return []

        def aggregate_results(self, aggregate, result):
            aggregate.extend(result)
            return aggregate

        def visitConcatenation(self, node: Concatenation):
            result = [[]]
            for child in node.children():
                to_add = self.visit(child)
                new_result = []
                for r in result:
                    for a in to_add:
                        new_result.append(r + a)
                result = new_result
            return result

        def visitRepetition(self, node: Repetition):
            alternatives = self.visit(node.node)
            nt = self.set_implicit_rule(alternatives)
            prev = None
            for rep in range(node.min, node.max):
                alts = [[nt]]
                if prev is not None:
                    alts.append([nt, prev])
                prev = self.set_implicit_rule(alts)
            alts = [node.min * [nt]]
            if prev is not None:
                alts.append(node.min * [nt] + [prev])
            min_nt = self.set_implicit_rule(alts)
            return [[min_nt]]

        def visitStar(self, node: Star):
            alternatives = [[]]
            nt = self.set_implicit_rule(alternatives)
            for r in self.visit(node.node):
                alternatives.append(r + [nt])
            return [[nt]]

        def visitPlus(self, node: Plus):
            alternatives = []
            nt = self.set_implicit_rule(alternatives)
            for r in self.visit(node.node):
                alternatives.append(r)
                alternatives.append(r + [nt])
            return [[nt]]

        def visitOption(self, node: Option):
            return [[Terminal("")]] + self.visit(node.node)

        def visitNonTerminalNode(self, node: NonTerminalNode):
            return [[node.symbol]]

        def visitTerminalNode(self, node: TerminalNode):
            return [[node.symbol]]

        def predict(
            self, state: ParseState, table: List[Set[ParseState] | Column], k: int
        ):
            if state.dot in self._rules:
                table[k].update(
                    {
                        ParseState(state.dot, k, rule, 0)
                        for rule in self._rules[state.dot]
                    }
                )
            elif state.dot in self._implicit_rules:
                table[k].update(
                    {
                        ParseState(state.dot, k, rule, 0)
                        for rule in self._implicit_rules[state.dot]
                    }
                )

        def scan_bit(
            self,
            state: ParseState,
            word: str | bytes,
            table: List[Set[ParseState] | Column],
            k: int,
            w: int,
            bit_count: int,
        ) -> bool:
            """
            Scan a bit from the input `word`.
            `table` is the parse table (may be modified by this function).
            `table[k]` is the current column.
            `word[w]` is the current byte.
            `bit_count` is the current bit position (7-0).
            Return True if a bit was matched, False otherwise.
            """
            # LOGGER.debug(f"Trying {state} at {word[w:]!r}"
            #              + (f", bit {bit_count}" if bit_count >= 0 else ""))

            assert isinstance(state.dot.symbol, int)
            assert 0 <= bit_count <= 7

            # Get the highest bit. If `word` is bytes, word[w] is an integer.
            byte = ord(word[w]) if isinstance(word, str) else word[w]
            bit = (byte >> bit_count) & 1
            # LOGGER.debug(f"Bit {bit_count} has a value of {bit}")

            # LOGGER.debug(f"Found bit {bit_count}: {bit}")
            # LOGGER.debug(f"Compare against bit {state.dot!r}")
            if not state.dot.check(bit):
                # LOGGER.debug(f"Bit match failed")
                return False

            # Found a match
            # LOGGER.debug(f"Scanned bit {bit_count} ({bit}) {state} {word[w:]!r}")
            next_state = state.next()
            next_state.children.append(DerivationTree(state.dot))

            # Insert a new table entry with next state
            # This is necessary, as our initial table holds one entry
            # per input byte, yet needs to be expanded to hold the bits, too.
            table.insert(k + 1, Column())
            table[k + 1].add(next_state)

            # Save the maximum position reached, so we can report errors
            self._max_position = max(self._max_position, w)

            return True

        def scan_byte(
            self,
            state: ParseState,
            word: str | bytes,
            table: List[Set[ParseState] | Column],
            k: int,
            w: int,
        ) -> bool:
            """
            Scan a byte from the input `word`.
            `state` is the current parse state.
            `table` is the parse table.
            `table[k]` is the current column.
            `word[w]` is the current byte.
            Return True if a byte was matched, False otherwise.
            """

            # LOGGER.debug(f"Trying {state} at {word[w:]!r}"
            #              + (f", bit {bit_count}" if bit_count >= 0 else ""))

            assert not isinstance(state.dot.symbol, int)

            if not state.dot.check(word[w:]):
                # No match
                return False

            # Found a match
            # LOGGER.debug(f"Scanned byte {state} {word[w:]!r}")
            next_state = state.next()
            next_state.children.append(DerivationTree(state.dot))
            table[k + len(state.dot)].add(next_state)
            self._max_position = max(self._max_position, w)
            return True

<<<<<<< HEAD
        def complete(self, state: ParseState, table: List[Set[ParseState]], k: int):
=======
        def complete(
            self,
            state: ParseState,
            table: List[Set[ParseState] | Column],
            k: int,
            use_implicit: bool = False,
        ):
>>>>>>> c093c27e
            for s in list(table[state.position]):
                if s.dot == state.nonterminal:
                    s = s.next()
                    table[k].add(s)
                    if state.nonterminal in self._rules:
                        s.children.append(
                            DerivationTree(state.nonterminal, state.children)
                        )
                    else:
                        s.children.extend(state.children)

        # Commented this out, as
        # (a) it is not adapted to bits yet, and (b) not used -- AZ
        #
        # def parse_table(self, word, start: str | NonTerminal = "<start>"):
        #     if isinstance(start, str):
        #         start = NonTerminal(start)
        #     table = [Column() for _ in range(len(word) + 1)]
        #     table[0].add(ParseState(NonTerminal("<*start*>"), 0, (start,)))
        #     self._max_position = -1
        #
        #     for k in range(len(word) + 1):
        #         for state in table[k]:
        #             if state.finished():
        #                 self.complete(state, table, k)
        #             else:
        #                 if state.next_symbol_is_nonterminal():
        #                     self.predict(state, table, k)
        #                 else:
        #                     # No bit parsing support yet
        #                     self.scan_byte(state, word, table, k, k)
        #     return table

        def _parse_forest(
            self,
            word: str,
            start: str | NonTerminal = "<start>",
            *,
            allow_incomplete: bool = False,
        ):
            """
            Parse a forest of input trees from `word`.
            `start` is the start symbol (default: `<start>`).
            if `allow_incomplete` is True, the function will return trees even if the input ends prematurely.
            """

            if isinstance(start, str):
                start = NonTerminal(start)

            # Initialize the table
            table: list[set[ParseState] | Column] = [
                Column() for _ in range(len(word) + 1)
            ]
            implicit_start = NonTerminal("<*start*>")
            table[0].add(ParseState(implicit_start, 0, (start,)))

            # Save the maximum scan position, so we can report errors
            self._max_position = -1

            k = 0  # Index into the current table. Due to bits parsing, this may differ from the input position w.
            w = 0  # Index into the input word
            bit_count = -1  # If > 0, indicates the next bit to be scanned (7-0)

            while k < len(table) and w <= len(word):
                advance = 0
                for state in table[k]:
                    # LOGGER.debug(f"Processing {state} at {word[w:]!r}")
                    if w >= len(word):
                        # LOGGER.debug(f"End of input")
                        if allow_incomplete:
                            if state.nonterminal == implicit_start:
                                self._incomplete.update(state.children)
                            state.is_incomplete = True
                            self.complete(state, table, k)

                    if state.finished():
                        # LOGGER.debug(f"Finished {state}")
                        if state.nonterminal == implicit_start and w >= len(word):
                            for child in state.children:
                                yield child

                        self.complete(state, table, k)
                    elif not state.is_incomplete:
                        if state.next_symbol_is_nonterminal():
                            # LOGGER.debug(f"Predicting")
                            self.predict(state, table, k)
                        else:
                            # LOGGER.debug(f"Scanning")
                            if isinstance(state.dot.symbol, int):
                                # Scan a bit
                                if bit_count < 0:
                                    bit_count = 7
                                self.scan_bit(state, word, table, k, w, bit_count)
                                adv = 1
                            else:
                                # Scan a byte
                                if bit_count >= 0:
                                    # We are still expecting bits here:
                                    #
                                    # * we may have _peeked_ at a bit,
                                    # without actually parsing it; or
                                    # * we may have a grammar with bits
                                    # that do not come in multiples of 8.
                                    #
                                    # In either case, we need to skip back
                                    # to scanning bytes here.
                                    LOGGER.debug("Mixed parsing of bits and bytes")
                                    bit_count = -1
                                self.scan_byte(state, word, table, k, w)
                                adv = 8
                            advance = max(advance, adv)

                # LOGGER.debug(f"Advancing by {advance} bits")
                if advance == 1:
                    # Advance by one bit
                    bit_count -= 1
                if advance == 8 or bit_count < 0:
                    # Advance by one byte
                    w += 1

                # LOGGER.debug(f"w = {w}, bit_count = {bit_count}")

                k += 1

        def parse_forest(
            self,
            word: str,
            start: str | NonTerminal = "<start>",
            *,
            allow_incomplete: bool = False,
        ):
            """
            Yield multiple parse alternatives, using a cache.
            """
            if isinstance(start, str):
                start = NonTerminal(start)

            cache_key = (word, start, allow_incomplete)
            if cache_key in self._cache:
                forest = self._cache[cache_key]
                for tree in forest:
                    yield deepcopy(tree)
                return

            self._incomplete = set()
            forest = []
            for tree in self._parse_forest(
                word, start, allow_incomplete=allow_incomplete
            ):
                forest.append(tree)
                yield tree

            if allow_incomplete:
                for tree in self._incomplete:
                    forest.append(tree)
                    yield tree

            # Cache entire forest
            self._cache[cache_key] = forest

        def parse_incomplete(self, word: str, start: str | NonTerminal = "<start>"):
            """
            Yield multiple parse alternatives,
            even for incomplete inputs
            """
            return self.parse_forest(word, start, allow_incomplete=True)

        def parse(self, word: str, start: str | NonTerminal = "<start>"):
            """
            Return the first parse alternative,
            or `None` if no parse is possible
            """
            tree_gen = self.parse_forest(word, start=start)
            return next(tree_gen, None)

        def max_position(self):
            """Return the maximum position reached during parsing."""
            return self._max_position

    def __init__(
        self,
        rules: Optional[Dict[NonTerminal, Node]] = None,
        fuzzing_mode: Optional[FuzzingMode] = None,
        local_variables: Optional[Dict[str, Any]] = None,
        global_variables: Optional[Dict[str, Any]] = None,
    ):
        self.rules = rules or {}
        self.generators = {}
        self.fuzzing_mode = FuzzingMode.COMPLETE
        self._parser = Grammar.Parser(self.rules)
        self._local_variables = local_variables or {}
        self._global_variables = global_variables or {}
        self._visited = set()

    def generate_string(self, symbol: str | NonTerminal = "<start>") -> str | Tuple:
        if isinstance(symbol, str):
            symbol = NonTerminal(symbol)
        return eval(
            self.generators[symbol], self._global_variables, self._local_variables
        )

    def generate(self, symbol: str | NonTerminal = "<start>") -> DerivationTree:
        string = self.generate_string(symbol)
        if not (isinstance(string, str) or isinstance(string, tuple)):
            raise TypeError(
                f"Generator {self.generators[symbol]} must return string or tuple"
            )

        if isinstance(string, tuple):
            return DerivationTree.from_sub_tree(string)
        else:
            tree = self.parse(string, symbol)
        if tree is None:
            raise ValueError(
                f"Failed to parse generated string: {string} for {symbol} with generator {self.generators[symbol]}"
            )
        return tree

    def assign_roles(
        self,
        tree: DerivationTree,
        roles: list[RoledMessage],
        parent_symbol=NonTerminal("<start>"),
    ):
        return self._assign_roles(tree, list(roles), parent_symbol)

    def _assign_roles(
        self, tree: DerivationTree, roles: list[RoledMessage], parent_symbol
    ):
        if len(roles) == 0:
            return True
        first = roles[0]
        current_str = str(tree)
        if not current_str.startswith(str(first.msg)):
            return False
        if current_str == str(first.msg):
            if parent_symbol in self.rules:
                nodes = []
                rule = self.rules[parent_symbol]
                nodes.append(rule)
                nodes.extend(rule.children())
                nodes = list(filter(lambda x: isinstance(x, NonTerminalNode), nodes))
                for node in nodes:
                    if tree.symbol == node.symbol and first.role == node.role:
                        tree.role = first.role
                        roles.remove(first)
                        return len(roles) == 0

        for child in tree.children:
            if self._assign_roles(child, roles, tree.symbol):
                return True
        return len(roles) == 0

    def fuzz(
        self,
        start: str | NonTerminal = "<start>",
        max_nodes: int = 50,
        mode: FuzzingMode = None,
        in_role: str = None,
    ) -> DerivationTree:
        if isinstance(start, str):
            start = NonTerminal(start)
        return NonTerminalNode(start).fuzz(self, max_nodes=max_nodes, in_role=in_role)[
            0
        ]

    def update(self, grammar: "Grammar" | Dict[NonTerminal, Node], prime=True):
        if isinstance(grammar, Grammar):
            generators = grammar.generators
            local_variables = grammar._local_variables
            global_variables = grammar._global_variables
            rules = grammar.rules
            fuzzing_mode = grammar.fuzzing_mode
        else:
            rules = grammar
            generators = local_variables = global_variables = {}
            fuzzing_mode = FuzzingMode.COMPLETE

        self.rules.update(rules)
        self.fuzzing_mode = fuzzing_mode
        self.generators.update(generators)

        for symbol in rules.keys():
            # We're updating from a grammar with a rule, but no generator,
            # so we should remove the generator if it exists
            if symbol not in generators and symbol in self.generators:
                del self.generators[symbol]

        self._parser = Grammar.Parser(self.rules)
        self._local_variables.update(local_variables)
        self._global_variables.update(global_variables)
        if prime:
            self.prime()

    def parse(
        self,
        word: str,
        start: str | NonTerminal = "<start>",
    ):
        return self._parser.parse(word, start)

    def parse_forest(
        self,
        word: str,
        start: str | NonTerminal = "<start>",
        allow_incomplete: bool = False,
    ):
        return self._parser.parse_forest(word, start, allow_incomplete=allow_incomplete)

    def parse_incomplete(
        self,
        word: str,
        start: str | NonTerminal = "<start>",
    ):
        return self._parser.parse_incomplete(word, start)

    def max_position(self):
        """Return the maximum position reached during last parsing."""
        return self._parser.max_position()

    def __contains__(self, item: str | NonTerminal):
        if isinstance(item, str):
            item = NonTerminal(item)
        return item in self.rules

    def __getitem__(self, item: str | NonTerminal):
        if isinstance(item, str):
            item = NonTerminal(item)
        return self.rules[item]

    def __setitem__(self, key: str | NonTerminal, value: Node):
        if isinstance(key, str):
            key = NonTerminal(key)
        self.rules[key] = value

    def __delitem__(self, key: str | NonTerminal):
        if isinstance(key, str):
            key = NonTerminal(key)
        del self.rules[key]

    def __iter__(self):
        return iter(self.rules)

    def __len__(self):
        return len(self.rules)

    def __repr__(self):
        return "\n".join(
            [
                f"{key} ::= {value}{' := ' + self.generators[key] if key in self.generators else ''}"
                for key, value in self.rules.items()
            ]
        )

    def roles(self, include_recipients: bool = True):
        found_roles = set()
        for nt, rule in self.rules.items():
            if nt.is_implicit:
                continue
            found_roles = found_roles.union(rule.tree_roles(self, include_recipients))
        return found_roles

    def get_repr_for_rule(self, symbol: str | NonTerminal):
        if isinstance(symbol, str):
            symbol = NonTerminal(symbol)
        return (
            f"{symbol} ::= {self.rules[symbol]}"
            f"{' := ' + self.generators[symbol] if symbol in self.generators else ''}"
        )

    def __str__(self):
        return self.__repr__()

    @staticmethod
    def dummy():
        return Grammar({})

    def set_generator(self, symbol: str | NonTerminal, param: str):
        if isinstance(symbol, str):
            symbol = NonTerminal(symbol)
        self.generators[symbol] = param

    def has_generator(self, symbol: str | NonTerminal):
        if isinstance(symbol, str):
            symbol = NonTerminal(symbol)
        return symbol in self.generators

    def get_generator(self, symbol: str | NonTerminal):
        if isinstance(symbol, str):
            symbol = NonTerminal(symbol)
        return self.generators.get(symbol, None)

    def update_parser(self):
        self._parser = Grammar.Parser(self.rules)

    def compute_kpath_coverage(
        self, derivation_trees: List[DerivationTree], k: int
    ) -> float:
        """
        Computes the k-path coverage of the grammar given a set of derivation trees.
        Returns a score between 0 and 1 representing the fraction of k-paths covered.
        """
        # Generate all possible k-paths in the grammar
        all_k_paths = self._generate_all_k_paths(k)

        # Extract k-paths from the derivation trees
        covered_k_paths = set()
        for tree in derivation_trees:
            covered_k_paths.update(self._extract_k_paths_from_tree(tree, k))

        # Compute coverage score
        if not all_k_paths:
            return 1.0  # If there are no k-paths, coverage is 100%
        return len(covered_k_paths) / len(all_k_paths)

    def _generate_all_k_paths(self, k: int) -> Set[Tuple[Node, ...]]:
        """
        Computes the *k*-paths for this grammar, constructively. See: doi.org/10.1109/ASE.2019.00027

        :param k: The length of the paths.
        :return: All paths of length up to *k* within this grammar.
        """

        initial = set()
        initial_work: [Node] = [NonTerminalNode(name) for name in self.rules.keys()]  # type: ignore
        while initial_work:
            node = initial_work.pop(0)
            if node in initial:
                continue
            initial.add(node)
            initial_work.extend(node.descendents(self.rules))

        work: List[Set[Tuple[Node]]] = [set((x,) for x in initial)]

        for _ in range(1, k):
            next_work = set()
            for base in work[-1]:
                for descendent in base[-1].descendents(self.rules):
                    next_work.add(base + (descendent,))
            work.append(next_work)

        # return set.union(*work)
        return work[-1]

    @staticmethod
    def _extract_k_paths_from_tree(
        tree: DerivationTree, k: int
    ) -> Set[Tuple[Node, ...]]:
        """
        Extracts all k-length paths (k-paths) from a derivation tree.
        """
        paths = set()

        def traverse(node: DerivationTree, current_path: Tuple[str, ...]):
            new_path = current_path + (node.symbol.symbol,)
            if len(new_path) == k:
                paths.add(new_path)
                # Do not traverse further to keep path length at k
                return
            for child in node.children:
                traverse(child, new_path)

        traverse(tree, ())
        return paths

    def prime(self):
        nodes = sum([self.visit(self.rules[symbol]) for symbol in self.rules], [])
        while nodes:
            node = nodes.pop(0)
            if node.node_type == NodeType.TERMINAL:
                continue
            elif node.node_type == NodeType.NON_TERMINAL:
                if node.symbol not in self.rules:
                    raise ValueError(f"Symbol {node.symbol} not found in grammar")
                if self.rules[node.symbol].distance_to_completion == float("inf"):
                    nodes.append(node)
                else:
                    node.distance_to_completion = (
                        self.rules[node.symbol].distance_to_completion + 1
                    )
            elif node.node_type == NodeType.ALTERNATIVE:
                node.distance_to_completion = (
                    min([n.distance_to_completion for n in node.alternatives]) + 1
                )
                if node.distance_to_completion == float("inf"):
                    nodes.append(node)
            elif node.node_type == NodeType.CONCATENATION:
                if any([n.distance_to_completion == float("inf") for n in node.nodes]):
                    nodes.append(node)
                else:
                    node.distance_to_completion = (
                        sum([n.distance_to_completion for n in node.nodes]) + 1
                    )
            elif node.node_type == NodeType.REPETITION:
                if node.node.distance_to_completion == float("inf"):
                    nodes.append(node)
                else:
                    node.distance_to_completion = (
                        node.node.distance_to_completion * node.min + 1
                    )
            else:
                raise ValueError(f"Unknown node type {node.node_type}")

    def default_result(self):
        return []

    def aggregate_results(self, aggregate, result):
        aggregate.extend(result)
        return aggregate

    def visitAlternative(self, node: Alternative):
        return self.visitChildren(node) + [node]

    def visitConcatenation(self, node: Concatenation):
        return self.visitChildren(node) + [node]

    def visitRepetition(self, node: Repetition):
        return self.visit(node.node) + [node]

    def visitStar(self, node: Star):
        return self.visit(node.node) + [node]

    def visitPlus(self, node: Plus):
        return self.visit(node.node) + [node]

    def visitOption(self, node: Option):
        return self.visit(node.node) + [node]

    def visitNonTerminalNode(self, node: NonTerminalNode):
        return [node]

    def visitTerminalNode(self, node: TerminalNode):
        return []

    def visitCharSet(self, node: CharSet):
        return []

    def compute_k_paths(self, k: int) -> Set[Tuple[Node, ...]]:
        """
        Computes all possible k-paths in the grammar.

        :param k: The length of the paths.
        :return: A set of tuples, each tuple representing a k-path as a sequence of symbols.
        """
        return self._generate_all_k_paths(k)

    def traverse_derivation(
        self,
        tree: DerivationTree,
        disambiguator: Disambiguator = Disambiguator(),
        paths: Set[Tuple[Node, ...]] = None,
        cur_path: Tuple[Node, ...] = None,
    ) -> Set[Tuple[Node, ...]]:
        if paths is None:
            paths = set()
        if tree.symbol.is_terminal:
            if cur_path is None:
                cur_path = (TerminalNode(tree.symbol),)
            paths.add(cur_path)
        else:
            if cur_path is None:
                cur_path = (NonTerminalNode(tree.symbol),)
            assert tree.symbol == typing.cast(NonTerminalNode, cur_path[-1]).symbol
            disambiguation = disambiguator.visit(self.rules[tree.symbol])
            for tree, path in zip(
                tree.children, disambiguation[tuple(c.symbol for c in tree.children)]
            ):
                self.traverse_derivation(tree, disambiguator, paths, cur_path + path)
        return paths

    def compute_grammar_coverage(
        self, derivation_trees: List[DerivationTree], k: int
    ) -> Tuple[float, int, int]:
        """
        Compute the coverage of k-paths in the grammar based on the given derivation trees.

        :param derivation_trees: A list of derivation trees (solutions produced by FANDANGO).
        :param k: The length of the paths (k).
        :return: A float between 0 and 1 representing the coverage.
        """

        # Compute all possible k-paths in the grammar
        all_k_paths = self.compute_k_paths(k)

        disambiguator = Disambiguator()

        # Extract k-paths from the derivation trees
        covered_k_paths = set()
        for tree in derivation_trees:
            for path in self.traverse_derivation(tree, disambiguator):
                # for length in range(1, k + 1):
                for window in range(len(path) - k + 1):
                    covered_k_paths.add(path[window : window + k])

        # Compute coverage
        if not all_k_paths:
            raise ValueError("No k-paths found in the grammar")

        return (
            len(covered_k_paths) / len(all_k_paths),
            len(covered_k_paths),
            len(all_k_paths),
        )

<<<<<<< HEAD
    def get_python_env(self):
        return self._global_variables, self._local_variables
=======
    def contains_type(self, tp: type, *, start="<start>") -> bool:
        """
        Return true if the grammar can produce an element of type `tp` (say, `int` or `bytes`).
        * `start`: a start symbol other than `<start>`.
        """
        if isinstance(start, str):
            start = NonTerminal(start)

        # We start on the right hand side of the start symbol
        start_node = self.rules[start]
        seen = {start_node}

        def node_matches(node):
            if isinstance(node, TerminalNode) and isinstance(node.symbol.symbol, tp):
                return True
            if any(node_matches(child) for child in node.children()):
                return True
            if isinstance(node, NonTerminalNode) and node not in seen:
                seen.add(node)
                return node_matches(self.rules[node.symbol])

        return node_matches(start_node)

    def contains_bits(self, *, start="<start>") -> bool:
        """
        Return true iff the grammar can produce a bit element (0 or 1).
        * `start`: a start symbol other than `<start>`.
        """
        return self.contains_type(int, start=start)

    def contains_bytes(self, *, start="<start>") -> bool:
        """
        Return true iff the grammar can produce a bytes element.
        * `start`: a start symbol other than `<start>`.
        """
        return self.contains_type(bytes, start=start)

    def contains_strings(self, *, start="<start>") -> bool:
        """
        Return true iff the grammar can produce a (UTF-8) string element.
        * `start`: a start symbol other than `<start>`.
        """
        return self.contains_type(str, start=start)
>>>>>>> c093c27e
<|MERGE_RESOLUTION|>--- conflicted
+++ resolved
@@ -4,18 +4,11 @@
 import random
 import typing
 from copy import deepcopy
-<<<<<<< HEAD
 from typing import Dict, List, Optional, Tuple, Set, Any, Union, Iterator, overload
 
-from fandango.language.symbol import NonTerminal, Terminal, Symbol
+from fandango.language.symbol import Implicit, NonTerminal, Terminal, Symbol
 from fandango.language.tree import DerivationTree, RoledMessage
-=======
-from typing import Any, Dict, Iterator, List, Optional, Set, Tuple, Union
-
-from fandango.language.symbol import Implicit, NonTerminal, Symbol, Terminal
-from fandango.language.tree import DerivationTree
 from fandango.logger import LOGGER
->>>>>>> c093c27e
 
 MAX_REPETITIONS = 5
 
@@ -1141,9 +1134,7 @@
             self._max_position = max(self._max_position, w)
             return True
 
-<<<<<<< HEAD
         def complete(self, state: ParseState, table: List[Set[ParseState]], k: int):
-=======
         def complete(
             self,
             state: ParseState,
@@ -1151,7 +1142,6 @@
             k: int,
             use_implicit: bool = False,
         ):
->>>>>>> c093c27e
             for s in list(table[state.position]):
                 if s.dot == state.nonterminal:
                     s = s.next()
@@ -1161,7 +1151,14 @@
                             DerivationTree(state.nonterminal, state.children)
                         )
                     else:
-                        s.children.extend(state.children)
+                        if use_implicit and state.nonterminal in self._implicit_rules:
+                            s.children.append(
+                                DerivationTree(
+                                    Implicit(state.nonterminal.symbol), state.children
+                                )
+                            )
+                        else:
+                            s.children.extend(state.children)
 
         # Commented this out, as
         # (a) it is not adapted to bits yet, and (b) not used -- AZ
@@ -1756,10 +1753,9 @@
             len(all_k_paths),
         )
 
-<<<<<<< HEAD
     def get_python_env(self):
         return self._global_variables, self._local_variables
-=======
+
     def contains_type(self, tp: type, *, start="<start>") -> bool:
         """
         Return true if the grammar can produce an element of type `tp` (say, `int` or `bytes`).
@@ -1802,5 +1798,4 @@
         Return true iff the grammar can produce a (UTF-8) string element.
         * `start`: a start symbol other than `<start>`.
         """
-        return self.contains_type(str, start=start)
->>>>>>> c093c27e
+        return self.contains_type(str, start=start)