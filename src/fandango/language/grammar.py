import abc
import enum
import random
import typing
import exrex

from copy import deepcopy
from typing import Dict, List, Optional, Tuple, Set, Any, Union, Iterator, overload

from fandango.language.symbol import NonTerminal, Symbol, Terminal
from fandango.language.tree import DerivationTree, RoledMessage
from fandango.logger import LOGGER

MAX_REPETITIONS = 5


class NodeType(enum.Enum):
    ALTERNATIVE = "alternative"
    CONCATENATION = "concatenation"
    REPETITION = "repetition"
    STAR = "star"
    PLUS = "plus"
    OPTION = "option"
    NON_TERMINAL = "non_terminal"
    TERMINAL = "terminal"
    CHAR_SET = "char_set"

    def __repr__(self):
        return str(self)

    def __str__(self):
        return self.value


class FuzzingMode(enum.Enum):
    COMPLETE = 0
    IO = 1


class GrammarKeyError(KeyError):
    pass


class Node(abc.ABC):
    def __init__(
        self, node_type: NodeType, distance_to_completion: float = float("inf")
    ):
        self.node_type = node_type
        self.distance_to_completion = distance_to_completion

<<<<<<< HEAD
    def fuzz(
        self, grammar: "Grammar", max_nodes: int = 100, in_role: str = None
    ) -> List[DerivationTree]:
        return []
=======
    def fuzz(self, parent: "DerivationTree", grammar: "Grammar", max_nodes: int = 100):
        return
>>>>>>> 29253312

    @abc.abstractmethod
    def accept(self, visitor: "NodeVisitor"):
        raise NotImplementedError("accept method not implemented")

    def tree_roles(self, grammar: "Grammar", include_recipients: bool = True):
        return self._tree_roles(grammar, set(), include_recipients)

    def _tree_roles(
        self,
        grammar: "Grammar",
        seen_nonterminals: set[NonTerminal],
        include_recipients: bool,
    ):
        roles = set()
        for child in self.children():
            roles = roles.union(
                child._tree_roles(grammar, seen_nonterminals, include_recipients)
            )
        return roles

    def children(self):
        return []

    def __repr__(self):
        return ""

    def __str__(self):
        return self.__repr__()

    def descendents(self, rules: Dict[NonTerminal, "Node"]) -> Iterator["Node"]:
        """
        Returns an iterator of the descendents of this node.

        :param rules: The rules upon which to base non-terminal lookups.
        :return An iterator over the descendent nodes.
        """
        yield from ()


class Alternative(Node):
    def __init__(self, alternatives: list[Node]):
        super().__init__(NodeType.ALTERNATIVE)
        self.alternatives = alternatives

<<<<<<< HEAD
    def fuzz(
        self, grammar: "Grammar", max_nodes: int = 100, in_role: str = None
    ) -> List[DerivationTree]:
=======
    def fuzz(self, parent: "DerivationTree", grammar: "Grammar", max_nodes: int = 100):
>>>>>>> 29253312
        if self.distance_to_completion >= max_nodes:
            min_ = min(self.alternatives, key=lambda x: x.distance_to_completion)
            random.choice(
                [
                    a
                    for a in self.alternatives
                    if a.distance_to_completion <= min_.distance_to_completion
                ]
<<<<<<< HEAD
            ).fuzz(grammar, 0, in_role)
        return random.choice(self.alternatives).fuzz(grammar, max_nodes - 1, in_role)
=======
            ).fuzz(parent, grammar, 0)
            return
        random.choice(self.alternatives).fuzz(parent, grammar, max_nodes - 1)
>>>>>>> 29253312

    def accept(self, visitor: "NodeVisitor"):
        return visitor.visitAlternative(self)

    def children(self):
        return self.alternatives

    def __getitem__(self, item):
        return self.alternatives.__getitem__(item)

    def __len__(self):
        return len(self.alternatives)

    def __repr__(self):
        return "(" + " | ".join(map(repr, self.alternatives)) + ")"

    def __str__(self):
        return "(" + " | ".join(map(str, self.alternatives)) + ")"

    def descendents(self, rules: Dict[NonTerminal, "Node"]) -> Iterator["Node"]:
        yield from self.alternatives


class Concatenation(Node):
    def __init__(self, nodes: list[Node]):
        super().__init__(NodeType.CONCATENATION)
        self.nodes = nodes

<<<<<<< HEAD
    def fuzz(
        self, grammar: "Grammar", max_nodes: int = 100, in_role: str = None
    ) -> List[DerivationTree]:
        trees = []
        for idx, node in enumerate(self.nodes):
            if node.distance_to_completion >= max_nodes:
                tree = node.fuzz(grammar, 0, in_role)
            else:
                tree = node.fuzz(grammar, max_nodes - 1, in_role)
            trees.extend(tree)
            max_nodes -= sum(t.size() for t in tree)
        return trees
=======
    def fuzz(self, parent: "DerivationTree", grammar: "Grammar", max_nodes: int = 100):
        prev_parent_size = parent.size()
        for node in self.nodes:
            if node.distance_to_completion >= max_nodes:
                node.fuzz(parent, grammar, 0)
            else:
                node.fuzz(parent, grammar, max_nodes - 1)
            max_nodes -= parent.size() - prev_parent_size
            prev_parent_size = parent.size()
>>>>>>> 29253312

    def accept(self, visitor: "NodeVisitor"):
        return visitor.visitConcatenation(self)

    def children(self):
        return self.nodes

    def __getitem__(self, item):
        return self.nodes.__getitem__(item)

    def __len__(self):
        return len(self.nodes)

    def __repr__(self):
        return " ".join(map(repr, self.nodes))

    def __str__(self):
        return " ".join(map(str, self.nodes))

    def descendents(self, rules: Dict[NonTerminal, "Node"]) -> Iterator["Node"]:
        yield from self.nodes


class Repetition(Node):
    def __init__(self, node: Node, min_ = ("0", [], {}), max_ = (f"{MAX_REPETITIONS}", [], {})):
        super().__init__(NodeType.REPETITION)
        #min_expr, min_nt, min_search = min_
        #max_expr, max_nt, max_search = max_

        #if min_ < 0:
        #    raise ValueError(
        #        f"Minimum repetitions {min_} must be greater than or equal to 0"
        #    )
        #if max_ <= 0 or max_ < min_:
        #    raise ValueError(
        #        f"Maximum repetitions {max_} must be greater than 0 or greater than min {min_}"
        #    )
        self.node = node
        self.expr_data_min = min_
        self.expr_data_max = max_

    def get_access_points(self):
        _, _, searches_min = self.expr_data_min
        _, _, searches_max = self.expr_data_max
        non_terminals = set[NonTerminal]()
        for search_list in [searches_min, searches_max]:
            for search in search_list.values():
                for nt in search.get_access_points():
                    non_terminals.add(nt)
        return non_terminals

    def _compute_reps_bound(self, grammar: "Grammar", tree: "DerivationTree", expr_data):
        expr, _, searches = expr_data
        local_cpy = grammar._local_variables.copy()

        if len(searches) == 0:
            return eval(expr, grammar._global_variables, local_cpy)
        if tree is None:
            raise ValueError("tree required if searches present!")

        nodes = []
        for name, search in searches.items():
            nodes.extend(
                [(name, container) for container in search.find(tree.get_root())]
            )
        local_cpy.update(
            {name: container.evaluate() for name, container in nodes}
        )
        return eval(expr, grammar._global_variables, local_cpy)


    def min(self, grammar: "Grammar", tree: "DerivationTree" = None):
        return self._compute_reps_bound(grammar, tree, self.expr_data_min)

    def max(self, grammar: "Grammar", tree: "DerivationTree" = None):
        return self._compute_reps_bound(grammar, tree, self.expr_data_max)

    def accept(self, visitor: "NodeVisitor"):
        return visitor.visitRepetition(self)

<<<<<<< HEAD
    def fuzz(
        self, grammar: "Grammar", max_nodes: int = 100, in_role: str = None
    ) -> List[DerivationTree]:
        repetitions = random.randint(self.min, self.max)
        trees = []
        for rep in range(repetitions):
=======
    def fuzz(self, parent: "DerivationTree", grammar: "Grammar", max_nodes: int = 100):
        prev_parent_size = parent.size()

        current_min = self.min(grammar, parent.get_root())
        current_max = self.max(grammar, parent.get_root())

        for rep in range(random.randint(current_min, current_max)):
>>>>>>> 29253312
            if self.node.distance_to_completion >= max_nodes:
                if rep > current_min:
                    break
<<<<<<< HEAD
                tree = self.node.fuzz(grammar, 0, in_role)
            else:
                tree = self.node.fuzz(grammar, max_nodes - 1, in_role)
            trees.extend(tree)
            max_nodes -= sum(t.size() for t in tree)
        return trees
=======
                self.node.fuzz(parent, grammar, 0)
            else:
                self.node.fuzz(parent, grammar, max_nodes - 1)
            max_nodes -= parent.size() - prev_parent_size
            prev_parent_size = parent.size()
>>>>>>> 29253312

    def __repr__(self):
        if self.min == self.max:
            return f"{self.node}{{{self.min}}}"
        return f"{self.node}{{{self.min},{self.max}}}"

    def __str__(self):
        if self.min == self.max:
            return f"{self.node!s}{{{self.min}}}"
        return f"{self.node!s}{{{self.min},{self.max}}}"

    def descendents(self, rules: Dict[NonTerminal, "Node"] | None) -> Iterator["Node"]:
        base = []
        if self.min == 0:
            base.append(TerminalNode(Terminal("")))
        if self.min <= 1 <= self.max:
            base.append(self.node)
        yield Alternative(
            base
            + [
                Concatenation([self.node] * r)
                for r in range(max(2, self.min), self.max + 1)
            ]
        )

    def children(self):
        return [self.node]


class Star(Repetition):
    def __init__(self, node: Node):
        super().__init__(node, ("0", [], {}))

    def accept(self, visitor: "NodeVisitor"):
        return visitor.visitStar(self)

    def __repr__(self):
        return f"{self.node}*"

    def __str__(self):
        return f"{self.node!s}*"


class Plus(Repetition):
    def __init__(self, node: Node):
        super().__init__(node, ("1", [], {}))

    def accept(self, visitor: "NodeVisitor"):
        return visitor.visitPlus(self)

    def __repr__(self):
        return f"{self.node}+"

    def __str__(self):
        return f"{self.node!s}+"


class Option(Repetition):
    def __init__(self, node: Node):
        super().__init__(node, ("0", [], {}), ("1", [], {}))

    def accept(self, visitor: "NodeVisitor"):
        return visitor.visitOption(self)

    def __repr__(self):
        return f"{self.node}?"

    def __str__(self):
        return f"{self.node!s}?"

    def descendents(self, rules: Dict[NonTerminal, "Node"]) -> Iterator["Node"]:
        yield from (self.node, TerminalNode(Terminal("")))


class NonTerminalNode(Node):
    def __init__(self, symbol: NonTerminal, role: str = None, recipient: str = None):
        super().__init__(NodeType.NON_TERMINAL)
        self.symbol = symbol
        self.role = role
        self.recipient = recipient

<<<<<<< HEAD
    def fuzz(
        self, grammar: "Grammar", max_nodes: int = 100, in_role: str = None
    ) -> List[DerivationTree]:
=======
    def fuzz(self, parent: "DerivationTree", grammar: "Grammar", max_nodes: int = 100):
>>>>>>> 29253312
        if self.symbol not in grammar:
            raise ValueError(f"Symbol {self.symbol} not found in grammar")

        if self.symbol in grammar.generators:
            generated = grammar.generate(self.symbol)
            generated.set_all_read_only(True)
            generated.read_only = False
<<<<<<< HEAD
            return [generated]

        assign_role = None
        assign_recipient = None
        if in_role is None:
            assign_role = self.role
            assign_recipient = self.recipient
            in_role = self.role

        children = grammar[self.symbol].fuzz(grammar, max_nodes - 1, in_role)

        tree = DerivationTree(
            self.symbol,
            children,
            role=assign_role,
            recipient=assign_recipient,
            read_only=False,
        )
        return [tree]
=======
            parent.add_child(generated)
            return

        current_tree = DerivationTree(self.symbol)
        parent.add_child(current_tree)
        grammar[self.symbol].fuzz(current_tree, grammar, max_nodes - 1)
>>>>>>> 29253312

    def accept(self, visitor: "NodeVisitor"):
        return visitor.visitNonTerminalNode(self)

    def __repr__(self):

        if self.role is not None:
            if self.recipient is None:
                return f"<{self.role}:{self.symbol.__repr__()[1:-1]}>"
            else:
                return f"<{self.role}:{self.recipient}:{self.symbol.__repr__()[1:-1]}>"
        else:
            return self.symbol.__repr__()

    def __str__(self):
        return self.symbol._repr()

    def __eq__(self, other):
        return isinstance(other, NonTerminalNode) and self.symbol == other.symbol

    def __hash__(self):
        return hash(self.symbol)

    def _tree_roles(
        self,
        grammar: "Grammar",
        seen_nonterminals: set[NonTerminal],
        include_recipients: bool,
    ):
        roles = set()
        if self.role is not None:
            roles.add(self.role)
            if self.recipient is not None and include_recipients:
                roles.add(self.recipient)
        if self.symbol not in seen_nonterminals:
            seen_nonterminals.add(self.symbol)
            for role in grammar[self.symbol]._tree_roles(
                grammar, seen_nonterminals, include_recipients
            ):
                roles.add(role)
        return roles

    def descendents(self, rules: Dict[NonTerminal, "Node"]) -> Iterator["Node"]:
        yield rules[self.symbol]


class TerminalNode(Node):
    def __init__(self, symbol: Terminal):
        super().__init__(NodeType.TERMINAL, 0)
        self.symbol = symbol

<<<<<<< HEAD
    def fuzz(
        self, grammar: "Grammar", max_nodes: int = 100, in_role: str = None
    ) -> List[DerivationTree]:
=======
    def fuzz(self, parent: "DerivationTree", grammar: "Grammar", max_nodes: int = 100):
>>>>>>> 29253312
        if self.symbol.is_regex:
            if isinstance(self.symbol.symbol, bytes):
                # Exrex can't do bytes, so we decode to str and back
                instance = exrex.getone(self.symbol.symbol.decode("iso-8859-1"))
                parent.add_child(DerivationTree(Terminal(instance.encode("iso-8859-1"))))
                return

            instance = exrex.getone(self.symbol.symbol)
            parent.add_child(DerivationTree(Terminal(instance)))
            return
        parent.add_child(DerivationTree(self.symbol))

    def accept(self, visitor: "NodeVisitor"):
        return visitor.visitTerminalNode(self)

    def __repr__(self):
        return self.symbol.__repr__()

    def __str__(self):
        return self.symbol.__str__()

    def __eq__(self, other):
        return isinstance(other, TerminalNode) and self.symbol == other.symbol

    def __hash__(self):
        return hash(self.symbol)


class CharSet(Node):
    def __init__(self, chars: str):
        super().__init__(NodeType.CHAR_SET, 0)
        self.chars = chars

    def fuzz(
        self, grammar: "Grammar", max_nodes: int = 100, in_role: str = None
    ) -> List[DerivationTree]:
        raise NotImplementedError("CharSet fuzzing not implemented")

    def accept(self, visitor: "NodeVisitor"):
        return visitor.visitCharSet(self)

    def descendents(self, rules: Dict[NonTerminal, "Node"]) -> Iterator["Node"]:
        for char in self.chars:
            yield TerminalNode(Terminal(char))


class NodeVisitor(abc.ABC):
    def visit(self, node: Node):
        return node.accept(self)

    def default_result(self):
        pass

    def aggregate_results(self, aggregate, result):
        pass

    def visitChildren(self, node: Node) -> Any:
        # noinspection PyNoneFunctionAssignment
        result = self.default_result()
        for child in node.children():
            # noinspection PyNoneFunctionAssignment
            result = self.aggregate_results(result, self.visit(child))
        return result

    def visitAlternative(self, node: Alternative):
        return self.visitChildren(node)

    def visitConcatenation(self, node: Concatenation):
        return self.visitChildren(node)

    def visitRepetition(self, node: Repetition):
        return self.visit(node.node)

    def visitStar(self, node: Star):
        return self.visit(node.node)

    def visitPlus(self, node: Plus):
        return self.visit(node.node)

    def visitOption(self, node: Option):
        return self.visit(node.node)

    # noinspection PyUnusedLocal
    def visitNonTerminalNode(self, node: NonTerminalNode):
        return self.default_result()

    # noinspection PyUnusedLocal
    def visitTerminalNode(self, node: TerminalNode):
        return self.default_result()

    # noinspection PyUnusedLocal
    def visitCharSet(self, node: CharSet):
        return self.default_result()


class Disambiguator(NodeVisitor):
    def __init__(self):
        self.known_disambiguations = {}

    def visit(
        self, node: Node
    ) -> Dict[Tuple[Union[NonTerminal, Terminal], ...], List[Tuple[Node, ...]]]:
        if node in self.known_disambiguations:
            return self.known_disambiguations[node]
        result = super().visit(node)
        self.known_disambiguations[node] = result
        return result

    def visitAlternative(
        self, node: Alternative
    ) -> Dict[Tuple[Union[NonTerminal, Terminal], ...], List[Tuple[Node, ...]]]:
        child_endpoints = {}
        for child in node.children():
            endpoints: Dict[
                Tuple[Union[NonTerminal, Terminal], ...], List[Tuple[Node, ...]]
            ] = self.visit(child)
            for children in endpoints:
                # prepend the alternative to all paths
                if children not in child_endpoints:
                    child_endpoints[children] = []
                # join observed paths (these are impossible to disambiguate)
                child_endpoints[children].extend(
                    (node,) + path for path in endpoints[children]
                )

        return child_endpoints

    def visitConcatenation(
        self, node: Concatenation
    ) -> Dict[Tuple[Union[NonTerminal, Terminal], ...], List[Tuple[Node, ...]]]:
        child_endpoints = {(): []}
        for child in node.children():
            next_endpoints = {}
            endpoints: Dict[
                Tuple[Union[NonTerminal, Terminal], ...], List[Tuple[Node, ...]]
            ] = self.visit(child)
            for children in endpoints:
                for existing in child_endpoints:
                    concatenation = existing + children
                    if concatenation not in next_endpoints:
                        next_endpoints[concatenation] = []
                    next_endpoints[concatenation].extend(child_endpoints[existing])
                    next_endpoints[concatenation].extend(endpoints[children])
            child_endpoints = next_endpoints

        return {
            children: [(node,) + path for path in child_endpoints[children]]
            for children in child_endpoints
        }

    def visitRepetition(
        self, node: Repetition
    ) -> Dict[Tuple[Union[NonTerminal, Terminal], ...], List[Tuple[Node, ...]]]:
        # repetitions are alternatives over concatenations
        implicit_alternative = next(node.descendents(None))
        return self.visit(implicit_alternative)

    def visitStar(
        self, node: Star
    ) -> Dict[Tuple[Union[NonTerminal, Terminal], ...], List[Tuple[Node, ...]]]:
        return self.visitRepetition(node)

    def visitPlus(
        self, node: Plus
    ) -> Dict[Tuple[Union[NonTerminal, Terminal], ...], List[Tuple[Node, ...]]]:
        return self.visitRepetition(node)

    def visitOption(
        self, node: Option
    ) -> Dict[Tuple[Union[NonTerminal, Terminal], ...], List[Tuple[Node, ...]]]:
        implicit_alternative = Alternative(
            [Concatenation([]), Concatenation([node.node])]
        )
        return self.visit(implicit_alternative)

    def visitNonTerminalNode(
        self, node: NonTerminalNode
    ) -> Dict[Tuple[Union[NonTerminal, Terminal], ...], List[Tuple[Node, ...]]]:
        return {(node.symbol,): [(node,)]}

    def visitTerminalNode(
        self, node: TerminalNode
    ) -> Dict[Tuple[Union[NonTerminal, Terminal], ...], List[Tuple[Node, ...]]]:
        return {(node.symbol,): [(node,)]}

    def visitCharSet(
        self, node: CharSet
    ) -> Dict[Tuple[Union[NonTerminal, Terminal], ...], List[Tuple[Node, ...]]]:
        return {(Terminal(c),): [(node, TerminalNode(Terminal(c)))] for c in node.chars}


class NonTerminalFinder(NodeVisitor):

    def __init__(self, grammar: "Grammar"):
        self.grammar = grammar

    def default_result(self):
        return []

    def aggregate_results(self, aggregate, result):
        aggregate.extend(result)
        return aggregate

    def visitNonTerminalNode(self, node: NonTerminalNode):
        if node.symbol.is_implicit:
            return self.visit(self.grammar.rules[node.symbol]) + [node]
        return [node]


class PacketForecaster(NodeVisitor):

    class MountingPath:
        def __init__(self, tree: DerivationTree, path: Tuple[NonTerminal, ...]):
            self.tree = tree
            self.path = path

        def __hash__(self):
            return hash((hash(self.tree), hash(self.path)))

        def __eq__(self, other):
            return hash(self) == hash(other)

        def __repr__(self):
            return repr(self.path)

    class ForcastingPacket:
        def __init__(self, node: NonTerminalNode):
            self.node = node
            self.paths: set[PacketForecaster.MountingPath] = set()

        def add_path(self, path: "PacketForecaster.MountingPath"):
            self.paths.add(path)

    class ForcastingNonTerminals:
        def __init__(self):
            self.nt_to_packet = dict[NonTerminal, PacketForecaster.ForcastingPacket]()

        def getNonTerminals(self) -> set[NonTerminal]:
            return set(self.nt_to_packet.keys())

        def __getitem__(self, item: NonTerminal):
            return self.nt_to_packet[item]

        def add_packet(self, packet: "PacketForecaster.ForcastingPacket"):
            if packet.node.symbol in self.nt_to_packet.keys():
                for path in packet.paths:
                    self.nt_to_packet[packet.node.symbol].add_path(path)
            else:
                self.nt_to_packet[packet.node.symbol] = packet

    class ForcastingResult:
        def __init__(self):
            # dict[roleName, dict[packetName, PacketForecaster.ForcastingPacket]]
            self.roles_to_packets = dict[str, PacketForecaster.ForcastingNonTerminals]()

        def getRoles(self) -> set[str]:
            return set(self.roles_to_packets.keys())

        def __getitem__(self, item: str):
            return self.roles_to_packets[item]

        def add_packet(self, role: str, packet: "PacketForecaster.ForcastingPacket"):
            if role not in self.roles_to_packets.keys():
                self.roles_to_packets[role] = PacketForecaster.ForcastingNonTerminals()
            self.roles_to_packets[role].add_packet(packet)

        def merge(self, other: "PacketForecaster.ForcastingResult"):
            c_new = deepcopy(self)
            c_other = deepcopy(other)
            for role, fnt in c_other.roles_to_packets.items():
                for fp in fnt.nt_to_packet.values():
                    c_new.add_packet(role, fp)
            return c_new

    def __init__(self, grammar: "Grammar", tree: DerivationTree | None = None):
        self.grammar = grammar
        self.tree = tree
        self.current_tree: list[list[DerivationTree] | None] = []
        self.current_path: list[NonTerminal] = []
        self.result = PacketForecaster.ForcastingResult()

    def add_option(self, node: NonTerminalNode):
        mounting_path = PacketForecaster.MountingPath(
            self.tree, tuple(self.current_path)
        )
        f_packet = PacketForecaster.ForcastingPacket(node)
        f_packet.add_path(mounting_path)
        self.result.add_packet(node.role, f_packet)

    def find(self):
        self.result = PacketForecaster.ForcastingResult()
        if self.tree is not None:
            self.current_path.append(self.tree.symbol)
            if len(self.tree.children) == 0:
                self.current_tree = [None]
            else:
                self.current_tree = [[self.tree.children[0]]]
        else:
            self.current_path.append(NonTerminal("<start>"))
            self.current_tree = [None]

        self.visit(self.grammar.rules[self.current_path[-1]])
        self.current_tree.pop()
        self.current_path.pop()
        return self.result

    def visitNonTerminalNode(self, node: NonTerminalNode):
        tree = self.current_tree[-1]
        if tree is not None:
            if tree[0].symbol != node.symbol:
                raise GrammarKeyError("Symbol mismatch")

        if node.role is not None:
            if tree is None:
                self.add_option(node)
                return False
            else:
                return True
        self.current_tree.append(None if tree is None else tree[0].children)
        self.current_path.append(node.symbol)
        try:
            result = self.visit(self.grammar.rules[node.symbol])
        finally:
            self.current_path.pop()
            self.current_tree.pop()
        return result

    def visitConcatenation(self, node: Concatenation):
        tree = self.current_tree[-1]
        child_idx = 0 if tree is None else (len(tree) - 1)
        continue_exploring = True
        if tree is not None:
            self.current_tree.append([tree[child_idx]])
            try:
                continue_exploring = self.visit(node.nodes[child_idx])
                child_idx += 1
            finally:
                self.current_tree.pop()
        while continue_exploring and child_idx < len(node.children()):
            next_child = node.children()[child_idx]
            self.current_tree.append(None)
            continue_exploring = self.visit(next_child)
            self.current_tree.pop()
            child_idx += 1
        return continue_exploring

    def visitAlternative(self, node: Alternative):
        tree = self.current_tree[-1]
        continue_exploring = True

        if tree is not None:
            self.current_tree.append([tree[0]])
            found = False
            for alt in node.alternatives:
                try:
                    continue_exploring = self.visit(alt)
                    found = True
                    break
                except GrammarKeyError as e:
                    pass
            self.current_tree.pop()
            if not found:
                raise GrammarKeyError("Alternative mismatch")
            return continue_exploring
        else:
            self.current_tree.append(None)
            for alt in node.alternatives:
                continue_exploring |= not self.visit(alt)
            self.current_tree.pop()
            return continue_exploring

    def visitRepetition(self, node: Repetition):
        tree = self.current_tree[-1]
        continue_exploring = True
        tree_len = 0
        if tree is not None:
            tree_len = len(tree)
            self.current_tree.append([tree[-1]])
            continue_exploring = self.visit(node.node)
            self.current_tree.pop()

        if continue_exploring and tree_len < node.max:
            self.current_tree.append(None)
            continue_exploring = self.visit(node.node)
            self.current_tree.pop()
            if continue_exploring:
                return continue_exploring
        if tree_len >= node.min:
            return True
        return continue_exploring

    def visitStar(self, node: Star):
        return self.visitRepetition(node)

    def visitPlus(self, node: Plus):
        return self.visitRepetition(node)

    def visitOption(self, node: Option):
        return self.visitRepetition(node)


class RoleAssigner:

    def __init__(
        self, implicite_role: str, grammar: "Grammar", processed_non_terminals: set[str]
    ):
        self.grammar = grammar
        self.seen_non_terminals = set()
        self.processed_non_terminals = set(processed_non_terminals)
        self.implicite_role = implicite_role

    def run(self, node: Node):
        non_terminals: list[NonTerminalNode] = NonTerminalFinder(self.grammar).visit(
            node
        )
        unprocessed_non_terminals = []
        for nt in non_terminals:
            if nt not in self.processed_non_terminals:
                unprocessed_non_terminals.append(nt)
        if node in unprocessed_non_terminals and not isinstance(node, NonTerminalNode):
            unprocessed_non_terminals.remove(node)
        child_roles = set()

        for c_node in unprocessed_non_terminals:
            child_roles = child_roles.union(c_node.tree_roles(self.grammar, False))

        if len(child_roles) == 0:
            return
        for c_node in unprocessed_non_terminals:
            if c_node.symbol.is_implicit:
                continue
            self.seen_non_terminals.add(c_node.symbol)
            if len(c_node.tree_roles(self.grammar, False)) != 0:
                continue
            c_node.role = self.implicite_role


class GrammarTruncator(NodeVisitor):
    def __init__(self, grammar: "Grammar", keep_roles: set[str]):
        self.grammar = grammar
        self.keep_roles = keep_roles

    def visitStar(self, node: Star):
        return self.visitRepetition(node)

    def visitPlus(self, node: Plus):
        return self.visitRepetition(node)

    def visitOption(self, node: Option):
        return self.visitRepetition(node)

    def visitAlternative(self, node: Alternative):
        for child in list(node.children()):
            if self.visit(child):
                node.alternatives.remove(child)
        if len(node.alternatives) == 0:
            return True
        return False

    def visitRepetition(self, node: Repetition):
        for child in list(node.children()):
            if self.visit(child):
                return True
        return False

    def visitConcatenation(self, node: Concatenation):
        for child in list(node.children()):
            if self.visit(child):
                node.nodes.remove(child)
        if len(node.nodes) == 0:
            return True
        return False

    def visitNonTerminalNode(self, node: NonTerminalNode):
        if node.symbol.is_implicit:
            return self.visit(self.grammar[node.symbol])
        if node.role is None or node.recipient is None:
            return False
        truncatable = True
        if node.role in self.keep_roles:
            truncatable = False
        if node.recipient in self.keep_roles:
            truncatable = False
        return truncatable

    def visitTerminalNode(self, node: TerminalNode):
        return False


class RoleNestingDetector(NodeVisitor):
    def __init__(self, grammar: "Grammar"):
        self.grammar = grammar
        self.seen_nt = set()
        self.current_path = list()

    def fail_on_nested_packet(self, start_symbol: NonTerminal):
        self.current_nt = start_symbol
        self.visit(self.grammar[start_symbol])

    def visitNonTerminalNode(self, node: NonTerminalNode):
        if node.symbol.is_implicit:
            return self.visit(self.grammar[node.symbol])

        self.current_path.append(node.symbol)
        if node.symbol not in self.seen_nt:
            self.seen_nt.add(node.symbol)
        elif node.role is not None and node.symbol in self.current_path:
            str_path = [str(p) for p in self.current_path]
            raise RuntimeError(
                f"Found illegal packet-definitions within packet-definition of non_terminal {node.symbol}! DerivationPath: "
                + " -> ".join(str_path)
            )
        else:
            return

        if node.role is not None:
            tree_roles = self.grammar[node.symbol].tree_roles(self.grammar, False)
            if len(tree_roles) != 0:
                raise RuntimeError(
                    f"Found illegal packet-definitions within packet-definition of non_terminal {node.symbol}: "
                    + ", ".join(tree_roles)
                )
            return

        self.visit(self.grammar[node.symbol])
        self.current_path.pop()


class ParseState:
    def __init__(
        self,
        nonterminal: NonTerminal,
        position: int,
        symbols: Tuple[Symbol, ...],
        dot: int = 0,
        children: Optional[List[DerivationTree]] = None,
        is_incomplete: bool = False,
    ):
        self.nonterminal = nonterminal
        self.position = position
        self.symbols = symbols
        self._dot = dot
        self.children = children or []
        self.is_incomplete = is_incomplete

    @property
    def dot(self):
        return self.symbols[self._dot] if self._dot < len(self.symbols) else None

    def finished(self):
        return self._dot >= len(self.symbols) and not self.is_incomplete

    def next_symbol_is_nonterminal(self):
        return self._dot < len(self.symbols) and self.symbols[self._dot].is_non_terminal

    def next_symbol_is_terminal(self):
        return self._dot < len(self.symbols) and self.symbols[self._dot].is_terminal

    def __hash__(self):
        return hash((self.nonterminal, self.position, self.symbols, self._dot))

    def __eq__(self, other):
        return (
            isinstance(other, ParseState)
            and self.nonterminal == other.nonterminal
            and self.position == other.position
            and self.symbols == other.symbols
            and self._dot == other._dot
        )

    def __repr__(self):
        return (
            f"({self.nonterminal} -> "
            + "".join(
                [
                    f"{'•' if i == self._dot else ''}{s!s}"
                    for i, s in enumerate(self.symbols)
                ]
            )
            + ("•" if self.finished() else "")
            + f", column {self.position}"
            + ")"
        )

    def next(self, position: Optional[int] = None):
        return ParseState(
            self.nonterminal,
            position or self.position,
            self.symbols,
            self._dot + 1,
            self.children[:],
        )


class Column:
    def __init__(self, states: Optional[List[ParseState]] = None):
        self.states = states or []
        self.unique = set(self.states)

    def __iter__(self):
        index = 0
        while index < len(self.states):
            yield self.states[index]
            index += 1

    def __len__(self):
        return len(self.states)

    def __getitem__(self, item):
        return self.states[item]

    def __setitem__(self, key, value):
        self.states[key] = value

    def __delitem__(self, key):
        del self.states[key]

    def __contains__(self, item):
        return item in self.unique

    def add(self, state: ParseState):
        if state not in self.unique:
            self.states.append(state)
            self.unique.add(state)
            return True
        return False

    def update(self, states: Set[ParseState]):
        for state in states:
            self.add(state)

    def __repr__(self):
        return f"Column({self.states})"


class Grammar(NodeVisitor):
    class Parser(NodeVisitor):
        def __init__(
            self,
            grammar: "Grammar",
        ):
            self.grammar_rules: Dict[NonTerminal, Node] = grammar.rules
            self.grammar = grammar
            self._rules = {}
            self._implicit_rules = {}
            self._context_rules: dict[NonTerminal, Node] = dict()
            self._process()
            self._cache: Dict[Tuple[str, NonTerminal], DerivationTree, bool] = {}
            self._incomplete = set()
            self._max_position = -1

        def _process(self):
            self._rules.clear()
            self._implicit_rules.clear()
            self._context_rules.clear()
            for nonterminal in self.grammar_rules:
                self._rules[nonterminal] = {
                    tuple(a) for a in self.visit(self.grammar_rules[nonterminal])
                }
            for nonterminal in self._implicit_rules:
                self._implicit_rules[nonterminal] = {
                    tuple(a) for a in self._implicit_rules[nonterminal]
                }

        def set_implicit_rule(self, rule: List[List[NonTerminal]]) -> NonTerminal:
            nonterminal = NonTerminal(f"<*{len(self._implicit_rules)}*>")
            self._implicit_rules[nonterminal] = rule
            return nonterminal

        def set_context_rule(self, node: Node, non_terminal: NonTerminal) -> NonTerminal:
            nonterminal = NonTerminal(f"<*ctx_{len(self._context_rules)}*>")
            self._context_rules[nonterminal] = (node, non_terminal)
            return nonterminal

        def default_result(self):
            return []

        def aggregate_results(self, aggregate, result):
            aggregate.extend(result)
            return aggregate

        def visitConcatenation(self, node: Concatenation):
            result = [[]]
            for child in node.children():
                to_add = self.visit(child)
                new_result = []
                for r in result:
                    for a in to_add:
                        new_result.append(r + a)
                result = new_result
            return result

        def visitRepetition(self, node: Repetition, nt = None, tree: DerivationTree = None):
            if nt is None:
                alternatives = self.visit(node.node)
                nt = self.set_implicit_rule(alternatives)

                if len(node.get_access_points()) != 0:
                    i_nt = self.set_context_rule(node, nt)
                    return [[i_nt]]

            prev = None
            node_min = node.min(self.grammar, tree)
            node_max = node.max(self.grammar, tree)
            for rep in range(node_min, node_max):
                alts = [[nt]]
                if prev is not None:
                    alts.append([nt, prev])
                prev = self.set_implicit_rule(alts)
            alts = [node_min * [nt]]
            if prev is not None:
                alts.append(node_min * [nt] + [prev])
            min_nt = self.set_implicit_rule(alts)
            return [[min_nt]]

        def visitStar(self, node: Star):
            alternatives = [[]]
            nt = self.set_implicit_rule(alternatives)
            for r in self.visit(node.node):
                alternatives.append(r + [nt])
            return [[nt]]

        def visitPlus(self, node: Plus):
            alternatives = []
            nt = self.set_implicit_rule(alternatives)
            for r in self.visit(node.node):
                alternatives.append(r)
                alternatives.append(r + [nt])
            return [[nt]]

        def visitOption(self, node: Option):
            return [[Terminal("")]] + self.visit(node.node)

        def visitNonTerminalNode(self, node: NonTerminalNode):
            return [[node.symbol]]

        def visitTerminalNode(self, node: TerminalNode):
            return [[node.symbol]]

        def predict(
            self, state: ParseState, table: List[Set[ParseState] | Column], k: int
        ):
            if state.dot in self._rules:
                table[k].update(
                    {
                        ParseState(state.dot, k, rule, 0)
                        for rule in self._rules[state.dot]
                    }
                )
            elif state.dot in self._implicit_rules:
                table[k].update(
                    {
                        ParseState(state.dot, k, rule, 0)
                        for rule in self._implicit_rules[state.dot]
                    }
                )
            elif state.dot in self._context_rules:
                node, nt = self._context_rules[state.dot]
                self.predict_ctx_rule(state, table, k, node, nt)

        def construct_incomplete_tree(self, state: ParseState, table:List[Set[ParseState] | Column]) -> DerivationTree:
            current_tree = DerivationTree(state.nonterminal, state.children)
            current_state = state
            found_next_state = True
            while found_next_state:
                found_next_state = False
                for table_state in table[current_state.position].states:
                    if table_state.dot == current_state.nonterminal:
                        current_state = table_state
                        found_next_state = True
                        break
                if str(current_tree.symbol).startswith("<*"):
                    current_tree = DerivationTree(current_state.nonterminal, [*current_state.children, *current_tree.children])
                else:
                    current_tree = DerivationTree(current_state.nonterminal, [*current_state.children, current_tree])

            return current_tree.children[0]


        def predict_ctx_rule(self, state: ParseState, table: List[Set[ParseState] | Column], k: int, node: Node, nt_rule):
            if not isinstance(node, Repetition):
                raise ValueError("Node needs to be a Repetition")
            tree = self.construct_incomplete_tree(state, table)
            try:
                [[context_nt]] = self.visitRepetition(node, nt_rule, tree)
            except ValueError:
                return
            new_symbols = []
            for symbol in state.symbols:
                if symbol == state.dot:
                    new_symbols.append(context_nt)
                else:
                    new_symbols.append(symbol)
            state.symbols = tuple(new_symbols)
            for nonterminal in self._implicit_rules:
                self._implicit_rules[nonterminal] = {
                    tuple(a) for a in self._implicit_rules[nonterminal]
                }
            self.predict(state, table, k)


        def scan_bit(
            self,
            state: ParseState,
            word: str | bytes,
            table: List[Set[ParseState] | Column],
            k: int,
            w: int,
            bit_count: int,
            nr_bits_scanned: int,
        ) -> bool:
            """
            Scan a bit from the input `word`.
            `table` is the parse table (may be modified by this function).
            `table[k]` is the current column.
            `word[w]` is the current byte.
            `bit_count` is the current bit position (7-0).
            Return True if a bit was matched, False otherwise.
            """
            assert isinstance(state.dot.symbol, int)
            assert 0 <= bit_count <= 7

            if w >= len(word):
                return False

            # Get the highest bit. If `word` is bytes, word[w] is an integer.
            byte = ord(word[w]) if isinstance(word, str) else word[w]
            bit = (byte >> bit_count) & 1

            # LOGGER.debug(f"Checking {state.dot} against {bit}")
            match, match_length = state.dot.check(bit)
            if not match:
                # LOGGER.debug(f"No match")
                return False

            # Found a match
            # LOGGER.debug(f"Found bit {bit}")
            next_state = state.next()
            tree = DerivationTree(Terminal(bit))
            next_state.children.append(tree)
            # LOGGER.debug(f"Added tree {tree.to_string()!r} to state {next_state!r}")
            # Insert a new table entry with next state
            # This is necessary, as our initial table holds one entry
            # per input byte, yet needs to be expanded to hold the bits, too.

            # Add a new table row if the bit isn't already represented
            # by a row in the parsing table
            if len(table) <= len(word) + 1 + nr_bits_scanned:
                table.insert(k + 1, Column())
            table[k + 1].add(next_state)

            # Save the maximum position reached, so we can report errors
            self._max_position = max(self._max_position, w)

            return True

        def scan_bytes(
            self,
            state: ParseState,
            word: str | bytes,
            table: List[Set[ParseState] | Column],
            k: int,
            w: int,
        ) -> bool:
            """
            Scan a byte from the input `word`.
            `state` is the current parse state.
            `table` is the parse table.
            `table[k]` is the current column.
            `word[w]` is the current byte.
            Return True if a byte was matched, False otherwise.
            """

            assert not isinstance(state.dot.symbol, int)
            assert not state.dot.is_regex

            # LOGGER.debug(f"Checking byte(s) {state.dot!r} at position {w:#06x} ({w}) {word[w:]!r}")

            match, match_length = state.dot.check(word[w:])
            if not match:
                return False

            # Found a match
            # LOGGER.debug(f"Matched byte(s) {state.dot!r} at position {w:#06x} ({w}) (len = {match_length}) {word[w:w + match_length]!r}")
            next_state = state.next()
            next_state.children.append(
                DerivationTree(Terminal(word[w : w + match_length]))
            )
            table[k + match_length].add(next_state)
            # LOGGER.debug(f"Next state: {next_state} at column {k + match_length}")
            self._max_position = max(self._max_position, w + match_length)

            return True

        def scan_regex(
            self,
            state: ParseState,
            word: str | bytes,
            table: List[Set[ParseState] | Column],
            k: int,
            w: int,
        ) -> bool:
            """
            Scan a byte from the input `word`.
            `state` is the current parse state.
            `table` is the parse table.
            `table[k]` is the current column.
            `word[w]` is the current byte.
            Return (True, #bytes) if bytes were matched, (False, 0) otherwise.
            """

            assert not isinstance(state.dot.symbol, int)
            assert state.dot.is_regex

            # LOGGER.debug(f"Checking regex {state.dot!r} at position {w:#06x} ({w}) {word[w:]!r}")

            match, match_length = state.dot.check(word[w:])
            if not match:
                return False

            # Found a match
            # LOGGER.debug(f"Matched regex {state.dot!r} at position {w:#06x} ({w}) (len = {match_length}) {word[w:w+match_length]!r}")
            next_state = state.next()
            next_state.children.append(
                DerivationTree(Terminal(word[w : w + match_length]))
            )
            table[k + match_length].add(next_state)
            # LOGGER.debug(f"Next state: {next_state} at column {k + match_length}")
            self._max_position = max(self._max_position, w + match_length)
            return True

        def complete(
            self,
            state: ParseState,
            table: List[Set[ParseState] | Column],
            k: int,
            use_implicit: bool = False,
        ):
            for s in list(table[state.position]):
                if s.dot == state.nonterminal:
                    s = s.next()
                    table[k].add(s)
                    if state.nonterminal in self._rules:
                        s.children.append(
                            DerivationTree(state.nonterminal, state.children)
                        )
                    else:
                        if use_implicit and state.nonterminal in self._implicit_rules:
                            s.children.append(
                                DerivationTree(
                                    NonTerminal(state.nonterminal.symbol),
                                    state.children,
                                )
                            )
                        else:
                            s.children.extend(state.children)

        def _parse_forest(
            self,
            word: str,
            start: str | NonTerminal = "<start>",
            *,
            allow_incomplete: bool = False,
        ):
            """
            Parse a forest of input trees from `word`.
            `start` is the start symbol (default: `<start>`).
            if `allow_incomplete` is True, the function will return trees even if the input ends prematurely.
            """
            if isinstance(start, str):
                start = NonTerminal(start)

            # LOGGER.debug(f"Parsing {word} into {start!s}")

            # Initialize the table
            table: list[set[ParseState] | Column] = [
                Column() for _ in range(len(word) + 1)
            ]
            implicit_start = NonTerminal("<*start*>")
            self._process()
            table[0].add(ParseState(implicit_start, 0, (start,)))

            # Save the maximum scan position, so we can report errors
            self._max_position = -1

            # Index into the input word
            w = 0

            # Index into the current table.
            # Due to bits parsing, this may differ from the input position w.
            k = 0

            # If >= 0, indicates the next bit to be scanned (7-0)
            bit_count = -1
            nr_bits_scanned = 0

            while k < len(table):
                # LOGGER.debug(f"Processing {len(table[k])} states at column {k}")
                for state in table[k]:
                    # True iff we have processed all characters
                    # (or some bits of the last character)
                    at_end = w >= len(word)  # or (bit_count > 0 and w == len(word) - 1)

                    if at_end:
                        if allow_incomplete:
                            if state.nonterminal == implicit_start:
                                self._incomplete.update(state.children)
                            state.is_incomplete = True
                            self.complete(state, table, k)

                    if state.finished():
                        # LOGGER.debug(f"Finished")
                        if state.nonterminal == implicit_start:
                            if at_end:
                                # LOGGER.debug(f"Found {len(state.children)} parse tree(s)")
                                for child in state.children:
                                    yield child

                        self.complete(state, table, k)
                    elif not state.is_incomplete:
                        if state.next_symbol_is_nonterminal():
                            self.predict(state, table, k)
                            # LOGGER.debug(f"Predicted {state} at position {w:#06x} ({w}) {word[w:]!r}")
                        else:
                            if isinstance(state.dot.symbol, int):
                                # Scan a bit
                                if bit_count < 0:
                                    bit_count = 7
                                match = self.scan_bit(
                                    state, word, table, k, w, bit_count, nr_bits_scanned
                                )
                                if match:
                                    # LOGGER.debug(f"Matched bit {state} at position {w:#06x} ({w}) {word[w:]!r}")
                                    pass
                            else:
                                # Scan a regex or a byte
                                if 0 <= bit_count <= 7:
                                    # LOGGER.warning(f"Position {w:#06x} ({w}): Parsing a byte while expecting bit {bit_count}. Check if bits come in multiples of eight")

                                    # We are still expecting bits here:
                                    #
                                    # * we may have _peeked_ at a bit,
                                    # without actually parsing it; or
                                    # * we may have a grammar with bits
                                    # that do not come in multiples of 8.
                                    #
                                    # In either case, we need to get back
                                    # to scanning bytes here.
                                    bit_count = -1

                                # LOGGER.debug(f"Checking byte(s) {state} at position {w:#06x} ({w}) {word[w:]!r}")
                                if state.dot.is_regex:
                                    match = self.scan_regex(state, word, table, k, w)
                                else:
                                    match = self.scan_bytes(state, word, table, k, w)

                # LOGGER.debug(f"Scanned byte at position {w:#06x} ({w}); bit_count = {bit_count}")
                if bit_count >= 0:
                    # Advance by one bit
                    bit_count -= 1
                    nr_bits_scanned += 1
                if bit_count < 0:
                    # Advance to next byte
                    w += 1

                k += 1

        def parse_forest(
            self,
            word: str | bytes | DerivationTree,
            start: str | NonTerminal = "<start>",
            *,
            allow_incomplete: bool = False,
        ):
            """
            Yield multiple parse alternatives, using a cache.
            """
            if isinstance(word, DerivationTree):
                word = word.value()  # type: ignore
            if isinstance(word, int):
                word = str(word)
            assert isinstance(word, str) or isinstance(word, bytes)

            if isinstance(start, str):
                start = NonTerminal(start)
            assert isinstance(start, NonTerminal)

            cache_key = (word, start, allow_incomplete)
            if cache_key in self._cache:
                forest = self._cache[cache_key]
                for tree in forest:
                    yield deepcopy(tree)
                return

            self._incomplete = set()
            forest = []
            for tree in self._parse_forest(
                word, start, allow_incomplete=allow_incomplete
            ):
                forest.append(tree)
                yield tree

            if allow_incomplete:
                for tree in self._incomplete:
                    forest.append(tree)
                    yield tree

            # Cache entire forest
            self._cache[cache_key] = forest

        def parse_incomplete(
            self,
            word: str | bytes | DerivationTree,
            start: str | NonTerminal = "<start>",
        ):
            """
            Yield multiple parse alternatives,
            even for incomplete inputs
            """
            return self.parse_forest(word, start, allow_incomplete=True)

        def parse(
            self,
            word: str | bytes | DerivationTree,
            start: str | NonTerminal = "<start>",
        ):
            """
            Return the first parse alternative,
            or `None` if no parse is possible
            """
            tree_gen = self.parse_forest(word, start=start)
            return next(tree_gen, None)

        def max_position(self):
            """Return the maximum position reached during parsing."""
            return self._max_position

    def __init__(
        self,
        rules: Optional[Dict[NonTerminal, Node]] = None,
        fuzzing_mode: Optional[FuzzingMode] = FuzzingMode.COMPLETE,
        local_variables: Optional[Dict[str, Any]] = None,
        global_variables: Optional[Dict[str, Any]] = None,
    ):
        self.rules = rules or {}
        self.generators = {}
<<<<<<< HEAD
        self.fuzzing_mode = fuzzing_mode
        self._parser = Grammar.Parser(self.rules)
=======
        self._parser = Grammar.Parser(self)
>>>>>>> 29253312
        self._local_variables = local_variables or {}
        self._global_variables = global_variables or {}
        self._visited = set()

    def generate_string(self, symbol: str | NonTerminal = "<start>") -> str | Tuple:
        if isinstance(symbol, str):
            symbol = NonTerminal(symbol)
        return eval(
            self.generators[symbol], self._global_variables, self._local_variables
        )

    def generate(self, symbol: str | NonTerminal = "<start>") -> DerivationTree:
        string = self.generate_string(symbol)
        if not (
            isinstance(string, str)
            or isinstance(string, tuple)
            or isinstance(string, bytes)
        ):
            raise TypeError(
                f"Generator {self.generators[symbol]} must return string, tuple or bytes"
            )

        if isinstance(string, tuple):
            string = str(DerivationTree.from_tree(string))
        tree = self.parse(string, symbol)
        if tree is None:
            raise ValueError(
                f"Failed to parse generated string: {string} for {symbol} with generator {self.generators[symbol]}"
            )
        return tree

    def assign_roles(
        self,
        tree: DerivationTree,
        roles: list[RoledMessage],
        parent_symbol=NonTerminal("<start>"),
    ):
        return self._assign_roles(tree, list(roles), parent_symbol)

    def _assign_roles(
        self, tree: DerivationTree, roles: list[RoledMessage], parent_symbol
    ):
        if len(roles) == 0:
            return True
        first = roles[0]
        current_str = str(tree)
        if not current_str.startswith(str(first.msg)):
            return False
        if current_str == str(first.msg):
            if parent_symbol in self.rules:
                nodes = []
                rule = self.rules[parent_symbol]
                nodes.append(rule)
                nodes.extend(rule.children())
                nodes = list(filter(lambda x: isinstance(x, NonTerminalNode), nodes))
                for node in nodes:
                    if tree.symbol == node.symbol and first.role == node.role:
                        tree.role = first.role
                        roles.remove(first)
                        return len(roles) == 0

        for child in tree.children:
            if self._assign_roles(child, roles, tree.symbol):
                return True
        return len(roles) == 0

    def fuzz(
        self,
        start: str | NonTerminal = "<start>",
        max_nodes: int = 50,
        mode: FuzzingMode = None,
        in_role: str = None,
    ) -> DerivationTree:
        if isinstance(start, str):
            start = NonTerminal(start)
<<<<<<< HEAD
        return NonTerminalNode(start).fuzz(self, max_nodes=max_nodes, in_role=in_role)[
            0
        ]
=======
        root = DerivationTree(start)
        NonTerminalNode(start).fuzz(root, self, max_nodes=max_nodes)
        return root.children[0]
>>>>>>> 29253312

    def update(self, grammar: "Grammar" | Dict[NonTerminal, Node], prime=True):
        if isinstance(grammar, Grammar):
            generators = grammar.generators
            local_variables = grammar._local_variables
            global_variables = grammar._global_variables
            rules = grammar.rules
            fuzzing_mode = grammar.fuzzing_mode
        else:
            rules = grammar
            generators = local_variables = global_variables = {}
            fuzzing_mode = FuzzingMode.COMPLETE

        self.rules.update(rules)
        self.fuzzing_mode = fuzzing_mode
        self.generators.update(generators)

        for symbol in rules.keys():
            # We're updating from a grammar with a rule, but no generator,
            # so we should remove the generator if it exists
            if symbol not in generators and symbol in self.generators:
                del self.generators[symbol]

        self._parser = Grammar.Parser(self)
        self._local_variables.update(local_variables)
        self._global_variables.update(global_variables)
        if prime:
            self.prime()

    def parse(
        self,
        word: str | bytes | DerivationTree,
        start: str | NonTerminal = "<start>",
    ):
        return self._parser.parse(word, start)

    def parse_forest(
        self,
        word: str | bytes | DerivationTree,
        start: str | NonTerminal = "<start>",
        allow_incomplete: bool = False,
    ):
        return self._parser.parse_forest(word, start, allow_incomplete=allow_incomplete)

    def parse_incomplete(
        self,
        word: str | bytes | DerivationTree,
        start: str | NonTerminal = "<start>",
    ):
        return self._parser.parse_incomplete(word, start)

    def max_position(self):
        """Return the maximum position reached during last parsing."""
        return self._parser.max_position()

    def __contains__(self, item: str | NonTerminal):
        if isinstance(item, str):
            item = NonTerminal(item)
        return item in self.rules

    def __getitem__(self, item: str | NonTerminal):
        if isinstance(item, str):
            item = NonTerminal(item)
        return self.rules[item]

    def __setitem__(self, key: str | NonTerminal, value: Node):
        if isinstance(key, str):
            key = NonTerminal(key)
        self.rules[key] = value

    def __delitem__(self, key: str | NonTerminal):
        if isinstance(key, str):
            key = NonTerminal(key)
        del self.rules[key]

    def __iter__(self):
        return iter(self.rules)

    def __len__(self):
        return len(self.rules)

    def __repr__(self):
        return "\n".join(
            [
                f"{key} ::= {str(value)}{' := ' + self.generators[key] if key in self.generators else ''}"
                for key, value in self.rules.items()
            ]
        )

    def roles(self, include_recipients: bool = True):
        found_roles = set()
        for nt, rule in self.rules.items():
            if nt.is_implicit:
                continue
            found_roles = found_roles.union(rule.tree_roles(self, include_recipients))
        return found_roles

    def get_repr_for_rule(self, symbol: str | NonTerminal):
        if isinstance(symbol, str):
            symbol = NonTerminal(symbol)
        return (
            f"{symbol} ::= {self.rules[symbol]}"
            f"{' := ' + self.generators[symbol] if symbol in self.generators else ''}"
        )

    @staticmethod
    def dummy():
        return Grammar({})

    def set_generator(self, symbol: str | NonTerminal, param: str):
        if isinstance(symbol, str):
            symbol = NonTerminal(symbol)
        self.generators[symbol] = param

    def has_generator(self, symbol: str | NonTerminal):
        if isinstance(symbol, str):
            symbol = NonTerminal(symbol)
        return symbol in self.generators

    def get_generator(self, symbol: str | NonTerminal):
        if isinstance(symbol, str):
            symbol = NonTerminal(symbol)
        return self.generators.get(symbol, None)

    def update_parser(self):
        self._parser = Grammar.Parser(self)

    def compute_kpath_coverage(
        self, derivation_trees: List[DerivationTree], k: int
    ) -> float:
        """
        Computes the k-path coverage of the grammar given a set of derivation trees.
        Returns a score between 0 and 1 representing the fraction of k-paths covered.
        """
        # Generate all possible k-paths in the grammar
        all_k_paths = self._generate_all_k_paths(k)

        # Extract k-paths from the derivation trees
        covered_k_paths = set()
        for tree in derivation_trees:
            covered_k_paths.update(self._extract_k_paths_from_tree(tree, k))

        # Compute coverage score
        if not all_k_paths:
            return 1.0  # If there are no k-paths, coverage is 100%
        return len(covered_k_paths) / len(all_k_paths)

    def _generate_all_k_paths(self, k: int) -> Set[Tuple[Node, ...]]:
        """
        Computes the *k*-paths for this grammar, constructively. See: doi.org/10.1109/ASE.2019.00027

        :param k: The length of the paths.
        :return: All paths of length up to *k* within this grammar.
        """

        initial = set()
        initial_work: [Node] = [NonTerminalNode(name) for name in self.rules.keys()]  # type: ignore
        while initial_work:
            node = initial_work.pop(0)
            if node in initial:
                continue
            initial.add(node)
            initial_work.extend(node.descendents(self.rules))

        work: List[Set[Tuple[Node]]] = [set((x,) for x in initial)]

        for _ in range(1, k):
            next_work = set()
            for base in work[-1]:
                for descendent in base[-1].descendents(self.rules):
                    next_work.add(base + (descendent,))
            work.append(next_work)

        # return set.union(*work)
        return work[-1]

    @staticmethod
    def _extract_k_paths_from_tree(
        tree: DerivationTree, k: int
    ) -> Set[Tuple[Node, ...]]:
        """
        Extracts all k-length paths (k-paths) from a derivation tree.
        """
        paths = set()

        def traverse(node: DerivationTree, current_path: Tuple[str, ...]):
            new_path = current_path + (node.symbol.symbol,)
            if len(new_path) == k:
                paths.add(new_path)
                # Do not traverse further to keep path length at k
                return
            for child in node.children:
                traverse(child, new_path)

        traverse(tree, ())
        return paths

    def prime(self):
        nodes = sum([self.visit(self.rules[symbol]) for symbol in self.rules], [])
        while nodes:
            node = nodes.pop(0)
            if node.node_type == NodeType.TERMINAL:
                continue
            elif node.node_type == NodeType.NON_TERMINAL:
                if node.symbol not in self.rules:
                    raise ValueError(f"Symbol {node.symbol} not found in grammar")
                if self.rules[node.symbol].distance_to_completion == float("inf"):
                    nodes.append(node)
                else:
                    node.distance_to_completion = (
                        self.rules[node.symbol].distance_to_completion + 1
                    )
            elif node.node_type == NodeType.ALTERNATIVE:
                node.distance_to_completion = (
                    min([n.distance_to_completion for n in node.alternatives]) + 1
                )
                if node.distance_to_completion == float("inf"):
                    nodes.append(node)
            elif node.node_type == NodeType.CONCATENATION:
                if any([n.distance_to_completion == float("inf") for n in node.nodes]):
                    nodes.append(node)
                else:
                    node.distance_to_completion = (
                        sum([n.distance_to_completion for n in node.nodes]) + 1
                    )
            elif node.node_type == NodeType.REPETITION:
                if node.node.distance_to_completion == float("inf"):
                    nodes.append(node)
                else:
                    # Todo Not optimal
                    try:
                        min_rep = node.min(self, None)
                    except ValueError:
                        min_rep = 0
                    node.distance_to_completion = (
                        node.node.distance_to_completion * min_rep + 1
                    )
            else:
                raise ValueError(f"Unknown node type {node.node_type}")

    def default_result(self):
        return []

    def aggregate_results(self, aggregate, result):
        aggregate.extend(result)
        return aggregate

    def visitAlternative(self, node: Alternative):
        return self.visitChildren(node) + [node]

    def visitConcatenation(self, node: Concatenation):
        return self.visitChildren(node) + [node]

    def visitRepetition(self, node: Repetition):
        return self.visit(node.node) + [node]

    def visitStar(self, node: Star):
        return self.visit(node.node) + [node]

    def visitPlus(self, node: Plus):
        return self.visit(node.node) + [node]

    def visitOption(self, node: Option):
        return self.visit(node.node) + [node]

    def visitNonTerminalNode(self, node: NonTerminalNode):
        return [node]

    def visitTerminalNode(self, node: TerminalNode):
        return []

    def visitCharSet(self, node: CharSet):
        return []

    def compute_k_paths(self, k: int) -> Set[Tuple[Node, ...]]:
        """
        Computes all possible k-paths in the grammar.

        :param k: The length of the paths.
        :return: A set of tuples, each tuple representing a k-path as a sequence of symbols.
        """
        return self._generate_all_k_paths(k)

    def traverse_derivation(
        self,
        tree: DerivationTree,
        disambiguator: Disambiguator = Disambiguator(),
        paths: Set[Tuple[Node, ...]] = None,
        cur_path: Tuple[Node, ...] = None,
    ) -> Set[Tuple[Node, ...]]:
        if paths is None:
            paths = set()
        if tree.symbol.is_terminal:
            if cur_path is None:
                cur_path = (TerminalNode(tree.symbol),)
            paths.add(cur_path)
        else:
            if cur_path is None:
                cur_path = (NonTerminalNode(tree.symbol),)
            assert tree.symbol == typing.cast(NonTerminalNode, cur_path[-1]).symbol
            disambiguation = disambiguator.visit(self.rules[tree.symbol])
            for tree, path in zip(
                tree.children, disambiguation[tuple(c.symbol for c in tree.children)]
            ):
                self.traverse_derivation(tree, disambiguator, paths, cur_path + path)
        return paths

    def compute_grammar_coverage(
        self, derivation_trees: List[DerivationTree], k: int
    ) -> Tuple[float, int, int]:
        """
        Compute the coverage of k-paths in the grammar based on the given derivation trees.

        :param derivation_trees: A list of derivation trees (solutions produced by FANDANGO).
        :param k: The length of the paths (k).
        :return: A float between 0 and 1 representing the coverage.
        """

        # Compute all possible k-paths in the grammar
        all_k_paths = self.compute_k_paths(k)

        disambiguator = Disambiguator()

        # Extract k-paths from the derivation trees
        covered_k_paths = set()
        for tree in derivation_trees:
            for path in self.traverse_derivation(tree, disambiguator):
                # for length in range(1, k + 1):
                for window in range(len(path) - k + 1):
                    covered_k_paths.add(path[window : window + k])

        # Compute coverage
        if not all_k_paths:
            raise ValueError("No k-paths found in the grammar")

        return (
            len(covered_k_paths) / len(all_k_paths),
            len(covered_k_paths),
            len(all_k_paths),
        )

    def get_python_env(self):
        return self._global_variables, self._local_variables

    def contains_type(self, tp: type, *, start="<start>") -> bool:
        """
        Return true if the grammar can produce an element of type `tp` (say, `int` or `bytes`).
        * `start`: a start symbol other than `<start>`.
        """
        if isinstance(start, str):
            start = NonTerminal(start)

        # We start on the right hand side of the start symbol
        start_node = self.rules[start]
        seen = set()

        def node_matches(node):
            if node in seen:
                return False
            seen.add(node)

            if isinstance(node, TerminalNode) and isinstance(node.symbol.symbol, tp):
                return True
            if any(node_matches(child) for child in node.children()):
                return True
            if isinstance(node, NonTerminalNode):
                return node_matches(self.rules[node.symbol])
            return False

        return node_matches(start_node)

    def contains_bits(self, *, start="<start>") -> bool:
        """
        Return true iff the grammar can produce a bit element (0 or 1).
        * `start`: a start symbol other than `<start>`.
        """
        return self.contains_type(int, start=start)

    def contains_bytes(self, *, start="<start>") -> bool:
        """
        Return true iff the grammar can produce a bytes element.
        * `start`: a start symbol other than `<start>`.
        """
        return self.contains_type(bytes, start=start)

    def contains_strings(self, *, start="<start>") -> bool:
        """
        Return true iff the grammar can produce a (UTF-8) string element.
        * `start`: a start symbol other than `<start>`.
        """
        return self.contains_type(str, start=start)<|MERGE_RESOLUTION|>--- conflicted
+++ resolved
@@ -48,15 +48,8 @@
         self.node_type = node_type
         self.distance_to_completion = distance_to_completion
 
-<<<<<<< HEAD
-    def fuzz(
-        self, grammar: "Grammar", max_nodes: int = 100, in_role: str = None
-    ) -> List[DerivationTree]:
-        return []
-=======
-    def fuzz(self, parent: "DerivationTree", grammar: "Grammar", max_nodes: int = 100):
+    def fuzz(self, parent: "DerivationTree", grammar: "Grammar", max_nodes: int = 100, in_role: str = None):
         return
->>>>>>> 29253312
 
     @abc.abstractmethod
     def accept(self, visitor: "NodeVisitor"):
@@ -102,13 +95,7 @@
         super().__init__(NodeType.ALTERNATIVE)
         self.alternatives = alternatives
 
-<<<<<<< HEAD
-    def fuzz(
-        self, grammar: "Grammar", max_nodes: int = 100, in_role: str = None
-    ) -> List[DerivationTree]:
-=======
-    def fuzz(self, parent: "DerivationTree", grammar: "Grammar", max_nodes: int = 100):
->>>>>>> 29253312
+    def fuzz(self, parent: "DerivationTree", grammar: "Grammar", max_nodes: int = 100, in_role: str = None):
         if self.distance_to_completion >= max_nodes:
             min_ = min(self.alternatives, key=lambda x: x.distance_to_completion)
             random.choice(
@@ -117,14 +104,9 @@
                     for a in self.alternatives
                     if a.distance_to_completion <= min_.distance_to_completion
                 ]
-<<<<<<< HEAD
-            ).fuzz(grammar, 0, in_role)
-        return random.choice(self.alternatives).fuzz(grammar, max_nodes - 1, in_role)
-=======
-            ).fuzz(parent, grammar, 0)
+            ).fuzz(parent, grammar, 0, in_role)
             return
-        random.choice(self.alternatives).fuzz(parent, grammar, max_nodes - 1)
->>>>>>> 29253312
+        random.choice(self.alternatives).fuzz(parent, grammar, max_nodes - 1, in_role)
 
     def accept(self, visitor: "NodeVisitor"):
         return visitor.visitAlternative(self)
@@ -153,30 +135,15 @@
         super().__init__(NodeType.CONCATENATION)
         self.nodes = nodes
 
-<<<<<<< HEAD
-    def fuzz(
-        self, grammar: "Grammar", max_nodes: int = 100, in_role: str = None
-    ) -> List[DerivationTree]:
-        trees = []
-        for idx, node in enumerate(self.nodes):
-            if node.distance_to_completion >= max_nodes:
-                tree = node.fuzz(grammar, 0, in_role)
-            else:
-                tree = node.fuzz(grammar, max_nodes - 1, in_role)
-            trees.extend(tree)
-            max_nodes -= sum(t.size() for t in tree)
-        return trees
-=======
-    def fuzz(self, parent: "DerivationTree", grammar: "Grammar", max_nodes: int = 100):
+    def fuzz(self, parent: "DerivationTree", grammar: "Grammar", max_nodes: int = 100, in_role: str = None):
         prev_parent_size = parent.size()
         for node in self.nodes:
             if node.distance_to_completion >= max_nodes:
-                node.fuzz(parent, grammar, 0)
+                node.fuzz(parent, grammar, 0, in_role)
             else:
                 node.fuzz(parent, grammar, max_nodes - 1)
             max_nodes -= parent.size() - prev_parent_size
             prev_parent_size = parent.size()
->>>>>>> 29253312
 
     def accept(self, visitor: "NodeVisitor"):
         return visitor.visitConcatenation(self)
@@ -257,39 +224,21 @@
     def accept(self, visitor: "NodeVisitor"):
         return visitor.visitRepetition(self)
 
-<<<<<<< HEAD
-    def fuzz(
-        self, grammar: "Grammar", max_nodes: int = 100, in_role: str = None
-    ) -> List[DerivationTree]:
-        repetitions = random.randint(self.min, self.max)
-        trees = []
-        for rep in range(repetitions):
-=======
-    def fuzz(self, parent: "DerivationTree", grammar: "Grammar", max_nodes: int = 100):
+    def fuzz(self, parent: "DerivationTree", grammar: "Grammar", max_nodes: int = 100, in_role: str = None):
         prev_parent_size = parent.size()
 
         current_min = self.min(grammar, parent.get_root())
         current_max = self.max(grammar, parent.get_root())
 
         for rep in range(random.randint(current_min, current_max)):
->>>>>>> 29253312
             if self.node.distance_to_completion >= max_nodes:
                 if rep > current_min:
                     break
-<<<<<<< HEAD
-                tree = self.node.fuzz(grammar, 0, in_role)
+                self.node.fuzz(parent, grammar, 0, in_role)
             else:
-                tree = self.node.fuzz(grammar, max_nodes - 1, in_role)
-            trees.extend(tree)
-            max_nodes -= sum(t.size() for t in tree)
-        return trees
-=======
-                self.node.fuzz(parent, grammar, 0)
-            else:
-                self.node.fuzz(parent, grammar, max_nodes - 1)
+                self.node.fuzz(parent, grammar, max_nodes - 1, in_role)
             max_nodes -= parent.size() - prev_parent_size
             prev_parent_size = parent.size()
->>>>>>> 29253312
 
     def __repr__(self):
         if self.min == self.max:
@@ -371,13 +320,9 @@
         self.role = role
         self.recipient = recipient
 
-<<<<<<< HEAD
     def fuzz(
-        self, grammar: "Grammar", max_nodes: int = 100, in_role: str = None
+        self, parent: "DerivationTree", grammar: "Grammar", max_nodes: int = 100, in_role: str = None
     ) -> List[DerivationTree]:
-=======
-    def fuzz(self, parent: "DerivationTree", grammar: "Grammar", max_nodes: int = 100):
->>>>>>> 29253312
         if self.symbol not in grammar:
             raise ValueError(f"Symbol {self.symbol} not found in grammar")
 
@@ -385,8 +330,8 @@
             generated = grammar.generate(self.symbol)
             generated.set_all_read_only(True)
             generated.read_only = False
-<<<<<<< HEAD
-            return [generated]
+            parent.add_child(generated)
+            return
 
         assign_role = None
         assign_recipient = None
@@ -395,24 +340,15 @@
             assign_recipient = self.recipient
             in_role = self.role
 
-        children = grammar[self.symbol].fuzz(grammar, max_nodes - 1, in_role)
-
-        tree = DerivationTree(
+        current_tree = DerivationTree(
             self.symbol,
-            children,
+            [],
             role=assign_role,
             recipient=assign_recipient,
-            read_only=False,
+            read_only=False
         )
-        return [tree]
-=======
-            parent.add_child(generated)
-            return
-
-        current_tree = DerivationTree(self.symbol)
         parent.add_child(current_tree)
-        grammar[self.symbol].fuzz(current_tree, grammar, max_nodes - 1)
->>>>>>> 29253312
+        grammar[self.symbol].fuzz(current_tree, grammar, max_nodes - 1, in_role)
 
     def accept(self, visitor: "NodeVisitor"):
         return visitor.visitNonTerminalNode(self)
@@ -464,13 +400,9 @@
         super().__init__(NodeType.TERMINAL, 0)
         self.symbol = symbol
 
-<<<<<<< HEAD
     def fuzz(
-        self, grammar: "Grammar", max_nodes: int = 100, in_role: str = None
+        self, parent: "DerivationTree", grammar: "Grammar", max_nodes: int = 100, in_role: str = None
     ) -> List[DerivationTree]:
-=======
-    def fuzz(self, parent: "DerivationTree", grammar: "Grammar", max_nodes: int = 100):
->>>>>>> 29253312
         if self.symbol.is_regex:
             if isinstance(self.symbol.symbol, bytes):
                 # Exrex can't do bytes, so we decode to str and back
@@ -505,7 +437,7 @@
         self.chars = chars
 
     def fuzz(
-        self, grammar: "Grammar", max_nodes: int = 100, in_role: str = None
+        self, parent: "DerivationTree", grammar: "Grammar", max_nodes: int = 100, in_role: str = None
     ) -> List[DerivationTree]:
         raise NotImplementedError("CharSet fuzzing not implemented")
 
@@ -1617,12 +1549,8 @@
     ):
         self.rules = rules or {}
         self.generators = {}
-<<<<<<< HEAD
+        self._parser = Grammar.Parser(self)
         self.fuzzing_mode = fuzzing_mode
-        self._parser = Grammar.Parser(self.rules)
-=======
-        self._parser = Grammar.Parser(self)
->>>>>>> 29253312
         self._local_variables = local_variables or {}
         self._global_variables = global_variables or {}
         self._visited = set()
@@ -1698,15 +1626,9 @@
     ) -> DerivationTree:
         if isinstance(start, str):
             start = NonTerminal(start)
-<<<<<<< HEAD
-        return NonTerminalNode(start).fuzz(self, max_nodes=max_nodes, in_role=in_role)[
-            0
-        ]
-=======
         root = DerivationTree(start)
-        NonTerminalNode(start).fuzz(root, self, max_nodes=max_nodes)
+        NonTerminalNode(start).fuzz(root, self, max_nodes=max_nodes, in_role=in_role)
         return root.children[0]
->>>>>>> 29253312
 
     def update(self, grammar: "Grammar" | Dict[NonTerminal, Node], prime=True):
         if isinstance(grammar, Grammar):
