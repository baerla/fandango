import abc
import enum
import re


class SymbolType(enum.Enum):
    TERMINAL = "Terminal"
    NON_TERMINAL = "NonTerminal"


class Symbol(abc.ABC):
    def __init__(self, symbol: str | bytes, type_: SymbolType):
        self.symbol = symbol
        self.type = type_
        self._is_regex = False

    def check(self, word: str) -> tuple[bool, int]:
        """Return (True, # of characters matched by `word`), or (False, 0)"""
        return False, 0

    def check_all(self, word: str) -> bool:
        """Return True if `word` matches"""
        return False

    @property
    def is_terminal(self):
        return self.type == SymbolType.TERMINAL

    @property
    def is_non_terminal(self):
        return self.type == SymbolType.NON_TERMINAL

    @property
    def is_regex(self):
        try:
            return self._is_regex
        except AttributeError:
            return False  # for cached grammars

    @abc.abstractmethod
    def __hash__(self):
        return NotImplemented

    def _repr(self):
        return str(self.symbol)

    def __str__(self):
        return str(self.symbol)

    def __repr__(self):
        return "Symbol(" + repr(self.symbol) + ")"


class NonTerminal(Symbol):
    def __init__(self, symbol: str):
        super().__init__(symbol, SymbolType.NON_TERMINAL)
        self.is_implicit = symbol.startswith("<_")
<<<<<<< HEAD

    def __repr__(self):
        return self.symbol
=======
>>>>>>> 6102cd82

    def __eq__(self, other):
        return isinstance(other, NonTerminal) and self.symbol == other.symbol

    def __hash__(self):
        return hash((self.symbol, self.type))

    def __repr__(self):
        return "NonTerminal(" + repr(self.symbol) + ")"


class Terminal(Symbol):
    def __init__(self, symbol: str | bytes | int):
        super().__init__(symbol, SymbolType.TERMINAL)

    def __len__(self):
        if isinstance(self.symbol, int):
            return 1
        return len(self.symbol)

    @staticmethod
    def string_prefix(symbol: str) -> str:
        """Return the first letters ('f', 'b', 'r', ...) of a string literal"""
        match = re.match(r"([a-zA-Z]+)", symbol)
        return match.group(0) if match else ""

    @staticmethod
    def clean(symbol: str) -> str | bytes | int:
        # Not sure whether any of these are necessary, as we eval() anyway
        if len(symbol) >= 2:
            if symbol[0] == symbol[-1] == "'" or symbol[0] == symbol[-1] == '"':
                return eval(symbol)
            elif len(symbol) >= 3:
                if symbol[0] == "b" and (
                    symbol[1] == symbol[-1] == "'" or symbol[1] == symbol[-1] == '"'
                ):
                    return eval(symbol)
        return eval(symbol)  # also handles bits "0" and "1"

    @staticmethod
    def from_symbol(symbol: str) -> "Terminal":
        t = Terminal(Terminal.clean(symbol))
        t._is_regex = "r" in Terminal.string_prefix(symbol)
        return t

    @staticmethod
    def from_number(number: str) -> "Terminal":
        return Terminal(Terminal.clean(number))

    def check(self, word: str | int) -> tuple[bool, int]:
        """Return (True, # characters matched by `word`), or (False, 0)"""
        if isinstance(self.symbol, int) or isinstance(word, int):
            return self.check_all(word), 1

        # LOGGER.debug(f"Checking {self.symbol!r} against {word!r}")
        symbol = self.symbol

        if isinstance(symbol, bytes) and isinstance(word, str):
            assert isinstance(symbol, bytes)
            symbol = symbol.decode("iso-8859-1")
        if isinstance(symbol, str) and isinstance(word, bytes):
            assert isinstance(word, bytes)
            word = word.decode("iso-8859-1")

        assert ((isinstance(symbol, str) and isinstance(word, str))
                or (isinstance(symbol, bytes) and isinstance(word, bytes)))

        if self.is_regex:
            match = re.match(symbol, word)
            if match:
                # LOGGER.debug(f"It's a match: {match.group(0)!r}")
                return True, len(match.group(0))
        else:
            if word.startswith(symbol):
                # LOGGER.debug(f"It's a match: {symbol!r}")
                return True, len(symbol)

        # LOGGER.debug(f"No match")
        return False, 0

    def check_all(self, word: str | int) -> bool:
        return word == self.symbol

    def _repr(self):
        if self.is_regex:
            if isinstance(self.symbol, bytes):
                symbol = repr(self.symbol)
                symbol = symbol.replace(r"\\", "\\")
                return "r" + symbol

            if "'" not in self.symbol:
                return "r'" + str(self.symbol) + "'"
            if '"' not in self.symbol:
                return 'r"' + str(self.symbol) + '"'

            # Mixed quotes: encode single quotes
            symbol = self.symbol.replace("'", r"\x27")
            return "r'" + str(symbol) + "'"

        # Not a regex
        return repr(self.symbol)

    def __eq__(self, other):
        return isinstance(other, Terminal) and self.symbol == other.symbol

    def __hash__(self):
<<<<<<< HEAD
        return hash((self.symbol, self.type))
=======
        return hash((self.symbol, self.type))

    def __repr__(self):
        return "Terminal(" + self._repr() + ")"

    def __str__(self):
        return self._repr()
>>>>>>> 6102cd82
<|MERGE_RESOLUTION|>--- conflicted
+++ resolved
@@ -1,6 +1,7 @@
 import abc
 import enum
 import re
+from fandango.logger import LOGGER
 
 
 class SymbolType(enum.Enum):
@@ -55,12 +56,6 @@
     def __init__(self, symbol: str):
         super().__init__(symbol, SymbolType.NON_TERMINAL)
         self.is_implicit = symbol.startswith("<_")
-<<<<<<< HEAD
-
-    def __repr__(self):
-        return self.symbol
-=======
->>>>>>> 6102cd82
 
     def __eq__(self, other):
         return isinstance(other, NonTerminal) and self.symbol == other.symbol
@@ -167,14 +162,10 @@
         return isinstance(other, Terminal) and self.symbol == other.symbol
 
     def __hash__(self):
-<<<<<<< HEAD
-        return hash((self.symbol, self.type))
-=======
         return hash((self.symbol, self.type))
 
     def __repr__(self):
         return "Terminal(" + self._repr() + ")"
 
     def __str__(self):
-        return self._repr()
->>>>>>> 6102cd82
+        return self._repr()