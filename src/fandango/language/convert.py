import ast
from io import UnsupportedOperation
from typing import Any, Optional

from fandango.constraints.base import (
    ComparisonConstraint,
    ConjunctionConstraint,
    DisjunctionConstraint,
    ExistsConstraint,
    ExpressionConstraint,
    ForallConstraint,
    SoftValue,
)
from fandango.constraints.fitness import Comparison
from fandango.language.grammar import (
    Alternative,
    CharSet,
    Concatenation,
    Grammar,
    NonTerminalNode,
    Option,
    Plus,
    Repetition,
    Star,
    TerminalNode,
    Node,
    NodeType,
    FuzzingMode,
)
from fandango.language.parser.FandangoParser import FandangoParser
from fandango.language.parser.FandangoParserVisitor import FandangoParserVisitor
from fandango.language.search import (
    AttributeSearch,
    DescendantAttributeSearch,
    ItemSearch,
    LengthSearch,
    RuleSearch,
    SelectiveSearch,
)
from fandango.language.symbol import NonTerminal, Terminal
from fandango.logger import LOGGER
from fandango import FandangoValueError


class FandangoSplitter(FandangoParserVisitor):
    def __init__(self):
        self.productions = []
        self.constraints = []
        self.python_code = []

    def visitFandango(self, ctx: FandangoParser.FandangoContext):
        self.productions = []
        self.constraints = []
        self.python_code = []
        self.visitChildren(ctx)

    def visitProduction(self, ctx: FandangoParser.ProductionContext):
        self.productions.append(ctx)

    def visitConstraint(self, ctx: FandangoParser.ConstraintContext):
        self.constraints.append(ctx)

    def visitPython(self, ctx: FandangoParser.PythonContext):
        self.python_code.append(ctx)


class GrammarProcessor(FandangoParserVisitor):
    def __init__(
        self,
<<<<<<< HEAD
        local_variables: Optional[Dict[str, Any]] = None,
        global_variables: Optional[Dict[str, Any]] = None,
        id_prefix: str = None,
=======
        local_variables: Optional[dict[str, Any]] = None,
        global_variables: Optional[dict[str, Any]] = None,
>>>>>>> d97ce217
        max_repetitions: int = 5,
    ):
        self.local_variables = local_variables
        self.global_variables = global_variables
        self.id_prefix = id_prefix
        self.searches = SearchProcessor(Grammar.dummy())
        self.seenParties = set[str]()
        self.additionalRules = dict[NonTerminal, Node]()
        self.max_repetitions = max_repetitions

        self.seenAlternatives = 0
        self.seenConcatenations = 0
        self.seenStars = 0
        self.seenRepetitions = 0
        self.seenOptions = 0
        self.seenPluses = 0

    def get_grammar(
        self, productions: list[FandangoParser.ProductionContext], prime=True
    ):
        grammar = Grammar(
            local_variables=self.local_variables,
            global_variables=self.global_variables,
        )
        for production in productions:
            symbol = NonTerminal(production.nonterminal().getText())
            grammar[symbol] = self.visit(production.alternative())
            if grammar.has_generator(symbol):
                grammar.remove_generator(symbol)
            if production.expression():
                # Handle generator expressions
                expr, _, searches_map = self.searches.visit(production.expression())
                grammar.set_generator(symbol, ast.unparse(expr), searches_map)

                if not production.EXPR_ASSIGN():
                    LOGGER.warning(
                        f"{symbol}: Using '=' and '::' for generators is deprecated. Use ':=' instead."
                    )
            if production.SEMI_COLON():
                LOGGER.info(f"{symbol}: A final ';' is not required in grammar rules.")

        grammar.rules.update(self.additionalRules)
        if len(self.seenParties) == 0:
            grammar.fuzzing_mode = FuzzingMode.COMPLETE
        else:
            grammar.fuzzing_mode = FuzzingMode.IO
        grammar.update_parser()
        if prime:
            grammar.prime()
        return grammar

    def visitAlternative(self, ctx: FandangoParser.AlternativeContext):
        nodes = [self.visit(child) for child in ctx.concatenation()]
        if len(nodes) == 1:
            return nodes[0]
        self.seenAlternatives += 1
        return Alternative(nodes, f"{self.seenAlternatives}_{self.id_prefix}")

    def visitConcatenation(self, ctx: FandangoParser.ConcatenationContext):
        nodes = [self.visit(child) for child in ctx.operator()]
        if len(nodes) == 1:
            return nodes[0]
        self.seenConcatenations += 1
        return Concatenation(nodes, f"{self.seenConcatenations}_{self.id_prefix}")

    def visitKleene(self, ctx: FandangoParser.KleeneContext):
        self.seenStars += 1
        return Star(self.visit(ctx.symbol()), f"{self.seenStars}_{self.id_prefix}")

    def visitPlus(self, ctx: FandangoParser.PlusContext):
        self.seenPluses += 1
        return Plus(self.visit(ctx.symbol()), f"{self.seenPluses}_{self.id_prefix}")

    def visitOption(self, ctx: FandangoParser.OptionContext):
        self.seenOptions += 1
        return Option(self.visit(ctx.symbol()), f"{self.seenOptions}_{self.id_prefix}")

    def visitRepeat(self, ctx: FandangoParser.RepeatContext):
        node = self.visit(ctx.symbol())
        self.seenRepetitions += 1
        if ctx.COMMA():
            bounds = [None, None]
            bounds_index = 0
            started = False
            for child in ctx.getChildren():
                if child.getText() == "{":
                    started = True
                elif child.getText() == "}":
                    break
                elif started:
                    if child.getText() == ",":
                        bounds_index += 1
                    else:
                        bounds[bounds_index] = self.searches.visit(child)
                        bounds[bounds_index] = (
                            ast.unparse(bounds[bounds_index][0]),
                            *bounds[bounds_index][1:],
                        )

            min_, max_ = bounds
            if min_ is None and max_ is None:
                return Repetition(node, f"{self.seenRepetitions}_{self.id_prefix}")
            elif min_ is None:
                return Repetition(
                    node, f"{self.seenRepetitions}_{self.id_prefix}", max_=max_
                )
            elif max_ is None:
                return Repetition(
                    node,
                    f"{self.seenRepetitions}_{self.id_prefix}",
                    min_=min_,
                    max_=(f"{self.max_repetitions}", [], {}),
                )
            return Repetition(
                node, f"{self.seenRepetitions}_{self.id_prefix}", min_, max_
            )
        reps = self.searches.visit(ctx.expression(0))
        reps = (ast.unparse(reps[0]), *reps[1:])

        node = self.visit(ctx.symbol())
        return Repetition(node, f"{self.seenRepetitions}_{self.id_prefix}", reps, reps)

    def visitSymbol(self, ctx: FandangoParser.SymbolContext):
        if ctx.nonterminal_right():
            return self.visit(ctx.nonterminal_right())
        elif ctx.STRING():
            return TerminalNode(Terminal.from_symbol(ctx.STRING().getText()))
        elif ctx.NUMBER():
            number = ctx.NUMBER().getText()
            if number not in ["0", "1"]:
                raise UnsupportedOperation(f"Unsupported bit spec: {number}")
            return TerminalNode(Terminal.from_number(number))
        elif ctx.char_set():
            text = ctx.char_set().getText()
            LOGGER.warning(
                f"{text}: Charset specs are deprecated. Use regular expressions (r'...') instead."
            )
            return CharSet(text)
        elif ctx.alternative():
            return self.visit(ctx.alternative())
        else:
            raise FandangoValueError(f"Unknown symbol: {ctx.getText()}")

    def visitNonterminal_right(self, ctx: FandangoParser.Nonterminal_rightContext):
        ctx.COLON(0)
        ctx.NAME(1)
        if ctx.NAME(1) is None:
            return NonTerminalNode(NonTerminal("<" + ctx.NAME(0).getText() + ">"))
        elif ctx.NAME(2) is None:
            self.seenParties.add(ctx.NAME(0).getText())
            return NonTerminalNode(
                NonTerminal("<" + ctx.NAME(1).getText() + ">"),
                ctx.NAME(0).getText(),
                None,
            )
        else:
            self.seenParties.add(ctx.NAME(0).getText())
            self.seenParties.add(ctx.NAME(1).getText())
            return NonTerminalNode(
                NonTerminal("<" + ctx.NAME(2).getText() + ">"),
                ctx.NAME(0).getText(),
                ctx.NAME(1).getText(),
            )


class ConstraintProcessor(FandangoParserVisitor):
    def __init__(
        self,
        grammar: Grammar,
        local_variables: Optional[dict[str, Any]] = None,
        global_variables: Optional[dict[str, Any]] = None,
        lazy: bool = False,
    ):
        self.searches = SearchProcessor(grammar)
        self.lazy = lazy
        self.local_variables = local_variables
        self.global_variables = global_variables

    def get_constraints(
        self, constraints: list[FandangoParser.ConstraintContext]
    ) -> list[str]:
        return [self.visit(constraint) for constraint in constraints]
        # if len(constraints) == 1:
        #     return constraints[0]
        # else:
        #     return ConjunctionConstraint(
        #         constraints,
        #         local_variables=self.local_variables,
        #         global_variables=self.global_variables,
        #         lazy=self.lazy,
        #    )

    def visitConstraint(self, ctx: FandangoParser.ConstraintContext):
        LOGGER.debug(f"Visiting constraint: {ctx.getText()}")
        if (not ctx.WHERE()) and (not ctx.MINIMIZING()) and (not ctx.MAXIMIZING()):
            LOGGER.warning(
                f"{ctx.getText()}: Constraints should be prefixed with 'where'."
            )
        if (ctx.WHERE() or ctx.MINIMIZING() or ctx.MAXIMIZING()) and ctx.SEMI_COLON():
            LOGGER.info(
                f"{ctx.getText()}: A final ';' is not required with 'where', 'minimizing', 'maximizing'."
            )
        if ctx.implies():
            constraint = self.visit(ctx.implies())
            return constraint
        elif ctx.MINIMIZING() or ctx.MAXIMIZING():
            expression_constraint = self.visitExpr(ctx.expr())
            optimization_goal = "min" if ctx.MINIMIZING() else "max"
            return SoftValue(
                optimization_goal,
                expression_constraint.expression,
                searches=expression_constraint.searches,
                local_variables=expression_constraint.local_variables,
                global_variables=expression_constraint.global_variables,
            )
        else:
            raise FandangoValueError(f"Unknown constraint: {ctx.getText()}")

    def visitImplies(self, ctx: FandangoParser.ImpliesContext):
        if ctx.ARROW():
            operands = ctx.getText().split("->")
            LOGGER.warning(
                f"{ctx.getText()}: Implication is deprecated. Use `not({operands[0]}) or {operands[1]}` instead."
            )
        return self.visit(ctx.quantifier())

    def visitQuantifier(self, ctx: FandangoParser.QuantifierContext):
        if ctx.formula_disjunction():
            return self.visit(ctx.formula_disjunction())
        elif ctx.EXISTS() or ctx.FORALL():
            constraint = self.visit(ctx.quantifier())
            bound = NonTerminal(ctx.nonterminal().getText())
            search = self.searches.visit(ctx.selector())[1][0]
            if ctx.EXISTS():
                return ExistsConstraint(
                    constraint,
                    bound,
                    search,
                    local_variables=self.local_variables,
                    global_variables=self.global_variables,
                    lazy=self.lazy,
                )
            elif ctx.FORALL():
                return ForallConstraint(
                    constraint,
                    bound,
                    search,
                    local_variables=self.local_variables,
                    global_variables=self.global_variables,
                    lazy=self.lazy,
                )
            else:
                raise FandangoValueError(f"Unknown quantifier: {ctx.getText()}")
        else:
            raise FandangoValueError(f"Unknown quantifier: {ctx.getText()}")

    def visitFormula_disjunction(self, ctx: FandangoParser.Formula_disjunctionContext):
        constraints = [
            self.visit(constraint) for constraint in ctx.formula_conjunction()
        ]
        if len(constraints) == 1:
            return constraints[0]
        else:
            return DisjunctionConstraint(
                constraints,
                local_variables=self.local_variables,
                global_variables=self.global_variables,
                lazy=self.lazy,
            )

    def visitFormula_conjunction(self, ctx: FandangoParser.Formula_conjunctionContext):
        constraints = [self.visit(constraint) for constraint in ctx.formula_atom()]
        if len(constraints) == 1:
            return constraints[0]
        else:
            return ConjunctionConstraint(
                constraints,
                local_variables=self.local_variables,
                global_variables=self.global_variables,
                lazy=self.lazy,
            )

    def visitFormula_atom(self, ctx: FandangoParser.Formula_atomContext):
        if ctx.implies():
            return self.visit(ctx.implies())
        elif ctx.expr():
            return self.visit(ctx.expr())
        elif ctx.formula_comparison():
            return self.visit(ctx.formula_comparison())
        else:
            raise FandangoValueError(f"Unknown formula atom: {ctx.getText()}")

    def visitExpr(self, ctx: FandangoParser.ExprContext):
        if ctx.selector_length():
            expr, _, search_map = self.searches.visitSelector_length(
                ctx.selector_length()
            )
        elif ctx.IF():
            body, _, body_search_map = self.searches.visitInversion(ctx.inversion(0))
            test, _, test_search_map = self.searches.visitInversion(ctx.inversion(1))
            orelse, _, orelse_search_map = self.searches.visitInversion(
                ctx.inversion(2)
            )
            search_map = {**body_search_map, **test_search_map, **orelse_search_map}
            expr = ast.IfExp(test=test, body=body, orelse=orelse)
        elif ctx.inversion():
            expr, _, search_map = self.searches.visitInversion(ctx.inversion(0))
        else:
            raise FandangoValueError(f"Unknown expression: {ctx.getText()}")
        return ExpressionConstraint(
            ast.unparse(expr),
            searches=search_map,
            local_variables=self.local_variables,
            global_variables=self.global_variables,
        )

    def visitFormula_comparison(self, ctx: FandangoParser.Formula_comparisonContext):
        if ctx.LESS_THAN():
            op = Comparison.LESS
        elif ctx.GREATER_THAN():
            op = Comparison.GREATER
        elif ctx.EQUALS():
            op = Comparison.EQUAL
        elif ctx.GT_EQ():
            op = Comparison.GREATER_EQUAL
        elif ctx.LT_EQ():
            op = Comparison.LESS_EQUAL
        elif ctx.NOT_EQ_1() or ctx.NOT_EQ_2():
            op = Comparison.NOT_EQUAL
        else:
            raise UnsupportedOperation(f"Unknown operator in {ctx.getText()}")
        left, _, left_map = self.searches.visit(ctx.expr(0))
        right, _, right_map = self.searches.visit(ctx.expr(1))
        return ComparisonConstraint(
            op,
            ast.unparse(left),
            ast.unparse(right),
            searches={**left_map, **right_map},
            local_variables=self.local_variables,
            global_variables=self.global_variables,
        )


class SearchProcessor(FandangoParserVisitor):
    def __init__(self, grammar: Grammar):
        self.identifier_id = 0
        self.grammar = grammar

    def defaultResult(
        self,
    ) -> tuple[
        ast.AST | list[ast.AST], list[AttributeSearch], dict[str, AttributeSearch]
    ]:
        return [], [], {}

    # noinspection PyPep8Naming
    def aggregateResult(self, aggregate, nextResult):
        tree_aggregate, searches_aggregate, search_map_aggregate = aggregate
        tree_next, searches_next, search_map_next = nextResult
        searches = searches_aggregate + searches_next
        search_map = {**search_map_aggregate, **search_map_next}
        if isinstance(tree_aggregate, list):
            if isinstance(tree_next, list):
                tree = tree_aggregate + tree_next
            else:
                tree = tree_aggregate + [tree_next]
        elif isinstance(tree_next, list):
            tree = [tree_aggregate] + tree_next
        else:
            tree = [tree_aggregate, tree_next]
        return tree, searches, search_map

    def get_new_identifier(self):
        identifier = f"___fandango_{id(self)}_{self.identifier_id}___"
        self.identifier_id += 1
        return identifier

    def visitRs_pairs(self, ctx: FandangoParser.Rs_pairsContext):
        symbols = list()
        slices = list()
        for child in ctx.rs_pair():
            sym, items = self.visitRs_pair(child)
            symbols.append(sym)
            slices.append(items)
        return symbols, slices

    def visitRs_pair(self, ctx: FandangoParser.Rs_pairContext):
        symbol = (
            NonTerminal(ctx.nonterminal().getText()),
            False if ctx.STAR() else True,
        )
        if ctx.rs_slice():
            return symbol, self.visitRs_slice(ctx.rs_slice())
        return symbol, None

    def visitRs_slice(self, ctx: FandangoParser.Rs_sliceContext):
        if ctx.COLON():
            return slice(
                int(ctx.NUMBER(0).getText()) if ctx.NUMBER(0) else None,
                int(ctx.NUMBER(1).getText()) if ctx.NUMBER(1) else None,
                int(ctx.NUMBER(2).getText()) if ctx.NUMBER(2) else None,
            )
        else:
            return int(ctx.NUMBER(0).getText())

    def visitRs_slices(self, ctx: FandangoParser.Rs_slicesContext):
        return [self.visitRs_slice(child) for child in ctx.rs_slice()]

    def visitBase_selection(self, ctx: FandangoParser.Base_selectionContext):
        if ctx.nonterminal():
            return RuleSearch(NonTerminal(ctx.nonterminal().getText()))
        elif ctx.selector():
            return self.get_attribute_searches(ctx.selector())
        else:
            raise FandangoValueError(f"Unknown base selection: {ctx.getText()}")

    def transform_selection(self, ctx: FandangoParser.SelectionContext):
        base = self.visitBase_selection(ctx.base_selection())
        if ctx.rs_pairs():
            symbols, slices = self.visitRs_pairs(ctx.rs_pairs())
            return SelectiveSearch(base, symbols, slices)
        elif ctx.rs_slices():
            return ItemSearch(base, self.visitRs_slices(ctx.rs_slices()))
        return base

    def get_attribute_searches(self, ctx: FandangoParser.SelectorContext):
        search = self.transform_selection(ctx.selection())

        if ctx.DOT():
            return AttributeSearch(self.get_attribute_searches(ctx.selector()), search)
        elif ctx.DOTDOT():
            return DescendantAttributeSearch(
                self.get_attribute_searches(ctx.selector()), search
            )
        else:
            return search

    def visitSelector_length(self, ctx: FandangoParser.Selector_lengthContext):
        tree, searches, search_map = self.visitSelector(ctx.selector())
        if ctx.OR_OP():
            search_map[tree.id] = LengthSearch(searches[0])
        return tree, searches, search_map

    def visitSelector(self, ctx: FandangoParser.SelectorContext):
        identifier = self.get_new_identifier()
        search = self.get_attribute_searches(ctx)
        return ast.Name(id=identifier), [search], {identifier: search}

    def visitExpression(self, ctx: FandangoParser.ExpressionContext):
        if ctx.IF():
            then_ast, then_searches, then_map = self.visit(ctx.disjunction(0))
            test_ast, test_searches, test_map = self.visit(ctx.disjunction(1))
            else_ast, else_searches, else_map = self.visit(ctx.expression())
            return (
                ast.IfExp(
                    test=test_ast,
                    body=then_ast,
                    orelse=else_ast,
                ),
                then_searches + test_searches + else_searches,
                {**then_map, **test_map, **else_map},
            )
        elif ctx.disjunction():
            return self.visit(ctx.disjunction(0))
        else:
            return self.visit(ctx.lambdef())

    def visitDisjunction(self, ctx: FandangoParser.DisjunctionContext):
        if ctx.OR():
            trees, searches, search_map = self.visitChildren(ctx)
            return (
                ast.BoolOp(
                    op=ast.Or(),
                    values=trees,
                ),
                searches,
                search_map,
            )
        return self.visit(ctx.conjunction(0))

    def visitConjunction(self, ctx: FandangoParser.ConjunctionContext):
        if ctx.AND():
            trees, searches, search_map = self.visitChildren(ctx)
            return (
                ast.BoolOp(
                    op=ast.And(),
                    values=trees,
                ),
                searches,
                search_map,
            )
        return self.visit(ctx.inversion(0))

    def _visit_unary_op(self, ctx, op):
        trees, searches, search_map = self.visitChildren(ctx)
        return (
            ast.UnaryOp(
                op=op,
                operand=trees[0],
            ),
            searches,
            search_map,
        )

    def visitInversion(self, ctx: FandangoParser.InversionContext):
        if ctx.NOT():
            return self._visit_unary_op(ctx, ast.Not())
        return self.visit(ctx.comparison())

    def visitComparison(self, ctx: FandangoParser.ComparisonContext):
        if ctx.compare_op_bitwise_or_pair():
            left, searches, search_map = self.visit(ctx.bitwise_or())
            operators = list()
            trees = list()
            for comparison in ctx.compare_op_bitwise_or_pair():
                operator, result = self.visit(comparison)
                r_tree, r_searches, r_search_map = result
                operators.append(operator)
                trees.append(r_tree)
                searches.extend(r_searches)
                search_map.update(r_search_map)
            return (
                ast.Compare(
                    left=left,
                    ops=operators,
                    comparators=trees,
                ),
                searches,
                search_map,
            )
        return self.visit(ctx.bitwise_or())

    def visitCompare_op_bitwise_or_pair(
        self, ctx: FandangoParser.Compare_op_bitwise_or_pairContext
    ):
        return self.visit(ctx.children[0])

    def visitEq_bitwise_or(self, ctx: FandangoParser.Eq_bitwise_orContext):
        return ast.Eq(), self.visit(ctx.bitwise_or())

    def visitNoteq_bitwise_or(self, ctx: FandangoParser.Noteq_bitwise_orContext):
        return ast.NotEq(), self.visit(ctx.bitwise_or())

    def visitLte_bitwise_or(self, ctx: FandangoParser.Lte_bitwise_orContext):
        return ast.LtE(), self.visit(ctx.bitwise_or())

    def visitGte_bitwise_or(self, ctx: FandangoParser.Gte_bitwise_orContext):
        return ast.GtE(), self.visit(ctx.bitwise_or())

    def visitLt_bitwise_or(self, ctx: FandangoParser.Lt_bitwise_orContext):
        return ast.Lt(), self.visit(ctx.bitwise_or())

    def visitGt_bitwise_or(self, ctx: FandangoParser.Gt_bitwise_orContext):
        return ast.Gt(), self.visit(ctx.bitwise_or())

    def visitNotin_bitwise_or(self, ctx: FandangoParser.Notin_bitwise_orContext):
        return ast.NotIn(), self.visit(ctx.bitwise_or())

    def visitIn_bitwise_or(self, ctx: FandangoParser.In_bitwise_orContext):
        return ast.In(), self.visit(ctx.bitwise_or())

    def visitIs_bitwise_or(self, ctx: FandangoParser.Is_bitwise_orContext):
        return ast.Is(), self.visit(ctx.bitwise_or())

    def visitIsnot_bitwise_or(self, ctx: FandangoParser.Isnot_bitwise_orContext):
        return ast.IsNot(), self.visit(ctx.bitwise_or())

    def _visit_bin_op(self, ctx, op):
        trees, searches, search_map = self.visitChildren(ctx)
        return (
            ast.BinOp(
                left=trees[0],
                op=op,
                right=trees[1],
            ),
            searches,
            search_map,
        )

    def visitBitwise_or(self, ctx: FandangoParser.Bitwise_orContext):
        if ctx.bitwise_or():
            return self._visit_bin_op(ctx, ast.BitOr())
        return self.visit(ctx.bitwise_xor())

    def visitBitwise_xor(self, ctx: FandangoParser.Bitwise_xorContext):
        if ctx.bitwise_xor():
            return self._visit_bin_op(ctx, ast.BitXor())
        return self.visit(ctx.bitwise_and())

    def visitBitwise_and(self, ctx: FandangoParser.Bitwise_andContext):
        if ctx.bitwise_and():
            return self._visit_bin_op(ctx, ast.BitAnd())
        return self.visit(ctx.shift_expr())

    def visitShift_expr(self, ctx: FandangoParser.Shift_exprContext):
        if ctx.LEFT_SHIFT():
            return self._visit_bin_op(ctx, ast.LShift())
        elif ctx.RIGHT_SHIFT():
            return self._visit_bin_op(ctx, ast.RShift())
        return self.visit(ctx.sum_())

    def visitSum(self, ctx: FandangoParser.SumContext):
        if ctx.ADD():
            return self._visit_bin_op(ctx, ast.Add())
        elif ctx.MINUS():
            return self._visit_bin_op(ctx, ast.Sub())
        return self.visit(ctx.term())

    def visitTerm(self, ctx: FandangoParser.TermContext):
        if ctx.STAR():
            return self._visit_bin_op(ctx, ast.Mult())
        elif ctx.DIV():
            return self._visit_bin_op(ctx, ast.Div())
        elif ctx.IDIV():
            return self._visit_bin_op(ctx, ast.FloorDiv())
        elif ctx.MOD():
            return self._visit_bin_op(ctx, ast.Mod())
        elif ctx.AT():
            return self._visit_bin_op(ctx, ast.MatMult())
        return self.visit(ctx.factor())

    def visitFactor(self, ctx: FandangoParser.FactorContext):
        if ctx.ADD():
            return self._visit_unary_op(ctx, ast.UAdd())
        elif ctx.MINUS():
            return self._visit_unary_op(ctx, ast.USub())
        elif ctx.NOT_OP():
            return self._visit_unary_op(ctx, ast.Invert())
        return self.visit(ctx.power())

    def visitPower(self, ctx: FandangoParser.PowerContext):
        if ctx.factor():
            return self._visit_bin_op(ctx, ast.Pow())
        return self.visit(ctx.await_primary())

    def visitAwait_primary(self, ctx: FandangoParser.Await_primaryContext):
        if ctx.AWAIT():
            tree, searches, search_map = self.visit(ctx.primary())
            return ast.Await(value=tree), searches, search_map
        return self.visit(ctx.primary())

    def visitPrimary(self, ctx: FandangoParser.PrimaryContext):
        if ctx.NAME():
            tree, searches, search_map = self.visit(ctx.primary())
            return (
                ast.Attribute(value=tree, attr=ctx.NAME().getText()),
                searches,
                search_map,
            )
        elif ctx.genexp():
            tree, searches, search_map = self.visit(ctx.primary())
            gen_tree, gen_searches, gen_search_map = self.visit(ctx.genexp())
            return (
                ast.Call(func=tree, args=[gen_tree], keywords=[]),
                searches + gen_searches,
                {**search_map, **gen_search_map},
            )
        elif ctx.OPEN_PAREN():
            tree, searches, search_map = self.visit(ctx.primary())
            args, keywords = list(), list()
            if ctx.arguments():
                args_trees, args_searches, args_search_map = self.visit(ctx.arguments())
                searches.extend(args_searches)
                search_map.update(args_search_map)
                for arg in args_trees:
                    if isinstance(arg, ast.keyword):
                        keywords.append(arg)
                    else:
                        args.append(arg)
            return (
                ast.Call(func=tree, args=args, keywords=keywords),
                searches,
                search_map,
            )
        elif ctx.slices():
            tree, searches, search_map = self.visit(ctx.primary())
            return self._process_slices(ctx.slices(), tree, searches, search_map)
        elif ctx.atom():
            return self.visit(ctx.atom())
        else:
            raise FandangoValueError(f"Unsupported atom {ctx.getText()}")

    def _process_slices(self, slices, tree, searches, search_map):
        slice_trees, slice_searches, slice_search_map = self.visit(slices)
        if isinstance(slice_trees, list):
            if len(slice_trees) == 1:
                slice_trees = slice_trees[0]
            else:
                slice_trees = ast.Tuple(elts=slice_trees)
        return (
            ast.Subscript(value=tree, slice=slice_trees),
            searches + slice_searches,
            {**search_map, **slice_search_map},
        )

    def visitAtom(self, ctx: FandangoParser.AtomContext):
        if ctx.NAME():
            return ast.Name(id=ctx.NAME().getText()), [], {}
        elif ctx.TRUE():
            return ast.Constant(value=True), [], {}
        elif ctx.FALSE():
            return ast.Constant(value=False), [], {}
        elif ctx.NONE():
            return ast.Constant(value=None), [], {}
        elif ctx.strings():
            return self.visitStrings(ctx.strings())
        elif ctx.NUMBER():
            return ast.parse(ctx.NUMBER().getText(), mode="eval").body, [], {}
        elif ctx.tuple_():
            return self.visit(ctx.tuple_())
        elif ctx.group():
            return self.visit(ctx.group())
        elif ctx.genexp():
            return self.visit(ctx.genexp())
        elif ctx.list_():
            return self.visit(ctx.list_())
        elif ctx.listcomp():
            return self.visit(ctx.listcomp())
        elif ctx.dict_():
            return self.visit(ctx.dict_())
        elif ctx.dictcomp():
            return self.visit(ctx.dictcomp())
        elif ctx.set_():
            return self.visit(ctx.set_())
        elif ctx.setcomp():
            return self.visit(ctx.setcomp())
        elif ctx.ELLIPSIS():
            return ast.Constant(value=Ellipsis), [], {}
        elif ctx.selector_length():
            return self.visit(ctx.selector_length())
        else:
            raise FandangoValueError(f"Unsupported atom {ctx.getText()}")

    def visitKwarg_or_starred(self, ctx: FandangoParser.Kwarg_or_starredContext):
        if ctx.ASSIGN():
            tree, searches, search_map = self.visit(ctx.expression())
            return (
                ast.keyword(arg=ctx.NAME().getText(), value=tree),
                searches,
                search_map,
            )
        else:
            return self.visit(ctx.starred_expression())

    def visitKwarg_or_double_starred(
        self, ctx: FandangoParser.Kwarg_or_double_starredContext
    ):
        tree, searches, search_map = self.visit(ctx.expression())
        arg = None
        if ctx.ASSIGN():
            arg = ctx.NAME().getText()
        return (
            ast.keyword(arg=arg, value=tree),
            searches,
            search_map,
        )

    def visitStarred_expression(self, ctx: FandangoParser.Starred_expressionContext):
        tree, searches, search_map = self.visit(ctx.expression())
        return ast.Starred(value=tree), searches, search_map

    def visitAssignment_expression(
        self, ctx: FandangoParser.Assignment_expressionContext
    ):
        raise UnsupportedOperation(
            f"Assignment expressions are currently not supported: {ctx.getText()}"
        )

    def visitSlice(self, ctx: FandangoParser.SliceContext):
        if ctx.COLON():
            slices = [None, None, None]
            slice_count = 0
            searches = list()
            search_map = dict()
            for child in ctx.getChildren():
                if child.getText() == ":":
                    slice_count += 1
                else:
                    slice_tree, slice_searches, slice_search_map = self.visit(child)
                    slices[slice_count] = slice_tree
                    searches.extend(slice_searches)
                    search_map.update(slice_search_map)
            lower, upper, step = slices
            return (
                ast.Slice(
                    lower=lower,
                    upper=upper,
                    step=step,
                ),
                searches,
                search_map,
            )
        else:
            return self.visit(ctx.named_expression())

    def visitStrings(self, ctx: FandangoParser.StringsContext):
        if ctx.fstring():
            raise UnsupportedOperation(
                f"{ctx.getText()!r}: f-strings are currently not supported"
            )
        string = None
        for child in ctx.string():
            text = Terminal.clean(child.STRING().getText())
            if string is None:
                string = text
            else:
                string += text

        return ast.Constant(value=string), [], {}

    def visitTuple(self, ctx: FandangoParser.TupleContext):
        trees, searches, search_map = self.visitChildren(ctx)
        return ast.Tuple(elts=trees), searches, search_map

    def visitList(self, ctx: FandangoParser.ListContext):
        trees, searches, search_map = self.visitChildren(ctx)
        return ast.List(elts=trees), searches, search_map

    def visitSet(self, ctx: FandangoParser.SetContext):
        trees, searches, search_map = self.visitChildren(ctx)
        return ast.Set(elts=trees), searches, search_map

    def visitDict(self, ctx: FandangoParser.DictContext):
        keys = list()
        values = list()
        if ctx.double_starred_kvpairs():
            kvpairs, searches, search_map = self.visit(ctx.double_starred_kvpairs())
            keys, values = zip(*kvpairs)
        else:
            searches, search_map = [], {}
        return ast.Dict(keys=keys, values=values), searches, search_map

    def visitDouble_starred_kvpair(
        self, ctx: FandangoParser.Double_starred_kvpairContext
    ):
        if ctx.POWER():
            tree, searches, search_map = self.visit(ctx.bitwise_or())
            return (None, tree), searches, search_map
        else:
            return self.visit(ctx.kvpair())

    def visitKvpair(self, ctx: FandangoParser.KvpairContext):
        key, key_searches, key_search_map = self.visit(ctx.expression(0))
        value, value_searches, value_search_map = self.visit(ctx.expression(1))
        return (
            (key, value),
            key_searches + value_searches,
            {**key_search_map, **value_search_map},
        )

    def visitGroup(self, ctx: FandangoParser.GroupContext):
        if ctx.yield_expr():
            return self.visit(ctx.yield_expr())
        else:
            return self.visit(ctx.named_expression())

    def visitYield_expr(self, ctx: FandangoParser.Yield_exprContext):
        if ctx.FROM():
            tree, searches, search_map = self.visit(ctx.expression())
            return ast.YieldFrom(value=tree), searches, search_map
        else:
            if ctx.star_expressions():
                tree, searches, search_map = self.visit(ctx.star_expressions())
                return ast.Yield(value=tree), searches, search_map
            else:
                return ast.Yield(value=None), [], {}

    def visitNamed_expression(self, ctx: FandangoParser.Named_expressionContext):
        if ctx.expression():
            return self.visit(ctx.expression())
        else:
            return self.visit(ctx.assignment_expression())

    def visitGenexp(self, ctx: FandangoParser.GenexpContext):
        if ctx.expression():
            tree, searches, search_map = self.visit(ctx.expression())
        else:
            tree, searches, search_map = self.visit(ctx.assignment_expression())
        generators, gen_searches, gen_search_map = self.visit(ctx.for_if_clauses())
        return (
            ast.GeneratorExp(elt=tree, generators=generators),
            searches + gen_searches,
            {**search_map, **gen_search_map},
        )

    def visitListcomp(self, ctx: FandangoParser.ListcompContext):
        tree, searches, search_map = self.visit(ctx.named_expression())
        generators, gen_searches, gen_search_map = self.visit(ctx.for_if_clauses())
        return (
            ast.ListComp(elt=tree, generators=generators),
            searches + gen_searches,
            {**search_map, **gen_search_map},
        )

    def visitSetcomp(self, ctx: FandangoParser.SetcompContext):
        tree, searches, search_map = self.visit(ctx.named_expression())
        generators, gen_searches, gen_search_map = self.visit(ctx.for_if_clauses())
        return (
            ast.SetComp(elt=tree, generators=generators),
            searches + gen_searches,
            {**search_map, **gen_search_map},
        )

    def visitDictcomp(self, ctx: FandangoParser.DictcompContext):
        tree, searches, search_map = self.visit(ctx.kvpair())
        key, value = tree
        generators, gen_searches, gen_search_map = self.visit(ctx.for_if_clauses())
        return (
            ast.DictComp(key=key, value=value, generators=generators),
            searches + gen_searches,
            {**search_map, **gen_search_map},
        )

    def visitArguments(self, ctx: FandangoParser.ArgumentsContext):
        return self.visit(ctx.args())

    def visitArgs(self, ctx: FandangoParser.ArgsContext):
        if ctx.kwargs() and not ctx.arg():
            return self.visit(ctx.kwargs())

        result = list(), list(), dict()
        for arg in ctx.arg():
            result = self.aggregateResult(result, self.visit(arg))
        if ctx.kwargs():
            result = self.aggregateResult(result, self.visit(ctx.kwargs()))
        return result

    def visitArg(self, ctx: FandangoParser.ArgContext):
        if ctx.starred_expression():
            return self.visit(ctx.starred_expression())
        elif ctx.assignment_expression():
            return self.visit(ctx.assignment_expression())
        elif ctx.expression():
            return self.visit(ctx.expression())

    def visitKwargs(self, ctx: FandangoParser.KwargsContext):
        result = list(), list(), dict()

        for kwarg in ctx.kwarg_or_starred():
            result = self.aggregateResult(result, self.visit(kwarg))
        for kwarg in ctx.kwarg_or_double_starred():
            result = self.aggregateResult(result, self.visit(kwarg))

        return result

    def visitFor_if_clauses(self, ctx: FandangoParser.For_if_clausesContext):
        result = list(), list(), dict()
        for clause in ctx.for_if_clause():
            result = self.aggregateResult(result, self.visit(clause))
        return result

    def visitFor_if_clause(self, ctx: FandangoParser.For_if_clauseContext):
        is_async = True if ctx.ASYNC() else False  # needed for None check
        target, target_searches, target_search_map = self.visit(ctx.star_targets())
        iter_, iter_searches, iter_search_map = self.visit(ctx.disjunction(0))
        searches = target_searches + iter_searches
        search_map = {**target_search_map, **iter_search_map}
        ifs = list()
        for disjunction in ctx.disjunction()[1:]:
            if_, if_searches, if_search_map = self.visit(disjunction)
            ifs.append(if_)
            searches.extend(if_searches)
            search_map.update(if_search_map)
        return (
            ast.comprehension(
                target=target,
                iter=iter_,
                ifs=ifs,
                is_async=is_async,
            ),
            searches,
            search_map,
        )

    def visitStar_targets(self, ctx: FandangoParser.Star_targetsContext):
        targets, searches, search_map = self.visitChildren(ctx)
        if isinstance(targets, list):
            if len(targets) == 1:
                target = targets[0]
            else:
                target = ast.Tuple(elts=targets)
        else:
            target = targets
        return target, searches, search_map

    def visitStar_targets_list_seq(
        self, ctx: FandangoParser.Star_targets_list_seqContext
    ):
        targets, searches, search_map = self.visitChildren(ctx)
        if not isinstance(targets, list):
            targets = [targets]
        return ast.List(
            elts=targets,
        )

    def visitStar_targets_tuple_seq(
        self, ctx: FandangoParser.Star_targets_tuple_seqContext
    ):
        targets, searches, search_map = self.visitChildren(ctx)
        if not isinstance(targets, list):
            targets = [targets]
        return ast.Tuple(
            elts=targets,
        )

    def visitStar_target(self, ctx: FandangoParser.Star_targetContext):
        if ctx.STAR():
            target, searches, search_map = self.visit(ctx.star_target())
            return ast.Starred(value=target), searches, search_map
        return self.visit(ctx.target_with_star_atom())

    def visitTarget_with_star_atom(
        self, ctx: FandangoParser.Target_with_star_atomContext
    ):
        if ctx.DOT():
            target, searches, search_map = self.visit(ctx.t_primary())
            return (
                ast.Attribute(value=target, attr=ctx.NAME().getText()),
                searches,
                search_map,
            )
        elif ctx.slices():
            tree, searches, search_map = self.visit(ctx.t_primary())
            return self._process_slices(ctx.slices(), tree, searches, search_map)
        return self.visit(ctx.star_atom())

    def visitStar_atom(self, ctx: FandangoParser.Star_atomContext):
        if ctx.NAME():
            return ast.Name(id=ctx.NAME().getText()), [], {}
        elif ctx.target_with_star_atom():
            return self.visit(ctx.target_with_star_atom())
        elif ctx.OPEN_PAREN():
            if ctx.star_targets_tuple_seq():
                return self.visit(ctx.star_targets_tuple_seq())
            return ast.Tuple(elts=[]), [], {}
        elif ctx.OPEN_BRACK():
            if ctx.star_targets_list_seq():
                return self.visit(ctx.star_targets_list_seq())
            return ast.List(elts=[]), [], {}
        else:
            raise FandangoValueError(f"Unknown symbol: {ctx.getText()}")

    def visitT_primary(self, ctx: FandangoParser.T_primaryContext):
        if ctx.DOT():
            target, searches, search_map = self.visit(ctx.t_primary())
            return (
                ast.Attribute(value=target, attr=ctx.NAME().getText()),
                searches,
                search_map,
            )
        elif ctx.slices():
            tree, searches, search_map = self.visit(ctx.t_primary())
            return self._process_slices(ctx.slices(), tree, searches, search_map)
        elif ctx.genexp():
            tree, searches, search_map = self.visit(ctx.t_primary())
            gen_tree, gen_searches, gen_search_map = self.visit(ctx.genexp())
            return (
                ast.Call(func=tree, args=[gen_tree], keywords=[]),
                searches + gen_searches,
                {**search_map, **gen_search_map},
            )
        elif ctx.OPEN_PAREN():
            tree, searches, search_map = self.visit(ctx.t_primary())
            args, keywords = list(), list()
            if ctx.arguments():
                args_trees, args_searches, args_search_map = self.visit(ctx.arguments())
                searches.extend(args_searches)
                search_map.update(args_search_map)
                for arg in args_trees:
                    if isinstance(arg, ast.keyword):
                        keywords.append(arg)
                    else:
                        args.append(arg)
            return (
                ast.Call(func=tree, args=args, keywords=keywords),
                searches,
                search_map,
            )
        return self.visit(ctx.atom())

    def visitParameters(self, ctx: FandangoParser.ParametersContext):
        posonlyargs, defaults = [], []
        searches = []
        search_map = {}
        if ctx.slash_no_default():
            p = self.visitSlash_no_default(ctx.slash_no_default())
            posonlyargs.extend(p)
        elif ctx.slash_with_default():
            p, d, s, m = self.visitSlash_with_default(ctx.slash_with_default())
            posonlyargs.extend(p)
            defaults.extend(d)
            searches.extend(s)
            search_map.update(m)
        args = []
        for param in ctx.param_no_default():
            arg, s, m = self.visitParam_no_default(param)
            args.append(arg)
            searches.extend(s)
            search_map.update(m)
        kwonlyargs = []
        kw_defaults = []
        for param in ctx.param_with_default():
            arg, d, s, m = self.visitParam_with_default(param)
            if ctx.slash_with_default():
                args.append(arg),
                defaults.append(d)
            else:
                kwonlyargs.append(arg)
                kw_defaults.append(d)
            searches.extend(s)
            search_map.update(m)
        if ctx.star_etc():
            vararg, kw_args, kw_d, kwarg, s, m = self.visitStar_etc(ctx.star_etc())
            kwonlyargs.extend(kw_args)
            kw_defaults.extend(kw_d)
            searches.extend(s)
            search_map.update(m)
        else:
            vararg, kwarg = None, None
        return (
            ast.arguments(
                posonlyargs=posonlyargs,
                args=args,
                vararg=vararg,
                kwonlyargs=kwonlyargs,
                kw_defaults=kw_defaults,
                kwarg=kwarg,
                defaults=defaults,
            ),
            searches,
            search_map,
        )

    def visitStar_etc(self, ctx: FandangoParser.Star_etcContext):
        searches, search_map = [], {}
        vararg = None
        if ctx.STAR():
            if ctx.param_no_default():
                vararg, s, m = self.visitParam_no_default(ctx.param_no_default())
            else:
                vararg, s, m = self.visitParam_no_default_star_annotation(
                    ctx.param_no_default_star_annotation()
                )
            searches.extend(s)
            search_map.update(m)
        kwonlyargs = []
        kw_defaults = []
        for param in ctx.param_maybe_default():
            arg, d, s, m = self.visitParam_maybe_default(param)
            kwonlyargs.append(arg)
            kw_defaults.append(d)
            searches.extend(s)
            search_map.update(m)
        kwarg = None
        if ctx.kwds():
            kwarg, s, m = self.visitParam_no_default(ctx.kwds().param_no_default())
            searches.extend(s)
            search_map.update(m)
        return vararg, kwonlyargs, kw_defaults, kwarg, searches, search_map

    def visitParam_no_default(self, ctx: FandangoParser.Param_no_defaultContext):
        return self.visitParam(ctx.param())

    def visitParam_no_default_star_annotation(
        self, ctx: FandangoParser.Param_no_default_star_annotationContext
    ):
        return self.visitParam_star_annotation(ctx.param_star_annotation())

    def visitParam_with_default(self, ctx: FandangoParser.Param_with_defaultContext):
        arg, searches, search_map = self.visitParam(ctx.param())
        default, default_searches, default_search_map = self.visitExpression(
            ctx.default().expression()
        )
        return (
            arg,
            default,
            searches + default_searches,
            {**search_map, **default_search_map},
        )

    def visitParam_maybe_default(self, ctx: FandangoParser.Param_maybe_defaultContext):
        arg, searches, search_map = self.visitParam(ctx.param())
        if ctx.default():
            default, default_searches, default_search_map = self.visitExpression(
                ctx.default().expression()
            )
            return (
                arg,
                default,
                searches + default_searches,
                {**search_map, **default_search_map},
            )
        else:
            return arg, None, searches, search_map

    def visitParam(self, ctx: FandangoParser.ParamContext):
        if ctx.annotation():
            annotation, searches, search_map = self.visitExpression(
                ctx.annotation().expression()
            )
        else:
            annotation, searches, search_map = None, [], {}
        return (
            ast.arg(
                arg=ctx.NAME().getText(),
                annotation=annotation,
            ),
            searches,
            search_map,
        )

    def visitParam_star_annotation(
        self, ctx: FandangoParser.Param_star_annotationContext
    ):
        if ctx.star_annotation():
            annotation, searches, search_map = self.visitStar_expression(
                ctx.star_annotation().expression()
            )
        else:
            annotation, searches, search_map = None, [], {}
        return (
            ast.arg(
                arg=ctx.NAME().getText(),
                annotation=annotation,
            ),
            searches,
            search_map,
        )

    def visitSingle_target(self, ctx: FandangoParser.Single_targetContext):
        if ctx.NAME():
            return ast.Name(id=ctx.NAME().getText()), [], {}
        elif ctx.single_subscript_attribute_target():
            return self.visitSingle_subscript_attribute_target(
                ctx.single_subscript_attribute_target()
            )
        else:
            return self.visitSingle_target(ctx.single_target())

    def visitSingle_subscript_attribute_target(
        self, ctx: FandangoParser.Single_subscript_attribute_targetContext
    ):
        tree, searches, search_map = self.visit(ctx.t_primary())
        if ctx.DOT():
            return (
                ast.Attribute(value=tree, attr=ctx.NAME().getText()),
                searches,
                search_map,
            )
        else:
            return self._process_slices(ctx.slices(), tree, searches, search_map)

    def visitDel_target(self, ctx: FandangoParser.Del_targetContext):
        if ctx.DOT():
            tree, searches, search_map = self.visit(ctx.t_primary())
            return (
                ast.Attribute(value=tree, attr=ctx.NAME().getText()),
                searches,
                search_map,
            )
        elif ctx.slices():
            tree, searches, search_map = self.visit(ctx.t_primary())
            return self._process_slices(ctx.slices(), tree, searches, search_map)
        else:
            return self.visitDel_t_atom(ctx.del_t_atom())

    def visitDel_t_atom(self, ctx: FandangoParser.Del_t_atomContext):
        if ctx.NAME():
            return ast.Name(id=ctx.NAME().getText()), [], {}
        else:
            if ctx.del_targets():
                trees, searches, search_map = self.visitDel_targets(ctx.del_targets())
            else:
                trees, searches, search_map = self.defaultResult()
            if ctx.OPEN_PAREN():
                return ast.Tuple(elts=trees), searches, search_map
            else:
                return ast.List(elts=trees), searches, search_map

    def visitStar_expressions(self, ctx: FandangoParser.Star_expressionsContext):
        expressions, searches, search_map = self.visitChildren(ctx)
        if isinstance(expressions, list):
            if len(expressions) == 1:
                expression = expressions[0]
            else:
                expression = ast.Tuple(elts=expressions)
        else:
            expression = expressions
        return expression, searches, search_map

    def visitStar_expression(self, ctx: FandangoParser.Star_expressionContext):
        if ctx.STAR():
            tree, searches, search_map = self.visitBitwise_or(ctx.bitwise_or())
            return ast.Starred(value=tree), searches, search_map
        else:
            return self.visitExpression(ctx.expression())


class PythonProcessor(FandangoParserVisitor):
    def __init__(self):
        self.search_processor = SearchProcessor(Grammar.dummy())

    def get_code(self, stmts: list[FandangoParser.PythonContext]):
        return ast.Module(body=[self.visit(stmt) for stmt in stmts], type_ignores=[])

    def get_expression(self, expression):
        if expression:
            tree, searches, _ = self.search_processor.visit(expression)
            if searches:
                raise FandangoValueError(
                    f"Nonterminals can only be used in grammars and constraints, not in regular Python code: {expression.getText()}"
                )
            return tree
        return None

    def visitStatements(self, ctx: FandangoParser.StatementsContext):
        return [tree for stmt in ctx.stmt() for tree in self.visitStmt(stmt)]

    def visitSimple_stmts(self, ctx: FandangoParser.Simple_stmtsContext):
        return [self.visitSimple_stmt(stmt) for stmt in ctx.simple_stmt()]

    def visitStmt(self, ctx: FandangoParser.StmtContext):
        if ctx.compound_stmt():
            return [self.visitCompound_stmt(ctx.compound_stmt())]
        elif ctx.simple_stmts():
            return self.visitSimple_stmts(ctx.simple_stmts())
        else:
            raise FandangoValueError(f"Unknown symbol: {ctx.getText()}")

    def visitSimple_stmt(self, ctx: FandangoParser.Simple_stmtContext):
        if ctx.assignment():
            return self.visitAssignment(ctx.assignment())
        elif ctx.type_alias():
            return self.visitType_alias(ctx.type_alias())
        elif ctx.star_expressions():
            return ast.Expr(value=self.get_expression(ctx.star_expressions()))
        elif ctx.return_stmt():
            return self.visitReturn_stmt(ctx.return_stmt())
        elif ctx.import_stmt():
            return self.visitImport_stmt(ctx.import_stmt())
        elif ctx.raise_stmt():
            return self.visitRaise_stmt(ctx.raise_stmt())
        elif ctx.PASS():
            return ast.Pass()
        elif ctx.del_stmt():
            return self.visitDel_stmt(ctx.del_stmt())
        elif ctx.yield_stmt():
            return self.visitYield_stmt(ctx.yield_stmt())
        elif ctx.assert_stmt():
            return self.visitAssert_stmt(ctx.assert_stmt())
        elif ctx.BREAK():
            return ast.Break()
        elif ctx.CONTINUE():
            return ast.Continue()
        elif ctx.global_stmt():
            return self.visitGlobal_stmt(ctx.global_stmt())
        elif ctx.nonlocal_stmt():
            return self.visitNonlocal_stmt(ctx.nonlocal_stmt())
        else:
            raise FandangoValueError(f"Unknown symbol: {ctx.getText()}")

    def visitAssignment(self, ctx: FandangoParser.AssignmentContext):
        if ctx.COLON():
            right = self.get_expression(ctx.annotated_rhs())
            if ctx.NAME():
                return ast.AnnAssign(
                    target=ast.Name(id=ctx.NAME().getText()),
                    annotation=self.get_expression(ctx.expression()),
                    value=right,
                    simple=1,
                )
            if ctx.single_target():
                left = self.get_expression(ctx.single_target())
            elif ctx.single_subscript_attribute_target():
                left = self.get_expression(ctx.single_subscript_attribute_target())
            else:
                raise FandangoValueError(
                    f"Unsupported left hand side for assignment {ctx.getText()}"
                )
            return ast.AnnAssign(
                target=left,
                annotation=self.get_expression(ctx.expression()),
                value=right,
                simple=0,
                lineno=0,
            )
        else:
            if ctx.yield_expr():
                value = self.get_expression(ctx.yield_expr())
            elif ctx.star_expressions():
                value = self.get_expression(ctx.star_expressions())
            else:
                raise FandangoValueError(
                    f"Unsupported right hand side for assignment {ctx.getText()}"
                )
            if ctx.ASSIGN():
                return ast.Assign(
                    targets=[
                        self.get_expression(target) for target in ctx.star_targets()
                    ],
                    value=value,
                    lineno=0,
                )
            aug: FandangoParser.AugassignContext = ctx.augassign()
            if aug.ADD_ASSIGN():
                op = ast.Add()
            elif aug.SUB_ASSIGN():
                op = ast.Sub()
            elif aug.MULT_ASSIGN():
                op = ast.Mult()
            elif aug.AT_ASSIGN():
                op = ast.MatMult()
            elif aug.DIV_ASSIGN():
                op = ast.Div()
            elif aug.MOD_ASSIGN():
                op = ast.Mod()
            elif aug.AND_ASSIGN():
                op = ast.BitAnd()
            elif aug.OR_ASSIGN():
                op = ast.BitOr()
            elif aug.XOR_ASSIGN():
                op = ast.BitXor()
            elif aug.LEFT_SHIFT_ASSIGN():
                op = ast.LShift()
            elif aug.RIGHT_SHIFT_ASSIGN():
                op = ast.RShift()
            elif aug.POWER_ASSIGN():
                op = ast.Pow()
            elif aug.IDIV_ASSIGN():
                op = ast.FloorDiv()
            else:
                raise FandangoValueError(
                    f"Unsupported operator for augmented assignment: {aug.getText()}"
                )
            return ast.AugAssign(
                target=self.get_expression(ctx.single_target()),
                op=op,
                value=value,
                lineno=0,
            )

    def visitType_alias(self, ctx: FandangoParser.Type_aliasContext):
        raise UnsupportedOperation(
            "Type alias currently not supported: {ctx.getText()}"
        )

    def visitReturn_stmt(self, ctx: FandangoParser.Return_stmtContext):
        return ast.Return(value=self.get_expression(ctx.star_expressions()))

    def visitRaise_stmt(self, ctx: FandangoParser.Raise_stmtContext):
        return ast.Raise(
            exc=self.get_expression(ctx.expression(0)),
            cause=self.get_expression(ctx.expression(1)),
        )

    def visitGlobal_stmt(self, ctx: FandangoParser.Global_stmtContext):
        return ast.Global(names=[name.getText() for name in ctx.NAME()])

    def visitNonlocal_stmt(self, ctx: FandangoParser.Nonlocal_stmtContext):
        return ast.Nonlocal(names=[name.getText() for name in ctx.NAME()])

    def visitDel_stmt(self, ctx: FandangoParser.Del_stmtContext):
        return ast.Delete(targets=self.get_expression(ctx.del_targets()))

    def visitYield_stmt(self, ctx: FandangoParser.Yield_stmtContext):
        return ast.Expr(value=self.get_expression(ctx.yield_expr()))

    def visitAssert_stmt(self, ctx: FandangoParser.Assert_stmtContext):
        return ast.Assert(
            test=self.get_expression(ctx.expression(0)),
            msg=self.get_expression(ctx.expression(1)),
        )

    def visitImport_stmt(self, ctx: FandangoParser.Import_stmtContext):
        if ctx.import_name():
            return self.visitImport_name(ctx.import_name())
        elif ctx.import_from():
            return self.visitImport_from(ctx.import_from())
        else:
            raise FandangoValueError(f"Unknown symbol: {ctx.getText()}")

    def visitImport_name(self, ctx: FandangoParser.Import_nameContext):
        return ast.Import(names=self.visitDotted_as_names(ctx.dotted_as_names()))

    def visitImport_from(self, ctx: FandangoParser.Import_fromContext):
        level = len(ctx.DOT()) + 3 * len(ctx.ELLIPSIS())
        return ast.ImportFrom(
            module=ctx.dotted_name().getText() if ctx.dotted_name() else None,
            names=self.visitImport_from_targets(ctx.import_from_targets()),
            level=level,
        )

    def visitDotted_as_names(self, ctx: FandangoParser.Dotted_as_namesContext):
        return [self.visitDotted_as_name(name) for name in ctx.dotted_as_name()]

    def visitDotted_as_name(self, ctx: FandangoParser.Dotted_as_nameContext):
        return ast.alias(
            name=ctx.dotted_name().getText(),
            asname=ctx.NAME().getText() if ctx.NAME() else None,
        )

    def visitImport_from_targets(self, ctx: FandangoParser.Import_from_targetsContext):
        if ctx.STAR():
            return [ast.alias(name="*", asname=None)]
        else:
            return self.visitImport_from_as_names(ctx.import_from_as_names())

    def visitImport_from_as_names(
        self, ctx: FandangoParser.Import_from_as_namesContext
    ):
        return [
            self.visitImport_from_as_name(name) for name in ctx.import_from_as_name()
        ]

    def visitImport_from_as_name(self, ctx: FandangoParser.Import_from_as_nameContext):
        return ast.alias(
            name=ctx.NAME(0).getText(),
            asname=ctx.NAME(1).getText() if ctx.NAME(1) else None,
        )

    def visitCompound_stmt(self, ctx: FandangoParser.Compound_stmtContext):
        if ctx.function_def():
            return self.visitFunction_def(ctx.function_def())
        elif ctx.if_stmt():
            return self.visitIf_stmt(ctx.if_stmt())
        elif ctx.class_def():
            return self.visitClass_def(ctx.class_def())
        elif ctx.with_stmt():
            return self.visitWith_stmt(ctx.with_stmt())
        elif ctx.for_stmt():
            return self.visitFor_stmt(ctx.for_stmt())
        elif ctx.try_stmt():
            return self.visitTry_stmt(ctx.try_stmt())
        elif ctx.while_stmt():
            return self.visitWhile_stmt(ctx.while_stmt())
        elif ctx.match_stmt():
            return self.visitMatch_stmt(ctx.match_stmt())
        else:
            raise FandangoValueError(f"Unknown symbol: {ctx.getText()}")

    def visitClass_def(self, ctx: FandangoParser.Class_defContext):
        class_def = self.visitClass_def_raw(ctx.class_def_raw())
        if ctx.decorators():
            class_def.decorator_list = self.visitDecorators(ctx.decorators())
        return class_def

    def visitClass_def_raw(self, ctx: FandangoParser.Class_def_rawContext):
        bases = list()
        keywords = list()
        if ctx.type_params():
            raise UnsupportedOperation(
                f"Type params unsupported for class definitions {ctx.getText()}"
            )
        if ctx.arguments():
            base_trees, base_searches, _ = self.search_processor.visitArguments(
                ctx.arguments()
            )
            if base_searches:
                raise FandangoValueError(
                    f"Nonterminals can only be used in grammars and constraints, not in regular Python code: {ctx.getText()}"
                )
            for base in base_trees:
                if isinstance(base, ast.keyword):
                    keywords.append(base)
                else:
                    bases.append(base)
        body = self.visitBlock(ctx.block())
        return ast.ClassDef(
            name=ctx.NAME().getText(),
            bases=bases,
            keywords=keywords,
            body=body,
            decorator_list=[],
        )

    def visitFunction_def(self, ctx: FandangoParser.Function_defContext):
        function_def = self.visitFunction_def_raw(ctx.function_def_raw())
        if ctx.decorators():
            function_def.decorator_list = self.visitDecorators(ctx.decorators())
        return function_def

    def visitFunction_def_raw(self, ctx: FandangoParser.Function_def_rawContext):
        if ctx.type_params():
            raise UnsupportedOperation(
                f"Type params unsupported for class definitions: {ctx.getText()}"
            )
        if ctx.params():
            params = self.visitParams(ctx.params())
        else:
            params = list()
        body = self.visitBlock(ctx.block())
        if ctx.ASYNC():
            class_ = ast.AsyncFunctionDef
        else:
            class_ = ast.FunctionDef
        return class_(
            name=ctx.NAME().getText(),
            args=params,
            body=body,
            decorator_list=[],
            returns=self.get_expression(ctx.expression()),
            type_comment=None,
            lineno=0,
        )

    def visitDecorators(self, ctx: FandangoParser.DecoratorsContext):
        decorators = list()
        for expression in ctx.named_expression():
            tree, searches, _ = self.search_processor.visitNamed_expression(expression)
            if searches:
                raise FandangoValueError(
                    f"Nonterminals can only be used in grammars and constraints, not in regular Python code: {ctx.getText()}"
                )
            decorators.append(expression)
        return decorators

    def visitBlock(self, ctx: FandangoParser.BlockContext):
        if ctx.statements():
            return self.visitStatements(ctx.statements())
        elif ctx.simple_stmts():
            return self.visitSimple_stmts(ctx.simple_stmts())
        else:
            raise FandangoValueError(f"Unknown symbol: {ctx.getText()}")

    def visitParams(self, ctx: FandangoParser.ParamsContext):
        return self.get_expression(ctx.parameters())

    def _process_if(
        self, ctx: FandangoParser.If_stmtContext | FandangoParser.Elif_stmtContext
    ):
        test = self.get_expression(ctx.named_expression())
        body = self.visitBlock(ctx.block())
        if ctx.elif_stmt():
            orelse = [self._process_if(ctx.elif_stmt())]
        elif ctx.else_block():
            orelse = self.visitBlock(ctx.else_block().block())
        else:
            orelse = None
        return ast.If(
            test=test,
            body=body,
            orelse=orelse,
        )

    def visitIf_stmt(self, ctx: FandangoParser.If_stmtContext):
        return self._process_if(ctx)

    def visitElif_stmt(self, ctx: FandangoParser.Elif_stmtContext):
        return self._process_if(ctx)

    def visitWith_stmt(self, ctx: FandangoParser.With_stmtContext):
        items = [self.visitWith_item(item) for item in ctx.with_item()]
        body = self.visitBlock(ctx.block())
        if ctx.ASYNC():
            return ast.AsyncWith(
                items=items,
                body=body,
                lineno=0,
            )
        return ast.With(
            items=items,
            body=body,
            lineno=0,
        )

    def visitWith_item(self, ctx: FandangoParser.With_itemContext):
        return ast.withitem(
            context_expr=self.get_expression(ctx.expression()),
            optional_vars=self.get_expression(ctx.star_target()),
        )

    def visitFor_stmt(self, ctx: FandangoParser.For_stmtContext):
        target = self.get_expression(ctx.star_targets())
        iter_ = self.get_expression(ctx.star_expressions())
        body = self.visitBlock(ctx.block())
        if ctx.else_block():
            orelse = self.visitBlock(ctx.else_block().block())
        else:
            orelse = None
        if ctx.ASYNC():
            return ast.AsyncFor(
                target=target,
                iter=iter_,
                body=body,
                orelse=orelse,
                lineno=0,
            )
        return ast.For(
            target=target,
            iter=iter_,
            body=body,
            orelse=orelse,
            lineno=0,
        )

    def visitWhile_stmt(self, ctx: FandangoParser.While_stmtContext):
        if ctx.else_block():
            orelse = self.visitBlock(ctx.else_block().block())
        else:
            orelse = None
        return ast.While(
            test=self.get_expression(ctx.named_expression()),
            body=self.visitBlock(ctx.block()),
            orelse=orelse,
        )

    def visitTry_stmt(self, ctx: FandangoParser.Try_stmtContext):
        body = self.visitBlock(ctx.block())
        if ctx.else_block():
            orelse = self.visitBlock(ctx.else_block().block())
        else:
            orelse = None
        if ctx.finally_block():
            finalbody = self.visitBlock(ctx.finally_block().block())
        else:
            finalbody = None
        if ctx.except_star_block():
            return ast.TryStar(
                body=body,
                handlers=[
                    self.visitExcept_star_block(handler)
                    for handler in ctx.except_star_block()
                ],
                orelse=orelse,
                finalbody=finalbody,
            )
        return ast.Try(
            body=body,
            handlers=[
                self.visitExcept_block(handler) for handler in ctx.except_block()
            ],
            orelse=orelse,
            finalbody=finalbody,
        )

    def visitExcept_block(self, ctx: FandangoParser.Except_blockContext):
        if ctx.NAME():
            name = ctx.NAME().getText()
        else:
            name = None
        return ast.ExceptHandler(
            type=self.get_expression(ctx.expression()),
            name=name,
            body=self.visitBlock(ctx.block()),
        )

    def visitExcept_star_block(self, ctx: FandangoParser.Except_star_blockContext):
        if ctx.NAME():
            name = ctx.NAME().getText()
        else:
            name = None
        return ast.ExceptHandler(
            type=self.get_expression(ctx.expression()),
            name=name,
            body=self.visitBlock(ctx.block()),
        )

    def visitMatch_stmt(self, ctx: FandangoParser.Match_stmtContext):
        raise UnsupportedOperation(
            f"Match statement currently not supported: {ctx.getText()}"
        )<|MERGE_RESOLUTION|>--- conflicted
+++ resolved
@@ -67,14 +67,9 @@
 class GrammarProcessor(FandangoParserVisitor):
     def __init__(
         self,
-<<<<<<< HEAD
-        local_variables: Optional[Dict[str, Any]] = None,
-        global_variables: Optional[Dict[str, Any]] = None,
-        id_prefix: str = None,
-=======
         local_variables: Optional[dict[str, Any]] = None,
         global_variables: Optional[dict[str, Any]] = None,
->>>>>>> d97ce217
+        id_prefix: str = None,
         max_repetitions: int = 5,
     ):
         self.local_variables = local_variables
