import ast
from io import UnsupportedOperation
from typing import Any, Dict, List, Optional, Tuple

from fandango.constraints.base import (
    ComparisonConstraint,
    ConjunctionConstraint,
    DisjunctionConstraint,
    ExistsConstraint,
    ExpressionConstraint,
    ForallConstraint,
    SoftValue,
)
from fandango.constraints.fitness import Comparison
from fandango.language.grammar import (
    Alternative,
    CharSet,
    Concatenation,
    Grammar,
    NonTerminalNode,
    Option,
    Plus,
    Repetition,
    Star,
    TerminalNode,
    Node,
    NodeType,
    FuzzingMode,
)
from fandango.language.parser.FandangoParser import FandangoParser
from fandango.language.parser.FandangoParserVisitor import FandangoParserVisitor
from fandango.language.search import (
    AttributeSearch,
    DescendantAttributeSearch,
    ItemSearch,
    LengthSearch,
    RuleSearch,
    SelectiveSearch,
)
from fandango.language.symbol import NonTerminal, Terminal
from fandango.logger import LOGGER
from fandango import FandangoValueError


class FandangoSplitter(FandangoParserVisitor):
    def __init__(self):
        self.productions = []
        self.constraints = []
        self.python_code = []

    def visitFandango(self, ctx: FandangoParser.FandangoContext):
        self.productions = []
        self.constraints = []
        self.python_code = []
        self.visitChildren(ctx)

    def visitProduction(self, ctx: FandangoParser.ProductionContext):
        self.productions.append(ctx)

    def visitConstraint(self, ctx: FandangoParser.ConstraintContext):
        self.constraints.append(ctx)

    def visitPython(self, ctx: FandangoParser.PythonContext):
        self.python_code.append(ctx)


class GrammarProcessor(FandangoParserVisitor):
    def __init__(
        self,
        local_variables: Optional[Dict[str, Any]] = None,
        global_variables: Optional[Dict[str, Any]] = None,
        id_prefix: str = None,
        max_repetitions: int = 5,
    ):
        self.local_variables = local_variables
        self.global_variables = global_variables
        self.id_prefix = id_prefix
        self.searches = SearchProcessor(Grammar.dummy())
        self.seenRoles = set[str]()
        self.additionalRules = dict[NonTerminal, Node]()
        self.max_repetitions = max_repetitions

        self.seenAlternatives = 0
        self.seenConcatenations = 0
        self.seenStars = 0
        self.seenRepetitions = 0
        self.seenOptions = 0
        self.seenPluses = 0

    def get_grammar(
        self, productions: List[FandangoParser.ProductionContext], prime=True
    ):
        grammar = Grammar(
            local_variables=self.local_variables,
            global_variables=self.global_variables,
        )
        for production in productions:
            symbol = NonTerminal(production.nonterminal().getText())
            grammar[symbol] = self.visit(production.alternative())
            if grammar.has_generator(symbol):
                grammar.remove_generator(symbol)
            if production.expression():
                # Handle generator expressions
                expr, _, searches_map = self.searches.visit(production.expression())
                grammar.set_generator(symbol, ast.unparse(expr), searches_map)

                if not production.EXPR_ASSIGN():
                    LOGGER.warning(
                        f"{symbol}: Using '=' and '::' for generators is deprecated. Use ':=' instead."
                    )
            if production.SEMI_COLON():
                LOGGER.info(f"{symbol}: A final ';' is not required in grammar rules.")

        grammar.rules.update(self.additionalRules)
        if len(self.seenRoles) == 0:
            grammar.fuzzing_mode = FuzzingMode.COMPLETE
        else:
            grammar.fuzzing_mode = FuzzingMode.IO
        grammar.update_parser()
        if prime:
            grammar.prime()
        return grammar

    def visitAlternative(self, ctx: FandangoParser.AlternativeContext):
        nodes = [self.visit(child) for child in ctx.concatenation()]
        if len(nodes) == 1:
            return nodes[0]
        self.seenAlternatives += 1
        return Alternative(nodes, f"{self.seenAlternatives}_{self.id_prefix}")

    def visitConcatenation(self, ctx: FandangoParser.ConcatenationContext):
        nodes = [self.visit(child) for child in ctx.operator()]
        if len(nodes) == 1:
            return nodes[0]
        self.seenConcatenations += 1
        return Concatenation(nodes, f"{self.seenConcatenations}_{self.id_prefix}")

    def visitKleene(self, ctx: FandangoParser.KleeneContext):
<<<<<<< HEAD
        self.seenStars += 1
        return Star(self.visit(ctx.symbol()), f"{self.seenStars}_{self.id_prefix}", self.max_repetitions)

    def visitPlus(self, ctx: FandangoParser.PlusContext):
        self.seenPluses += 1
        return Plus(self.visit(ctx.symbol()), f"{self.seenPluses}_{self.id_prefix}", self.max_repetitions)
=======
        return Star(self.visit(ctx.symbol()))

    def visitPlus(self, ctx: FandangoParser.PlusContext):
        return Plus(self.visit(ctx.symbol()))
>>>>>>> 8bb22e1d

    def visitOption(self, ctx: FandangoParser.OptionContext):
        self.seenOptions += 1
        return Option(self.visit(ctx.symbol()), f"{self.seenOptions}_{self.id_prefix}")

    def visitRepeat(self, ctx: FandangoParser.RepeatContext):
        node = self.visit(ctx.symbol())
        self.seenRepetitions += 1
        if ctx.COMMA():
            bounds = [None, None]
            bounds_index = 0
            started = False
            for child in ctx.getChildren():
                if child.getText() == "{":
                    started = True
                elif child.getText() == "}":
                    break
                elif started:
                    if child.getText() == ",":
                        bounds_index += 1
                    else:
                        bounds[bounds_index] = self.searches.visit(child)
                        bounds[bounds_index] = (
                            ast.unparse(bounds[bounds_index][0]),
                            *bounds[bounds_index][1:],
                        )

            min_, max_ = bounds
            if min_ is None and max_ is None:
                return Repetition(node, f"{self.seenRepetitions}_{self.id_prefix}")
            elif min_ is None:
                return Repetition(node, f"{self.seenRepetitions}_{self.id_prefix}", max_=max_)
            elif max_ is None:
<<<<<<< HEAD
                return Repetition(
                    node, f"{self.seenRepetitions}_{self.id_prefix}", min_=min_, max_=(f"{self.max_repetitions}", [], {})
                )
            return Repetition(node, f"{self.seenRepetitions}_{self.id_prefix}", min_, max_)
=======
                return Repetition(node, min_=min_)
            return Repetition(node, min_, max_)
>>>>>>> 8bb22e1d
        reps = self.searches.visit(ctx.expression(0))
        reps = (ast.unparse(reps[0]), *reps[1:])

        node = self.visit(ctx.symbol())
        return Repetition(node, f"{self.seenRepetitions}_{self.id_prefix}", reps, reps)

    def visitSymbol(self, ctx: FandangoParser.SymbolContext):
        if ctx.nonterminal_right():
            return self.visit(ctx.nonterminal_right())
        elif ctx.STRING():
            return TerminalNode(Terminal.from_symbol(ctx.STRING().getText()))
        elif ctx.NUMBER():
            number = ctx.NUMBER().getText()
            if number not in ["0", "1"]:
                raise UnsupportedOperation(f"Unsupported bit spec: {number}")
            return TerminalNode(Terminal.from_number(number))
        elif ctx.char_set():
            text = ctx.char_set().getText()
            LOGGER.warning(
                f"{text}: Charset specs are deprecated. Use regular expressions (r'...') instead."
            )
            return CharSet(text)
        elif ctx.alternative():
            return self.visit(ctx.alternative())
        else:
            raise FandangoValueError(f"Unknown symbol: {ctx.getText()}")

    def visitNonterminal_right(self, ctx: FandangoParser.Nonterminal_rightContext):
        ctx.COLON(0)
        ctx.NAME(1)
        if ctx.NAME(1) is None:
            return NonTerminalNode(NonTerminal("<" + ctx.NAME(0).getText() + ">"))
        elif ctx.NAME(2) is None:
            # idx 0 = role
            self.seenRoles.add(ctx.NAME(0).getText())
            return NonTerminalNode(
                NonTerminal("<" + ctx.NAME(1).getText() + ">"),
                ctx.NAME(0).getText(),
                None,
            )
        else:
            # idx 0 = role; idx 1 = receiver
            self.seenRoles.add(ctx.NAME(0).getText())
            self.seenRoles.add(ctx.NAME(1).getText())
            return NonTerminalNode(
                NonTerminal("<" + ctx.NAME(2).getText() + ">"),
                ctx.NAME(0).getText(),
                ctx.NAME(1).getText(),
            )


class ConstraintProcessor(FandangoParserVisitor):
    def __init__(
        self,
        grammar: Grammar,
        local_variables: Optional[Dict[str, Any]] = None,
        global_variables: Optional[Dict[str, Any]] = None,
        lazy: bool = False,
    ):
        self.searches = SearchProcessor(grammar)
        self.lazy = lazy
        self.local_variables = local_variables
        self.global_variables = global_variables

    def get_constraints(
        self, constraints: List[FandangoParser.ConstraintContext]
    ) -> List[str]:
        return [self.visit(constraint) for constraint in constraints]
        # if len(constraints) == 1:
        #     return constraints[0]
        # else:
        #     return ConjunctionConstraint(
        #         constraints,
        #         local_variables=self.local_variables,
        #         global_variables=self.global_variables,
        #         lazy=self.lazy,
        #    )

    def visitConstraint(self, ctx: FandangoParser.ConstraintContext):
        LOGGER.debug(f"Visiting constraint: {ctx.getText()}")
        if (not ctx.WHERE()) and (not ctx.MINIMIZING()) and (not ctx.MAXIMIZING()):
            LOGGER.warning(
                f"{ctx.getText()}: Constraints should be prefixed with 'where'."
            )
        if (ctx.WHERE() or ctx.MINIMIZING() or ctx.MAXIMIZING()) and ctx.SEMI_COLON():
            LOGGER.info(
                f"{ctx.getText()}: A final ';' is not required with 'where', 'minimizing', 'maximizing'."
            )
        if ctx.implies():
            constraint = self.visit(ctx.implies())
            return constraint
        elif ctx.MINIMIZING() or ctx.MAXIMIZING():
            expression_constraint = self.visitExpr(ctx.expr())
            optimization_goal = "min" if ctx.MINIMIZING() else "max"
            return SoftValue(
                optimization_goal,
                expression_constraint.expression,
                searches=expression_constraint.searches,
                local_variables=expression_constraint.local_variables,
                global_variables=expression_constraint.global_variables,
            )
        else:
            raise FandangoValueError(f"Unknown constraint: {ctx.getText()}")

    def visitImplies(self, ctx: FandangoParser.ImpliesContext):
        if ctx.ARROW():
            operands = ctx.getText().split("->")
            LOGGER.warning(
                f"{ctx.getText()}: Implication is deprecated. Use `not({operands[0]}) or {operands[1]}` instead."
            )
        return self.visit(ctx.quantifier())

    def visitQuantifier(self, ctx: FandangoParser.QuantifierContext):
        if ctx.formula_disjunction():
            return self.visit(ctx.formula_disjunction())
        elif ctx.EXISTS() or ctx.FORALL():
            constraint = self.visit(ctx.quantifier())
            bound = NonTerminal(ctx.nonterminal().getText())
            search = self.searches.visit(ctx.selector())[1][0]
            if ctx.EXISTS():
                return ExistsConstraint(
                    constraint,
                    bound,
                    search,
                    local_variables=self.local_variables,
                    global_variables=self.global_variables,
                    lazy=self.lazy,
                )
            elif ctx.FORALL():
                return ForallConstraint(
                    constraint,
                    bound,
                    search,
                    local_variables=self.local_variables,
                    global_variables=self.global_variables,
                    lazy=self.lazy,
                )
            else:
                raise FandangoValueError(f"Unknown quantifier: {ctx.getText()}")
        else:
            raise FandangoValueError(f"Unknown quantifier: {ctx.getText()}")

    def visitFormula_disjunction(self, ctx: FandangoParser.Formula_disjunctionContext):
        constraints = [
            self.visit(constraint) for constraint in ctx.formula_conjunction()
        ]
        if len(constraints) == 1:
            return constraints[0]
        else:
            return DisjunctionConstraint(
                constraints,
                local_variables=self.local_variables,
                global_variables=self.global_variables,
                lazy=self.lazy,
            )

    def visitFormula_conjunction(self, ctx: FandangoParser.Formula_conjunctionContext):
        constraints = [self.visit(constraint) for constraint in ctx.formula_atom()]
        if len(constraints) == 1:
            return constraints[0]
        else:
            return ConjunctionConstraint(
                constraints,
                local_variables=self.local_variables,
                global_variables=self.global_variables,
                lazy=self.lazy,
            )

    def visitFormula_atom(self, ctx: FandangoParser.Formula_atomContext):
        if ctx.implies():
            return self.visit(ctx.implies())
        elif ctx.expr():
            return self.visit(ctx.expr())
        elif ctx.formula_comparison():
            return self.visit(ctx.formula_comparison())
        else:
            raise FandangoValueError(f"Unknown formula atom: {ctx.getText()}")

    def visitExpr(self, ctx: FandangoParser.ExprContext):
        if ctx.selector_length():
            expr, _, search_map = self.searches.visitSelector_length(
                ctx.selector_length()
            )
        elif ctx.IF():
            body, _, body_search_map = self.searches.visitInversion(ctx.inversion(0))
            test, _, test_search_map = self.searches.visitInversion(ctx.inversion(1))
            orelse, _, orelse_search_map = self.searches.visitInversion(
                ctx.inversion(2)
            )
            search_map = {**body_search_map, **test_search_map, **orelse_search_map}
            expr = ast.IfExp(test=test, body=body, orelse=orelse)
        elif ctx.inversion():
            expr, _, search_map = self.searches.visitInversion(ctx.inversion(0))
        else:
            raise FandangoValueError(f"Unknown expression: {ctx.getText()}")
        return ExpressionConstraint(
            ast.unparse(expr),
            searches=search_map,
            local_variables=self.local_variables,
            global_variables=self.global_variables,
        )

    def visitFormula_comparison(self, ctx: FandangoParser.Formula_comparisonContext):
        if ctx.LESS_THAN():
            op = Comparison.LESS
        elif ctx.GREATER_THAN():
            op = Comparison.GREATER
        elif ctx.EQUALS():
            op = Comparison.EQUAL
        elif ctx.GT_EQ():
            op = Comparison.GREATER_EQUAL
        elif ctx.LT_EQ():
            op = Comparison.LESS_EQUAL
        elif ctx.NOT_EQ_1() or ctx.NOT_EQ_2():
            op = Comparison.NOT_EQUAL
        else:
            raise UnsupportedOperation(f"Unknown operator in {ctx.getText()}")
        left, _, left_map = self.searches.visit(ctx.expr(0))
        right, _, right_map = self.searches.visit(ctx.expr(1))
        return ComparisonConstraint(
            op,
            ast.unparse(left),
            ast.unparse(right),
            searches={**left_map, **right_map},
            local_variables=self.local_variables,
            global_variables=self.global_variables,
        )


class SearchProcessor(FandangoParserVisitor):
    def __init__(self, grammar: Grammar):
        self.identifier_id = 0
        self.grammar = grammar

    def defaultResult(
        self,
    ) -> Tuple[
        ast.AST | List[ast.AST], List[AttributeSearch], Dict[str, AttributeSearch]
    ]:
        return [], [], {}

    # noinspection PyPep8Naming
    def aggregateResult(self, aggregate, nextResult):
        tree_aggregate, searches_aggregate, search_map_aggregate = aggregate
        tree_next, searches_next, search_map_next = nextResult
        searches = searches_aggregate + searches_next
        search_map = {**search_map_aggregate, **search_map_next}
        if isinstance(tree_aggregate, list):
            if isinstance(tree_next, list):
                tree = tree_aggregate + tree_next
            else:
                tree = tree_aggregate + [tree_next]
        elif isinstance(tree_next, list):
            tree = [tree_aggregate] + tree_next
        else:
            tree = [tree_aggregate, tree_next]
        return tree, searches, search_map

    def get_new_identifier(self):
        identifier = f"___fandango_{id(self)}_{self.identifier_id}___"
        self.identifier_id += 1
        return identifier

    def visitRs_pairs(self, ctx: FandangoParser.Rs_pairsContext):
        symbols = list()
        slices = list()
        for child in ctx.rs_pair():
            sym, items = self.visitRs_pair(child)
            symbols.append(sym)
            slices.append(items)
        return symbols, slices

    def visitRs_pair(self, ctx: FandangoParser.Rs_pairContext):
        symbol = (
            NonTerminal(ctx.nonterminal().getText()),
            False if ctx.STAR() else True,
        )
        if ctx.rs_slice():
            return symbol, self.visitRs_slice(ctx.rs_slice())
        return symbol, None

    def visitRs_slice(self, ctx: FandangoParser.Rs_sliceContext):
        if ctx.COLON():
            return slice(
                int(ctx.NUMBER(0).getText()) if ctx.NUMBER(0) else None,
                int(ctx.NUMBER(1).getText()) if ctx.NUMBER(1) else None,
                int(ctx.NUMBER(2).getText()) if ctx.NUMBER(2) else None,
            )
        else:
            return int(ctx.NUMBER(0).getText())

    def visitRs_slices(self, ctx: FandangoParser.Rs_slicesContext):
        return [self.visitRs_slice(child) for child in ctx.rs_slice()]

    def visitBase_selection(self, ctx: FandangoParser.Base_selectionContext):
        if ctx.nonterminal():
            return RuleSearch(NonTerminal(ctx.nonterminal().getText()))
        elif ctx.selector():
            return self.get_attribute_searches(ctx.selector())
        else:
            raise FandangoValueError(f"Unknown base selection: {ctx.getText()}")

    def transform_selection(self, ctx: FandangoParser.SelectionContext):
        base = self.visitBase_selection(ctx.base_selection())
        if ctx.rs_pairs():
            symbols, slices = self.visitRs_pairs(ctx.rs_pairs())
            return SelectiveSearch(base, symbols, slices)
        elif ctx.rs_slices():
            return ItemSearch(base, self.visitRs_slices(ctx.rs_slices()))
        return base

    def get_attribute_searches(self, ctx: FandangoParser.SelectorContext):
        search = self.transform_selection(ctx.selection())

        if ctx.DOT():
            return AttributeSearch(self.get_attribute_searches(ctx.selector()), search)
        elif ctx.DOTDOT():
            return DescendantAttributeSearch(
                self.get_attribute_searches(ctx.selector()), search
            )
        else:
            return search

    def visitSelector_length(self, ctx: FandangoParser.Selector_lengthContext):
        tree, searches, search_map = self.visitSelector(ctx.selector())
        if ctx.OR_OP():
            search_map[tree.id] = LengthSearch(searches[0])
        return tree, searches, search_map

    def visitSelector(self, ctx: FandangoParser.SelectorContext):
        identifier = self.get_new_identifier()
        search = self.get_attribute_searches(ctx)
        return ast.Name(id=identifier), [search], {identifier: search}

    def visitExpression(self, ctx: FandangoParser.ExpressionContext):
        if ctx.IF():
            then_ast, then_searches, then_map = self.visit(ctx.disjunction(0))
            test_ast, test_searches, test_map = self.visit(ctx.disjunction(1))
            else_ast, else_searches, else_map = self.visit(ctx.expression())
            return (
                ast.IfExp(
                    test=test_ast,
                    body=then_ast,
                    orelse=else_ast,
                ),
                then_searches + test_searches + else_searches,
                {**then_map, **test_map, **else_map},
            )
        elif ctx.disjunction():
            return self.visit(ctx.disjunction(0))
        else:
            return self.visit(ctx.lambdef())

    def visitDisjunction(self, ctx: FandangoParser.DisjunctionContext):
        if ctx.OR():
            trees, searches, search_map = self.visitChildren(ctx)
            return (
                ast.BoolOp(
                    op=ast.Or(),
                    values=trees,
                ),
                searches,
                search_map,
            )
        return self.visit(ctx.conjunction(0))

    def visitConjunction(self, ctx: FandangoParser.ConjunctionContext):
        if ctx.AND():
            trees, searches, search_map = self.visitChildren(ctx)
            return (
                ast.BoolOp(
                    op=ast.And(),
                    values=trees,
                ),
                searches,
                search_map,
            )
        return self.visit(ctx.inversion(0))

    def _visit_unary_op(self, ctx, op):
        trees, searches, search_map = self.visitChildren(ctx)
        return (
            ast.UnaryOp(
                op=op,
                operand=trees[0],
            ),
            searches,
            search_map,
        )

    def visitInversion(self, ctx: FandangoParser.InversionContext):
        if ctx.NOT():
            return self._visit_unary_op(ctx, ast.Not())
        return self.visit(ctx.comparison())

    def visitComparison(self, ctx: FandangoParser.ComparisonContext):
        if ctx.compare_op_bitwise_or_pair():
            left, searches, search_map = self.visit(ctx.bitwise_or())
            operators = list()
            trees = list()
            for comparison in ctx.compare_op_bitwise_or_pair():
                operator, result = self.visit(comparison)
                r_tree, r_searches, r_search_map = result
                operators.append(operator)
                trees.append(r_tree)
                searches.extend(r_searches)
                search_map.update(r_search_map)
            return (
                ast.Compare(
                    left=left,
                    ops=operators,
                    comparators=trees,
                ),
                searches,
                search_map,
            )
        return self.visit(ctx.bitwise_or())

    def visitCompare_op_bitwise_or_pair(
        self, ctx: FandangoParser.Compare_op_bitwise_or_pairContext
    ):
        return self.visit(ctx.children[0])

    def visitEq_bitwise_or(self, ctx: FandangoParser.Eq_bitwise_orContext):
        return ast.Eq(), self.visit(ctx.bitwise_or())

    def visitNoteq_bitwise_or(self, ctx: FandangoParser.Noteq_bitwise_orContext):
        return ast.NotEq(), self.visit(ctx.bitwise_or())

    def visitLte_bitwise_or(self, ctx: FandangoParser.Lte_bitwise_orContext):
        return ast.LtE(), self.visit(ctx.bitwise_or())

    def visitGte_bitwise_or(self, ctx: FandangoParser.Gte_bitwise_orContext):
        return ast.GtE(), self.visit(ctx.bitwise_or())

    def visitLt_bitwise_or(self, ctx: FandangoParser.Lt_bitwise_orContext):
        return ast.Lt(), self.visit(ctx.bitwise_or())

    def visitGt_bitwise_or(self, ctx: FandangoParser.Gt_bitwise_orContext):
        return ast.Gt(), self.visit(ctx.bitwise_or())

    def visitNotin_bitwise_or(self, ctx: FandangoParser.Notin_bitwise_orContext):
        return ast.NotIn(), self.visit(ctx.bitwise_or())

    def visitIn_bitwise_or(self, ctx: FandangoParser.In_bitwise_orContext):
        return ast.In(), self.visit(ctx.bitwise_or())

    def visitIs_bitwise_or(self, ctx: FandangoParser.Is_bitwise_orContext):
        return ast.Is(), self.visit(ctx.bitwise_or())

    def visitIsnot_bitwise_or(self, ctx: FandangoParser.Isnot_bitwise_orContext):
        return ast.IsNot(), self.visit(ctx.bitwise_or())

    def _visit_bin_op(self, ctx, op):
        trees, searches, search_map = self.visitChildren(ctx)
        return (
            ast.BinOp(
                left=trees[0],
                op=op,
                right=trees[1],
            ),
            searches,
            search_map,
        )

    def visitBitwise_or(self, ctx: FandangoParser.Bitwise_orContext):
        if ctx.bitwise_or():
            return self._visit_bin_op(ctx, ast.BitOr())
        return self.visit(ctx.bitwise_xor())

    def visitBitwise_xor(self, ctx: FandangoParser.Bitwise_xorContext):
        if ctx.bitwise_xor():
            return self._visit_bin_op(ctx, ast.BitXor())
        return self.visit(ctx.bitwise_and())

    def visitBitwise_and(self, ctx: FandangoParser.Bitwise_andContext):
        if ctx.bitwise_and():
            return self._visit_bin_op(ctx, ast.BitAnd())
        return self.visit(ctx.shift_expr())

    def visitShift_expr(self, ctx: FandangoParser.Shift_exprContext):
        if ctx.LEFT_SHIFT():
            return self._visit_bin_op(ctx, ast.LShift())
        elif ctx.RIGHT_SHIFT():
            return self._visit_bin_op(ctx, ast.RShift())
        return self.visit(ctx.sum_())

    def visitSum(self, ctx: FandangoParser.SumContext):
        if ctx.ADD():
            return self._visit_bin_op(ctx, ast.Add())
        elif ctx.MINUS():
            return self._visit_bin_op(ctx, ast.Sub())
        return self.visit(ctx.term())

    def visitTerm(self, ctx: FandangoParser.TermContext):
        if ctx.STAR():
            return self._visit_bin_op(ctx, ast.Mult())
        elif ctx.DIV():
            return self._visit_bin_op(ctx, ast.Div())
        elif ctx.IDIV():
            return self._visit_bin_op(ctx, ast.FloorDiv())
        elif ctx.MOD():
            return self._visit_bin_op(ctx, ast.Mod())
        elif ctx.AT():
            return self._visit_bin_op(ctx, ast.MatMult())
        return self.visit(ctx.factor())

    def visitFactor(self, ctx: FandangoParser.FactorContext):
        if ctx.ADD():
            return self._visit_unary_op(ctx, ast.UAdd())
        elif ctx.MINUS():
            return self._visit_unary_op(ctx, ast.USub())
        elif ctx.NOT_OP():
            return self._visit_unary_op(ctx, ast.Invert())
        return self.visit(ctx.power())

    def visitPower(self, ctx: FandangoParser.PowerContext):
        if ctx.factor():
            return self._visit_bin_op(ctx, ast.Pow())
        return self.visit(ctx.await_primary())

    def visitAwait_primary(self, ctx: FandangoParser.Await_primaryContext):
        if ctx.AWAIT():
            tree, searches, search_map = self.visit(ctx.primary())
            return ast.Await(value=tree), searches, search_map
        return self.visit(ctx.primary())

    def visitPrimary(self, ctx: FandangoParser.PrimaryContext):
        if ctx.NAME():
            tree, searches, search_map = self.visit(ctx.primary())
            return (
                ast.Attribute(value=tree, attr=ctx.NAME().getText()),
                searches,
                search_map,
            )
        elif ctx.genexp():
            tree, searches, search_map = self.visit(ctx.primary())
            gen_tree, gen_searches, gen_search_map = self.visit(ctx.genexp())
            return (
                ast.Call(func=tree, args=[gen_tree], keywords=[]),
                searches + gen_searches,
                {**search_map, **gen_search_map},
            )
        elif ctx.OPEN_PAREN():
            tree, searches, search_map = self.visit(ctx.primary())
            args, keywords = list(), list()
            if ctx.arguments():
                args_trees, args_searches, args_search_map = self.visit(ctx.arguments())
                searches.extend(args_searches)
                search_map.update(args_search_map)
                for arg in args_trees:
                    if isinstance(arg, ast.keyword):
                        keywords.append(arg)
                    else:
                        args.append(arg)
            return (
                ast.Call(func=tree, args=args, keywords=keywords),
                searches,
                search_map,
            )
        elif ctx.slices():
            tree, searches, search_map = self.visit(ctx.primary())
            return self._process_slices(ctx.slices(), tree, searches, search_map)
        elif ctx.atom():
            return self.visit(ctx.atom())
        else:
            raise FandangoValueError(f"Unsupported atom {ctx.getText()}")

    def _process_slices(self, slices, tree, searches, search_map):
        slice_trees, slice_searches, slice_search_map = self.visit(slices)
        if isinstance(slice_trees, list):
            if len(slice_trees) == 1:
                slice_trees = slice_trees[0]
            else:
                slice_trees = ast.Tuple(elts=slice_trees)
        return (
            ast.Subscript(value=tree, slice=slice_trees),
            searches + slice_searches,
            {**search_map, **slice_search_map},
        )

    def visitAtom(self, ctx: FandangoParser.AtomContext):
        if ctx.NAME():
            return ast.Name(id=ctx.NAME().getText()), [], {}
        elif ctx.TRUE():
            return ast.Constant(value=True), [], {}
        elif ctx.FALSE():
            return ast.Constant(value=False), [], {}
        elif ctx.NONE():
            return ast.Constant(value=None), [], {}
        elif ctx.strings():
            return self.visitStrings(ctx.strings())
        elif ctx.NUMBER():
            return ast.parse(ctx.NUMBER().getText(), mode="eval").body, [], {}
        elif ctx.tuple_():
            return self.visit(ctx.tuple_())
        elif ctx.group():
            return self.visit(ctx.group())
        elif ctx.genexp():
            return self.visit(ctx.genexp())
        elif ctx.list_():
            return self.visit(ctx.list_())
        elif ctx.listcomp():
            return self.visit(ctx.listcomp())
        elif ctx.dict_():
            return self.visit(ctx.dict_())
        elif ctx.dictcomp():
            return self.visit(ctx.dictcomp())
        elif ctx.set_():
            return self.visit(ctx.set_())
        elif ctx.setcomp():
            return self.visit(ctx.setcomp())
        elif ctx.ELLIPSIS():
            return ast.Constant(value=Ellipsis), [], {}
        elif ctx.selector_length():
            return self.visit(ctx.selector_length())
        else:
            raise FandangoValueError(f"Unsupported atom {ctx.getText()}")

    def visitKwarg_or_starred(self, ctx: FandangoParser.Kwarg_or_starredContext):
        if ctx.ASSIGN():
            tree, searches, search_map = self.visit(ctx.expression())
            return (
                ast.keyword(arg=ctx.NAME().getText(), value=tree),
                searches,
                search_map,
            )
        else:
            return self.visit(ctx.starred_expression())

    def visitKwarg_or_double_starred(
        self, ctx: FandangoParser.Kwarg_or_double_starredContext
    ):
        tree, searches, search_map = self.visit(ctx.expression())
        arg = None
        if ctx.ASSIGN():
            arg = ctx.NAME().getText()
        return (
            ast.keyword(arg=arg, value=tree),
            searches,
            search_map,
        )

    def visitStarred_expression(self, ctx: FandangoParser.Starred_expressionContext):
        tree, searches, search_map = self.visit(ctx.expression())
        return ast.Starred(value=tree), searches, search_map

    def visitAssignment_expression(
        self, ctx: FandangoParser.Assignment_expressionContext
    ):
        raise UnsupportedOperation(
            f"Assignment expressions are currently not supported: {ctx.getText()}"
        )

    def visitSlice(self, ctx: FandangoParser.SliceContext):
        if ctx.COLON():
            slices = [None, None, None]
            slice_count = 0
            searches = list()
            search_map = dict()
            for child in ctx.getChildren():
                if child.getText() == ":":
                    slice_count += 1
                else:
                    slice_tree, slice_searches, slice_search_map = self.visit(child)
                    slices[slice_count] = slice_tree
                    searches.extend(slice_searches)
                    search_map.update(slice_search_map)
            lower, upper, step = slices
            return (
                ast.Slice(
                    lower=lower,
                    upper=upper,
                    step=step,
                ),
                searches,
                search_map,
            )
        else:
            return self.visit(ctx.named_expression())

    def visitStrings(self, ctx: FandangoParser.StringsContext):
        if ctx.fstring():
            raise UnsupportedOperation(
                f"{ctx.getText()!r}: f-strings are currently not supported"
            )
        string = None
        for child in ctx.string():
            text = Terminal.clean(child.STRING().getText())
            if string is None:
                string = text
            else:
                string += text

        return ast.Constant(value=string), [], {}

    def visitTuple(self, ctx: FandangoParser.TupleContext):
        trees, searches, search_map = self.visitChildren(ctx)
        return ast.Tuple(elts=trees), searches, search_map

    def visitList(self, ctx: FandangoParser.ListContext):
        trees, searches, search_map = self.visitChildren(ctx)
        return ast.List(elts=trees), searches, search_map

    def visitSet(self, ctx: FandangoParser.SetContext):
        trees, searches, search_map = self.visitChildren(ctx)
        return ast.Set(elts=trees), searches, search_map

    def visitDict(self, ctx: FandangoParser.DictContext):
        keys = list()
        values = list()
        if ctx.double_starred_kvpairs():
            kvpairs, searches, search_map = self.visit(ctx.double_starred_kvpairs())
            keys, values = zip(*kvpairs)
        else:
            searches, search_map = [], {}
        return ast.Dict(keys=keys, values=values), searches, search_map

    def visitDouble_starred_kvpair(
        self, ctx: FandangoParser.Double_starred_kvpairContext
    ):
        if ctx.POWER():
            tree, searches, search_map = self.visit(ctx.bitwise_or())
            return (None, tree), searches, search_map
        else:
            return self.visit(ctx.kvpair())

    def visitKvpair(self, ctx: FandangoParser.KvpairContext):
        key, key_searches, key_search_map = self.visit(ctx.expression(0))
        value, value_searches, value_search_map = self.visit(ctx.expression(1))
        return (
            (key, value),
            key_searches + value_searches,
            {**key_search_map, **value_search_map},
        )

    def visitGroup(self, ctx: FandangoParser.GroupContext):
        if ctx.yield_expr():
            return self.visit(ctx.yield_expr())
        else:
            return self.visit(ctx.named_expression())

    def visitYield_expr(self, ctx: FandangoParser.Yield_exprContext):
        if ctx.FROM():
            tree, searches, search_map = self.visit(ctx.expression())
            return ast.YieldFrom(value=tree), searches, search_map
        else:
            if ctx.star_expressions():
                tree, searches, search_map = self.visit(ctx.star_expressions())
                return ast.Yield(value=tree), searches, search_map
            else:
                return ast.Yield(value=None), [], {}

    def visitNamed_expression(self, ctx: FandangoParser.Named_expressionContext):
        if ctx.expression():
            return self.visit(ctx.expression())
        else:
            return self.visit(ctx.assignment_expression())

    def visitGenexp(self, ctx: FandangoParser.GenexpContext):
        if ctx.expression():
            tree, searches, search_map = self.visit(ctx.expression())
        else:
            tree, searches, search_map = self.visit(ctx.assignment_expression())
        generators, gen_searches, gen_search_map = self.visit(ctx.for_if_clauses())
        return (
            ast.GeneratorExp(elt=tree, generators=generators),
            searches + gen_searches,
            {**search_map, **gen_search_map},
        )

    def visitListcomp(self, ctx: FandangoParser.ListcompContext):
        tree, searches, search_map = self.visit(ctx.named_expression())
        generators, gen_searches, gen_search_map = self.visit(ctx.for_if_clauses())
        return (
            ast.ListComp(elt=tree, generators=generators),
            searches + gen_searches,
            {**search_map, **gen_search_map},
        )

    def visitSetcomp(self, ctx: FandangoParser.SetcompContext):
        tree, searches, search_map = self.visit(ctx.named_expression())
        generators, gen_searches, gen_search_map = self.visit(ctx.for_if_clauses())
        return (
            ast.SetComp(elt=tree, generators=generators),
            searches + gen_searches,
            {**search_map, **gen_search_map},
        )

    def visitDictcomp(self, ctx: FandangoParser.DictcompContext):
        tree, searches, search_map = self.visit(ctx.kvpair())
        key, value = tree
        generators, gen_searches, gen_search_map = self.visit(ctx.for_if_clauses())
        return (
            ast.DictComp(key=key, value=value, generators=generators),
            searches + gen_searches,
            {**search_map, **gen_search_map},
        )

    def visitArguments(self, ctx: FandangoParser.ArgumentsContext):
        return self.visit(ctx.args())

    def visitArgs(self, ctx: FandangoParser.ArgsContext):
        if ctx.kwargs() and not ctx.arg():
            return self.visit(ctx.kwargs())

        result = list(), list(), dict()
        for arg in ctx.arg():
            result = self.aggregateResult(result, self.visit(arg))
        if ctx.kwargs():
            result = self.aggregateResult(result, self.visit(ctx.kwargs()))
        return result

    def visitArg(self, ctx: FandangoParser.ArgContext):
        if ctx.starred_expression():
            return self.visit(ctx.starred_expression())
        elif ctx.assignment_expression():
            return self.visit(ctx.assignment_expression())
        elif ctx.expression():
            return self.visit(ctx.expression())

    def visitKwargs(self, ctx: FandangoParser.KwargsContext):
        result = list(), list(), dict()

        for kwarg in ctx.kwarg_or_starred():
            result = self.aggregateResult(result, self.visit(kwarg))
        for kwarg in ctx.kwarg_or_double_starred():
            result = self.aggregateResult(result, self.visit(kwarg))

        return result

    def visitFor_if_clauses(self, ctx: FandangoParser.For_if_clausesContext):
        result = list(), list(), dict()
        for clause in ctx.for_if_clause():
            result = self.aggregateResult(result, self.visit(clause))
        return result

    def visitFor_if_clause(self, ctx: FandangoParser.For_if_clauseContext):
        is_async = True if ctx.ASYNC() else False  # needed for None check
        target, target_searches, target_search_map = self.visit(ctx.star_targets())
        iter_, iter_searches, iter_search_map = self.visit(ctx.disjunction(0))
        searches = target_searches + iter_searches
        search_map = {**target_search_map, **iter_search_map}
        ifs = list()
        for disjunction in ctx.disjunction()[1:]:
            if_, if_searches, if_search_map = self.visit(disjunction)
            ifs.append(if_)
            searches.extend(if_searches)
            search_map.update(if_search_map)
        return (
            ast.comprehension(
                target=target,
                iter=iter_,
                ifs=ifs,
                is_async=is_async,
            ),
            searches,
            search_map,
        )

    def visitStar_targets(self, ctx: FandangoParser.Star_targetsContext):
        targets, searches, search_map = self.visitChildren(ctx)
        if isinstance(targets, list):
            if len(targets) == 1:
                target = targets[0]
            else:
                target = ast.Tuple(elts=targets)
        else:
            target = targets
        return target, searches, search_map

    def visitStar_targets_list_seq(
        self, ctx: FandangoParser.Star_targets_list_seqContext
    ):
        targets, searches, search_map = self.visitChildren(ctx)
        if not isinstance(targets, list):
            targets = [targets]
        return ast.List(
            elts=targets,
        )

    def visitStar_targets_tuple_seq(
        self, ctx: FandangoParser.Star_targets_tuple_seqContext
    ):
        targets, searches, search_map = self.visitChildren(ctx)
        if not isinstance(targets, list):
            targets = [targets]
        return ast.Tuple(
            elts=targets,
        )

    def visitStar_target(self, ctx: FandangoParser.Star_targetContext):
        if ctx.STAR():
            target, searches, search_map = self.visit(ctx.star_target())
            return ast.Starred(value=target), searches, search_map
        return self.visit(ctx.target_with_star_atom())

    def visitTarget_with_star_atom(
        self, ctx: FandangoParser.Target_with_star_atomContext
    ):
        if ctx.DOT():
            target, searches, search_map = self.visit(ctx.t_primary())
            return (
                ast.Attribute(value=target, attr=ctx.NAME().getText()),
                searches,
                search_map,
            )
        elif ctx.slices():
            tree, searches, search_map = self.visit(ctx.t_primary())
            return self._process_slices(ctx.slices(), tree, searches, search_map)
        return self.visit(ctx.star_atom())

    def visitStar_atom(self, ctx: FandangoParser.Star_atomContext):
        if ctx.NAME():
            return ast.Name(id=ctx.NAME().getText()), [], {}
        elif ctx.target_with_star_atom():
            return self.visit(ctx.target_with_star_atom())
        elif ctx.OPEN_PAREN():
            if ctx.star_targets_tuple_seq():
                return self.visit(ctx.star_targets_tuple_seq())
            return ast.Tuple(elts=[]), [], {}
        elif ctx.OPEN_BRACK():
            if ctx.star_targets_list_seq():
                return self.visit(ctx.star_targets_list_seq())
            return ast.List(elts=[]), [], {}
        else:
            raise FandangoValueError(f"Unknown symbol: {ctx.getText()}")

    def visitT_primary(self, ctx: FandangoParser.T_primaryContext):
        if ctx.DOT():
            target, searches, search_map = self.visit(ctx.t_primary())
            return (
                ast.Attribute(value=target, attr=ctx.NAME().getText()),
                searches,
                search_map,
            )
        elif ctx.slices():
            tree, searches, search_map = self.visit(ctx.t_primary())
            return self._process_slices(ctx.slices(), tree, searches, search_map)
        elif ctx.genexp():
            tree, searches, search_map = self.visit(ctx.t_primary())
            gen_tree, gen_searches, gen_search_map = self.visit(ctx.genexp())
            return (
                ast.Call(func=tree, args=[gen_tree], keywords=[]),
                searches + gen_searches,
                {**search_map, **gen_search_map},
            )
        elif ctx.OPEN_PAREN():
            tree, searches, search_map = self.visit(ctx.t_primary())
            args, keywords = list(), list()
            if ctx.arguments():
                args_trees, args_searches, args_search_map = self.visit(ctx.arguments())
                searches.extend(args_searches)
                search_map.update(args_search_map)
                for arg in args_trees:
                    if isinstance(arg, ast.keyword):
                        keywords.append(arg)
                    else:
                        args.append(arg)
            return (
                ast.Call(func=tree, args=args, keywords=keywords),
                searches,
                search_map,
            )
        return self.visit(ctx.atom())

    def visitParameters(self, ctx: FandangoParser.ParametersContext):
        posonlyargs, defaults = [], []
        searches = []
        search_map = {}
        if ctx.slash_no_default():
            p = self.visitSlash_no_default(ctx.slash_no_default())
            posonlyargs.extend(p)
        elif ctx.slash_with_default():
            p, d, s, m = self.visitSlash_with_default(ctx.slash_with_default())
            posonlyargs.extend(p)
            defaults.extend(d)
            searches.extend(s)
            search_map.update(m)
        args = []
        for param in ctx.param_no_default():
            arg, s, m = self.visitParam_no_default(param)
            args.append(arg)
            searches.extend(s)
            search_map.update(m)
        kwonlyargs = []
        kw_defaults = []
        for param in ctx.param_with_default():
            arg, d, s, m = self.visitParam_with_default(param)
            if ctx.slash_with_default():
                args.append(arg),
                defaults.append(d)
            else:
                kwonlyargs.append(arg)
                kw_defaults.append(d)
            searches.extend(s)
            search_map.update(m)
        if ctx.star_etc():
            vararg, kw_args, kw_d, kwarg, s, m = self.visitStar_etc(ctx.star_etc())
            kwonlyargs.extend(kw_args)
            kw_defaults.extend(kw_d)
            searches.extend(s)
            search_map.update(m)
        else:
            vararg, kwarg = None, None
        return (
            ast.arguments(
                posonlyargs=posonlyargs,
                args=args,
                vararg=vararg,
                kwonlyargs=kwonlyargs,
                kw_defaults=kw_defaults,
                kwarg=kwarg,
                defaults=defaults,
            ),
            searches,
            search_map,
        )

    def visitStar_etc(self, ctx: FandangoParser.Star_etcContext):
        searches, search_map = [], {}
        vararg = None
        if ctx.STAR():
            if ctx.param_no_default():
                vararg, s, m = self.visitParam_no_default(ctx.param_no_default())
            else:
                vararg, s, m = self.visitParam_no_default_star_annotation(
                    ctx.param_no_default_star_annotation()
                )
            searches.extend(s)
            search_map.update(m)
        kwonlyargs = []
        kw_defaults = []
        for param in ctx.param_maybe_default():
            arg, d, s, m = self.visitParam_maybe_default(param)
            kwonlyargs.append(arg)
            kw_defaults.append(d)
            searches.extend(s)
            search_map.update(m)
        kwarg = None
        if ctx.kwds():
            kwarg, s, m = self.visitParam_no_default(ctx.kwds().param_no_default())
            searches.extend(s)
            search_map.update(m)
        return vararg, kwonlyargs, kw_defaults, kwarg, searches, search_map

    def visitParam_no_default(self, ctx: FandangoParser.Param_no_defaultContext):
        return self.visitParam(ctx.param())

    def visitParam_no_default_star_annotation(
        self, ctx: FandangoParser.Param_no_default_star_annotationContext
    ):
        return self.visitParam_star_annotation(ctx.param_star_annotation())

    def visitParam_with_default(self, ctx: FandangoParser.Param_with_defaultContext):
        arg, searches, search_map = self.visitParam(ctx.param())
        default, default_searches, default_search_map = self.visitExpression(
            ctx.default().expression()
        )
        return (
            arg,
            default,
            searches + default_searches,
            {**search_map, **default_search_map},
        )

    def visitParam_maybe_default(self, ctx: FandangoParser.Param_maybe_defaultContext):
        arg, searches, search_map = self.visitParam(ctx.param())
        if ctx.default():
            default, default_searches, default_search_map = self.visitExpression(
                ctx.default().expression()
            )
            return (
                arg,
                default,
                searches + default_searches,
                {**search_map, **default_search_map},
            )
        else:
            return arg, None, searches, search_map

    def visitParam(self, ctx: FandangoParser.ParamContext):
        if ctx.annotation():
            annotation, searches, search_map = self.visitExpression(
                ctx.annotation().expression()
            )
        else:
            annotation, searches, search_map = None, [], {}
        return (
            ast.arg(
                arg=ctx.NAME().getText(),
                annotation=annotation,
            ),
            searches,
            search_map,
        )

    def visitParam_star_annotation(
        self, ctx: FandangoParser.Param_star_annotationContext
    ):
        if ctx.star_annotation():
            annotation, searches, search_map = self.visitStar_expression(
                ctx.star_annotation().expression()
            )
        else:
            annotation, searches, search_map = None, [], {}
        return (
            ast.arg(
                arg=ctx.NAME().getText(),
                annotation=annotation,
            ),
            searches,
            search_map,
        )

    def visitSingle_target(self, ctx: FandangoParser.Single_targetContext):
        if ctx.NAME():
            return ast.Name(id=ctx.NAME().getText()), [], {}
        elif ctx.single_subscript_attribute_target():
            return self.visitSingle_subscript_attribute_target(
                ctx.single_subscript_attribute_target()
            )
        else:
            return self.visitSingle_target(ctx.single_target())

    def visitSingle_subscript_attribute_target(
        self, ctx: FandangoParser.Single_subscript_attribute_targetContext
    ):
        tree, searches, search_map = self.visit(ctx.t_primary())
        if ctx.DOT():
            return (
                ast.Attribute(value=tree, attr=ctx.NAME().getText()),
                searches,
                search_map,
            )
        else:
            return self._process_slices(ctx.slices(), tree, searches, search_map)

    def visitDel_target(self, ctx: FandangoParser.Del_targetContext):
        if ctx.DOT():
            tree, searches, search_map = self.visit(ctx.t_primary())
            return (
                ast.Attribute(value=tree, attr=ctx.NAME().getText()),
                searches,
                search_map,
            )
        elif ctx.slices():
            tree, searches, search_map = self.visit(ctx.t_primary())
            return self._process_slices(ctx.slices(), tree, searches, search_map)
        else:
            return self.visitDel_t_atom(ctx.del_t_atom())

    def visitDel_t_atom(self, ctx: FandangoParser.Del_t_atomContext):
        if ctx.NAME():
            return ast.Name(id=ctx.NAME().getText()), [], {}
        else:
            if ctx.del_targets():
                trees, searches, search_map = self.visitDel_targets(ctx.del_targets())
            else:
                trees, searches, search_map = self.defaultResult()
            if ctx.OPEN_PAREN():
                return ast.Tuple(elts=trees), searches, search_map
            else:
                return ast.List(elts=trees), searches, search_map

    def visitStar_expressions(self, ctx: FandangoParser.Star_expressionsContext):
        expressions, searches, search_map = self.visitChildren(ctx)
        if isinstance(expressions, list):
            if len(expressions) == 1:
                expression = expressions[0]
            else:
                expression = ast.Tuple(elts=expressions)
        else:
            expression = expressions
        return expression, searches, search_map

    def visitStar_expression(self, ctx: FandangoParser.Star_expressionContext):
        if ctx.STAR():
            tree, searches, search_map = self.visitBitwise_or(ctx.bitwise_or())
            return ast.Starred(value=tree), searches, search_map
        else:
            return self.visitExpression(ctx.expression())


class PythonProcessor(FandangoParserVisitor):
    def __init__(self):
        self.search_processor = SearchProcessor(Grammar.dummy())

    def get_code(self, stmts: List[FandangoParser.PythonContext]):
        return ast.Module(body=[self.visit(stmt) for stmt in stmts], type_ignores=[])

    def get_expression(self, expression):
        if expression:
            tree, searches, _ = self.search_processor.visit(expression)
            if searches:
                raise FandangoValueError(
                    f"Nonterminals can only be used in grammars and constraints, not in regular Python code: {expression.getText()}"
                )
            return tree
        return None

    def visitStatements(self, ctx: FandangoParser.StatementsContext):
        return [tree for stmt in ctx.stmt() for tree in self.visitStmt(stmt)]

    def visitSimple_stmts(self, ctx: FandangoParser.Simple_stmtsContext):
        return [self.visitSimple_stmt(stmt) for stmt in ctx.simple_stmt()]

    def visitStmt(self, ctx: FandangoParser.StmtContext):
        if ctx.compound_stmt():
            return [self.visitCompound_stmt(ctx.compound_stmt())]
        elif ctx.simple_stmts():
            return self.visitSimple_stmts(ctx.simple_stmts())
        else:
            raise FandangoValueError(f"Unknown symbol: {ctx.getText()}")

    def visitSimple_stmt(self, ctx: FandangoParser.Simple_stmtContext):
        if ctx.assignment():
            return self.visitAssignment(ctx.assignment())
        elif ctx.type_alias():
            return self.visitType_alias(ctx.type_alias())
        elif ctx.star_expressions():
            return ast.Expr(value=self.get_expression(ctx.star_expressions()))
        elif ctx.return_stmt():
            return self.visitReturn_stmt(ctx.return_stmt())
        elif ctx.import_stmt():
            return self.visitImport_stmt(ctx.import_stmt())
        elif ctx.raise_stmt():
            return self.visitRaise_stmt(ctx.raise_stmt())
        elif ctx.PASS():
            return ast.Pass()
        elif ctx.del_stmt():
            return self.visitDel_stmt(ctx.del_stmt())
        elif ctx.yield_stmt():
            return self.visitYield_stmt(ctx.yield_stmt())
        elif ctx.assert_stmt():
            return self.visitAssert_stmt(ctx.assert_stmt())
        elif ctx.BREAK():
            return ast.Break()
        elif ctx.CONTINUE():
            return ast.Continue()
        elif ctx.global_stmt():
            return self.visitGlobal_stmt(ctx.global_stmt())
        elif ctx.nonlocal_stmt():
            return self.visitNonlocal_stmt(ctx.nonlocal_stmt())
        else:
            raise FandangoValueError(f"Unknown symbol: {ctx.getText()}")

    def visitAssignment(self, ctx: FandangoParser.AssignmentContext):
        if ctx.COLON():
            right = self.get_expression(ctx.annotated_rhs())
            if ctx.NAME():
                return ast.AnnAssign(
                    target=ast.Name(id=ctx.NAME().getText()),
                    annotation=self.get_expression(ctx.expression()),
                    value=right,
                    simple=1,
                )
            if ctx.single_target():
                left = self.get_expression(ctx.single_target())
            elif ctx.single_subscript_attribute_target():
                left = self.get_expression(ctx.single_subscript_attribute_target())
            else:
                raise FandangoValueError(
                    f"Unsupported left hand side for assignment {ctx.getText()}"
                )
            return ast.AnnAssign(
                target=left,
                annotation=self.get_expression(ctx.expression()),
                value=right,
                simple=0,
                lineno=0,
            )
        else:
            if ctx.yield_expr():
                value = self.get_expression(ctx.yield_expr())
            elif ctx.star_expressions():
                value = self.get_expression(ctx.star_expressions())
            else:
                raise FandangoValueError(
                    f"Unsupported right hand side for assignment {ctx.getText()}"
                )
            if ctx.ASSIGN():
                return ast.Assign(
                    targets=[
                        self.get_expression(target) for target in ctx.star_targets()
                    ],
                    value=value,
                    lineno=0,
                )
            aug: FandangoParser.AugassignContext = ctx.augassign()
            if aug.ADD_ASSIGN():
                op = ast.Add()
            elif aug.SUB_ASSIGN():
                op = ast.Sub()
            elif aug.MULT_ASSIGN():
                op = ast.Mult()
            elif aug.AT_ASSIGN():
                op = ast.MatMult()
            elif aug.DIV_ASSIGN():
                op = ast.Div()
            elif aug.MOD_ASSIGN():
                op = ast.Mod()
            elif aug.AND_ASSIGN():
                op = ast.BitAnd()
            elif aug.OR_ASSIGN():
                op = ast.BitOr()
            elif aug.XOR_ASSIGN():
                op = ast.BitXor()
            elif aug.LEFT_SHIFT_ASSIGN():
                op = ast.LShift()
            elif aug.RIGHT_SHIFT_ASSIGN():
                op = ast.RShift()
            elif aug.POWER_ASSIGN():
                op = ast.Pow()
            elif aug.IDIV_ASSIGN():
                op = ast.FloorDiv()
            else:
                raise FandangoValueError(
                    f"Unsupported operator for augmented assignment: {aug.getText()}"
                )
            return ast.AugAssign(
                target=self.get_expression(ctx.single_target()),
                op=op,
                value=value,
                lineno=0,
            )

    def visitType_alias(self, ctx: FandangoParser.Type_aliasContext):
        raise UnsupportedOperation(
            "Type alias currently not supported: {ctx.getText()}"
        )

    def visitReturn_stmt(self, ctx: FandangoParser.Return_stmtContext):
        return ast.Return(value=self.get_expression(ctx.star_expressions()))

    def visitRaise_stmt(self, ctx: FandangoParser.Raise_stmtContext):
        return ast.Raise(
            exc=self.get_expression(ctx.expression(0)),
            cause=self.get_expression(ctx.expression(1)),
        )

    def visitGlobal_stmt(self, ctx: FandangoParser.Global_stmtContext):
        return ast.Global(names=[name.getText() for name in ctx.NAME()])

    def visitNonlocal_stmt(self, ctx: FandangoParser.Nonlocal_stmtContext):
        return ast.Nonlocal(names=[name.getText() for name in ctx.NAME()])

    def visitDel_stmt(self, ctx: FandangoParser.Del_stmtContext):
        return ast.Delete(targets=self.get_expression(ctx.del_targets()))

    def visitYield_stmt(self, ctx: FandangoParser.Yield_stmtContext):
        return ast.Expr(value=self.get_expression(ctx.yield_expr()))

    def visitAssert_stmt(self, ctx: FandangoParser.Assert_stmtContext):
        return ast.Assert(
            test=self.get_expression(ctx.expression(0)),
            msg=self.get_expression(ctx.expression(1)),
        )

    def visitImport_stmt(self, ctx: FandangoParser.Import_stmtContext):
        if ctx.import_name():
            return self.visitImport_name(ctx.import_name())
        elif ctx.import_from():
            return self.visitImport_from(ctx.import_from())
        else:
            raise FandangoValueError(f"Unknown symbol: {ctx.getText()}")

    def visitImport_name(self, ctx: FandangoParser.Import_nameContext):
        return ast.Import(names=self.visitDotted_as_names(ctx.dotted_as_names()))

    def visitImport_from(self, ctx: FandangoParser.Import_fromContext):
        level = len(ctx.DOT()) + 3 * len(ctx.ELLIPSIS())
        return ast.ImportFrom(
            module=ctx.dotted_name().getText() if ctx.dotted_name() else None,
            names=self.visitImport_from_targets(ctx.import_from_targets()),
            level=level,
        )

    def visitDotted_as_names(self, ctx: FandangoParser.Dotted_as_namesContext):
        return [self.visitDotted_as_name(name) for name in ctx.dotted_as_name()]

    def visitDotted_as_name(self, ctx: FandangoParser.Dotted_as_nameContext):
        return ast.alias(
            name=ctx.dotted_name().getText(),
            asname=ctx.NAME().getText() if ctx.NAME() else None,
        )

    def visitImport_from_targets(self, ctx: FandangoParser.Import_from_targetsContext):
        if ctx.STAR():
            return [ast.alias(name="*", asname=None)]
        else:
            return self.visitImport_from_as_names(ctx.import_from_as_names())

    def visitImport_from_as_names(
        self, ctx: FandangoParser.Import_from_as_namesContext
    ):
        return [
            self.visitImport_from_as_name(name) for name in ctx.import_from_as_name()
        ]

    def visitImport_from_as_name(self, ctx: FandangoParser.Import_from_as_nameContext):
        return ast.alias(
            name=ctx.NAME(0).getText(),
            asname=ctx.NAME(1).getText() if ctx.NAME(1) else None,
        )

    def visitCompound_stmt(self, ctx: FandangoParser.Compound_stmtContext):
        if ctx.function_def():
            return self.visitFunction_def(ctx.function_def())
        elif ctx.if_stmt():
            return self.visitIf_stmt(ctx.if_stmt())
        elif ctx.class_def():
            return self.visitClass_def(ctx.class_def())
        elif ctx.with_stmt():
            return self.visitWith_stmt(ctx.with_stmt())
        elif ctx.for_stmt():
            return self.visitFor_stmt(ctx.for_stmt())
        elif ctx.try_stmt():
            return self.visitTry_stmt(ctx.try_stmt())
        elif ctx.while_stmt():
            return self.visitWhile_stmt(ctx.while_stmt())
        elif ctx.match_stmt():
            return self.visitMatch_stmt(ctx.match_stmt())
        else:
            raise FandangoValueError(f"Unknown symbol: {ctx.getText()}")

    def visitClass_def(self, ctx: FandangoParser.Class_defContext):
        class_def = self.visitClass_def_raw(ctx.class_def_raw())
        if ctx.decorators():
            class_def.decorator_list = self.visitDecorators(ctx.decorators())
        return class_def

    def visitClass_def_raw(self, ctx: FandangoParser.Class_def_rawContext):
        bases = list()
        keywords = list()
        if ctx.type_params():
            raise UnsupportedOperation(
                f"Type params unsupported for class definitions {ctx.getText()}"
            )
        if ctx.arguments():
            base_trees, base_searches, _ = self.search_processor.visitArguments(
                ctx.arguments()
            )
            if base_searches:
                raise FandangoValueError(
                    f"Nonterminals can only be used in grammars and constraints, not in regular Python code: {ctx.getText()}"
                )
            for base in base_trees:
                if isinstance(base, ast.keyword):
                    keywords.append(base)
                else:
                    bases.append(base)
        body = self.visitBlock(ctx.block())
        return ast.ClassDef(
            name=ctx.NAME().getText(),
            bases=bases,
            keywords=keywords,
            body=body,
            decorator_list=[],
        )

    def visitFunction_def(self, ctx: FandangoParser.Function_defContext):
        function_def = self.visitFunction_def_raw(ctx.function_def_raw())
        if ctx.decorators():
            function_def.decorator_list = self.visitDecorators(ctx.decorators())
        return function_def

    def visitFunction_def_raw(self, ctx: FandangoParser.Function_def_rawContext):
        if ctx.type_params():
            raise UnsupportedOperation(
                f"Type params unsupported for class definitions: {ctx.getText()}"
            )
        if ctx.params():
            params = self.visitParams(ctx.params())
        else:
            params = list()
        body = self.visitBlock(ctx.block())
        if ctx.ASYNC():
            class_ = ast.AsyncFunctionDef
        else:
            class_ = ast.FunctionDef
        return class_(
            name=ctx.NAME().getText(),
            args=params,
            body=body,
            decorator_list=[],
            returns=self.get_expression(ctx.expression()),
            type_comment=None,
            lineno=0,
        )

    def visitDecorators(self, ctx: FandangoParser.DecoratorsContext):
        decorators = list()
        for expression in ctx.named_expression():
            tree, searches, _ = self.search_processor.visitNamed_expression(expression)
            if searches:
                raise FandangoValueError(
                    f"Nonterminals can only be used in grammars and constraints, not in regular Python code: {ctx.getText()}"
                )
            decorators.append(expression)
        return decorators

    def visitBlock(self, ctx: FandangoParser.BlockContext):
        if ctx.statements():
            return self.visitStatements(ctx.statements())
        elif ctx.simple_stmts():
            return self.visitSimple_stmts(ctx.simple_stmts())
        else:
            raise FandangoValueError(f"Unknown symbol: {ctx.getText()}")

    def visitParams(self, ctx: FandangoParser.ParamsContext):
        return self.get_expression(ctx.parameters())

    def _process_if(
        self, ctx: FandangoParser.If_stmtContext | FandangoParser.Elif_stmtContext
    ):
        test = self.get_expression(ctx.named_expression())
        body = self.visitBlock(ctx.block())
        if ctx.elif_stmt():
            orelse = [self._process_if(ctx.elif_stmt())]
        elif ctx.else_block():
            orelse = self.visitBlock(ctx.else_block().block())
        else:
            orelse = None
        return ast.If(
            test=test,
            body=body,
            orelse=orelse,
        )

    def visitIf_stmt(self, ctx: FandangoParser.If_stmtContext):
        return self._process_if(ctx)

    def visitElif_stmt(self, ctx: FandangoParser.Elif_stmtContext):
        return self._process_if(ctx)

    def visitWith_stmt(self, ctx: FandangoParser.With_stmtContext):
        items = [self.visitWith_item(item) for item in ctx.with_item()]
        body = self.visitBlock(ctx.block())
        if ctx.ASYNC():
            return ast.AsyncWith(
                items=items,
                body=body,
                lineno=0,
            )
        return ast.With(
            items=items,
            body=body,
            lineno=0,
        )

    def visitWith_item(self, ctx: FandangoParser.With_itemContext):
        return ast.withitem(
            context_expr=self.get_expression(ctx.expression()),
            optional_vars=self.get_expression(ctx.star_target()),
        )

    def visitFor_stmt(self, ctx: FandangoParser.For_stmtContext):
        target = self.get_expression(ctx.star_targets())
        iter_ = self.get_expression(ctx.star_expressions())
        body = self.visitBlock(ctx.block())
        if ctx.else_block():
            orelse = self.visitBlock(ctx.else_block().block())
        else:
            orelse = None
        if ctx.ASYNC():
            return ast.AsyncFor(
                target=target,
                iter=iter_,
                body=body,
                orelse=orelse,
                lineno=0,
            )
        return ast.For(
            target=target,
            iter=iter_,
            body=body,
            orelse=orelse,
            lineno=0,
        )

    def visitWhile_stmt(self, ctx: FandangoParser.While_stmtContext):
        if ctx.else_block():
            orelse = self.visitBlock(ctx.else_block().block())
        else:
            orelse = None
        return ast.While(
            test=self.get_expression(ctx.named_expression()),
            body=self.visitBlock(ctx.block()),
            orelse=orelse,
        )

    def visitTry_stmt(self, ctx: FandangoParser.Try_stmtContext):
        body = self.visitBlock(ctx.block())
        if ctx.else_block():
            orelse = self.visitBlock(ctx.else_block().block())
        else:
            orelse = None
        if ctx.finally_block():
            finalbody = self.visitBlock(ctx.finally_block().block())
        else:
            finalbody = None
        if ctx.except_star_block():
            return ast.TryStar(
                body=body,
                handlers=[
                    self.visitExcept_star_block(handler)
                    for handler in ctx.except_star_block()
                ],
                orelse=orelse,
                finalbody=finalbody,
            )
        return ast.Try(
            body=body,
            handlers=[
                self.visitExcept_block(handler) for handler in ctx.except_block()
            ],
            orelse=orelse,
            finalbody=finalbody,
        )

    def visitExcept_block(self, ctx: FandangoParser.Except_blockContext):
        if ctx.NAME():
            name = ctx.NAME().getText()
        else:
            name = None
        return ast.ExceptHandler(
            type=self.get_expression(ctx.expression()),
            name=name,
            body=self.visitBlock(ctx.block()),
        )

    def visitExcept_star_block(self, ctx: FandangoParser.Except_star_blockContext):
        if ctx.NAME():
            name = ctx.NAME().getText()
        else:
            name = None
        return ast.ExceptHandler(
            type=self.get_expression(ctx.expression()),
            name=name,
            body=self.visitBlock(ctx.block()),
        )

    def visitMatch_stmt(self, ctx: FandangoParser.Match_stmtContext):
        raise UnsupportedOperation(
            f"Match statement currently not supported: {ctx.getText()}"
        )<|MERGE_RESOLUTION|>--- conflicted
+++ resolved
@@ -136,19 +136,12 @@
         return Concatenation(nodes, f"{self.seenConcatenations}_{self.id_prefix}")
 
     def visitKleene(self, ctx: FandangoParser.KleeneContext):
-<<<<<<< HEAD
         self.seenStars += 1
-        return Star(self.visit(ctx.symbol()), f"{self.seenStars}_{self.id_prefix}", self.max_repetitions)
+        return Star(self.visit(ctx.symbol()), f"{self.seenStars}_{self.id_prefix}")
 
     def visitPlus(self, ctx: FandangoParser.PlusContext):
         self.seenPluses += 1
-        return Plus(self.visit(ctx.symbol()), f"{self.seenPluses}_{self.id_prefix}", self.max_repetitions)
-=======
-        return Star(self.visit(ctx.symbol()))
-
-    def visitPlus(self, ctx: FandangoParser.PlusContext):
-        return Plus(self.visit(ctx.symbol()))
->>>>>>> 8bb22e1d
+        return Plus(self.visit(ctx.symbol()), f"{self.seenPluses}_{self.id_prefix}")
 
     def visitOption(self, ctx: FandangoParser.OptionContext):
         self.seenOptions += 1
@@ -182,15 +175,10 @@
             elif min_ is None:
                 return Repetition(node, f"{self.seenRepetitions}_{self.id_prefix}", max_=max_)
             elif max_ is None:
-<<<<<<< HEAD
                 return Repetition(
                     node, f"{self.seenRepetitions}_{self.id_prefix}", min_=min_, max_=(f"{self.max_repetitions}", [], {})
                 )
             return Repetition(node, f"{self.seenRepetitions}_{self.id_prefix}", min_, max_)
-=======
-                return Repetition(node, min_=min_)
-            return Repetition(node, min_, max_)
->>>>>>> 8bb22e1d
         reps = self.searches.visit(ctx.expression(0))
         reps = (ast.unparse(reps[0]), *reps[1:])
 
