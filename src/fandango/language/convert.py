import ast
from io import UnsupportedOperation
from typing import Any, Dict, List, Optional, Tuple

from fandango.constraints.base import (
    ComparisonConstraint,
    ConjunctionConstraint,
    DisjunctionConstraint,
    ExistsConstraint,
    ExpressionConstraint,
    ForallConstraint,
    Value,
)
from fandango.constraints.fitness import Comparison
from fandango.language.grammar import (
    Alternative,
    CharSet,
    Concatenation,
    Grammar,
    NonTerminalNode,
    Option,
    Plus,
    Repetition,
    Star,
    TerminalNode,
    Node,
    NodeType,
    FuzzingMode,
)
from fandango.language.parser.FandangoParser import FandangoParser
from fandango.language.parser.FandangoParserVisitor import FandangoParserVisitor
from fandango.language.search import (
    AttributeSearch,
    DescendantAttributeSearch,
    ItemSearch,
    LengthSearch,
    RuleSearch,
    SelectiveSearch,
)
from fandango.language.symbol import NonTerminal, Terminal
from fandango.logger import LOGGER


class FandangoSplitter(FandangoParserVisitor):
    def __init__(self):
        self.productions = []
        self.constraints = []
        self.python_code = []

    def visitFandango(self, ctx: FandangoParser.FandangoContext):
        self.productions = []
        self.constraints = []
        self.python_code = []
        self.visitChildren(ctx)

    def visitProduction(self, ctx: FandangoParser.ProductionContext):
        self.productions.append(ctx)

    def visitConstraint(self, ctx: FandangoParser.ConstraintContext):
        self.constraints.append(ctx)

    def visitPython(self, ctx: FandangoParser.PythonContext):
        self.python_code.append(ctx)


class GrammarProcessor(FandangoParserVisitor):
    def __init__(
        self,
        local_variables: Optional[Dict[str, Any]] = None,
        global_variables: Optional[Dict[str, Any]] = None,
    ):
        self.local_variables = local_variables
        self.global_variables = global_variables
        self.searches = SearchProcessor(Grammar.dummy())
        self.alternativeCount = 0
        self.concatenationCount = 0
        self.repetitionCount = 0
        self.starCount = 0
        self.plusCount = 0
        self.optionCount = 0
        self.seenRoles = set[str]()
        self.additionalRules = dict[NonTerminal, Node]()

    def get_grammar(
        self, productions: List[FandangoParser.ProductionContext], prime=True
    ):
        grammar = Grammar(
            local_variables=self.local_variables,
            global_variables=self.global_variables,
        )
        for production in productions:
            symbol = NonTerminal(production.nonterminal().getText())
            grammar[symbol] = self.visit(production.alternative())
            if production.expression():
                # Handle generator expressions
                expr, searches, _ = self.searches.visit(production.expression())
                if searches:
                    raise UnsupportedOperation(
                        "Searches in expressions are currently not supported"
                    )
                grammar.set_generator(symbol, ast.unparse(expr))

                if not production.EXPR_ASSIGN():
                    LOGGER.warning(
                        f"{symbol}: Using '=' and '::' for generators is deprecated. Use ':=' instead."
                    )
            if production.SEMI_COLON():
                LOGGER.info(f"{symbol}: A final ';' is not required in grammar rules.")

        grammar.rules.update(self.additionalRules)
        if len(self.seenRoles) == 0:
            grammar.fuzzing_mode = FuzzingMode.COMPLETE
        else:
            grammar.fuzzing_mode = FuzzingMode.IO
        grammar.update_parser()
        if prime:
            grammar.prime()
        return grammar

    def visitAlternative(self, ctx: FandangoParser.AlternativeContext):
        nodes = [self.visit(child) for child in ctx.concatenation()]
        if len(nodes) == 1:
            return nodes[0]
        non_terminal = NonTerminal(f"<_{NodeType.ALTERNATIVE}:{self.alternativeCount}>")
        self.alternativeCount += 1
        self.additionalRules[non_terminal] = Alternative(nodes)
        return NonTerminalNode(non_terminal)

    def visitConcatenation(self, ctx: FandangoParser.ConcatenationContext):
        nodes = [self.visit(child) for child in ctx.operator()]
        if len(nodes) == 1:
            return nodes[0]
        non_terminal = NonTerminal(
            f"<_{NodeType.CONCATENATION}:{self.concatenationCount}>"
        )
        self.concatenationCount += 1
        self.additionalRules[non_terminal] = Concatenation(nodes)
        return NonTerminalNode(non_terminal)

    def visitKleene(self, ctx: FandangoParser.KleeneContext):
        node = self.visit(ctx.symbol())
        non_terminal = NonTerminal(f"<_{NodeType.STAR}:{self.starCount}>")
        self.starCount += 1
        self.additionalRules[non_terminal] = Star(node)
        return NonTerminalNode(non_terminal)

    def visitPlus(self, ctx: FandangoParser.PlusContext):
        node = self.visit(ctx.symbol())
        non_terminal = NonTerminal(f"<_{NodeType.PLUS}:{self.plusCount}>")
        self.plusCount += 1
        self.additionalRules[non_terminal] = Plus(node)
        return NonTerminalNode(non_terminal)

    def visitOption(self, ctx: FandangoParser.OptionContext):
        node = self.visit(ctx.symbol())
        non_terminal = NonTerminal(f"<_{NodeType.OPTION}:{self.optionCount}>")
        self.optionCount += 1
        self.additionalRules[non_terminal] = Option(node)
        return NonTerminalNode(non_terminal)

    def visitRepeat(self, ctx: FandangoParser.RepeatContext):
        node = self.visit(ctx.symbol())
        if ctx.COMMA():
            bounds = [None, None]
            bounds_index = 0
            started = False
            for child in ctx.getChildren():
                if child.getText() == "{":
                    started = True
                elif child.getText() == "}":
                    break
                elif started:
                    if child.getText() == ",":
                        bounds_index += 1
                    else:
                        bounds[bounds_index] = int(child.getText())
            min_, max_ = bounds
            if min_ is None and max_ is None:
                return Repetition(node)
            elif min_ is None:
                return Repetition(node, max_=max_)
            elif max_ is None:
                return Repetition(node, min_=min_)
            return Repetition(node, min_, max_)
        reps = int(ctx.NUMBER(0).getText())

        node = self.visit(ctx.symbol())
        non_terminal = NonTerminal(f"<_{NodeType.REPETITION}:{self.repetitionCount}>")
        self.repetitionCount += 1
        self.additionalRules[non_terminal] = Repetition(node, reps, reps)
        return NonTerminalNode(non_terminal)

    def visitSymbol(self, ctx: FandangoParser.SymbolContext):
        if ctx.nonterminal_right():
            return self.visit(ctx.nonterminal_right())
        elif ctx.STRING():
            return TerminalNode(Terminal.from_symbol(ctx.STRING().getText()))
        elif ctx.NUMBER():
            number = ctx.NUMBER().getText()
            if number not in ["0", "1"]:
                raise UnsupportedOperation(f"Unsupported bit spec: {number}")
            return TerminalNode(Terminal.from_number(number))
        elif ctx.char_set():
            return CharSet(ctx.char_set().getText())
        elif ctx.alternative():
            return self.visit(ctx.alternative())
        else:
            raise ValueError(f"Unknown symbol: {ctx.getText()}")

    def visitNonterminal_right(self, ctx: FandangoParser.Nonterminal_rightContext):
        ctx.COLON(0)
        ctx.NAME(1)
        if ctx.NAME(1) is None:
            return NonTerminalNode(NonTerminal("<" + ctx.NAME(0).getText() + ">"))
        elif ctx.NAME(2) is None:
            # idx 0 = role
            self.seenRoles.add(ctx.NAME(0).getText())
            return NonTerminalNode(
                NonTerminal("<" + ctx.NAME(1).getText() + ">"),
                ctx.NAME(0).getText(),
                None,
            )
        else:
            # idx 0 = role; idx 1 = receiver
            self.seenRoles.add(ctx.NAME(0).getText())
            self.seenRoles.add(ctx.NAME(1).getText())
            return NonTerminalNode(
                NonTerminal("<" + ctx.NAME(2).getText() + ">"),
                ctx.NAME(0).getText(),
                ctx.NAME(1).getText(),
            )


class ConstraintProcessor(FandangoParserVisitor):
    def __init__(
        self,
        grammar: Grammar,
        local_variables: Optional[Dict[str, Any]] = None,
        global_variables: Optional[Dict[str, Any]] = None,
        lazy: bool = False,
    ):
        self.searches = SearchProcessor(grammar)
        self.lazy = lazy
        self.local_variables = local_variables
        self.global_variables = global_variables

    def get_constraints(
        self, constraints: List[FandangoParser.ConstraintContext]
    ) -> List[str]:
        return [self.visit(constraint) for constraint in constraints]
        # if len(constraints) == 1:
        #     return constraints[0]
        # else:
        #     return ConjunctionConstraint(
        #         constraints,
        #         local_variables=self.local_variables,
        #         global_variables=self.global_variables,
        #         lazy=self.lazy,
        #    )

    def visitConstraint(self, ctx: FandangoParser.ConstraintContext):
        LOGGER.debug(f"Visiting constraint: {ctx.getText()}")
        if not ctx.WHERE():
            LOGGER.warning(
                f"{ctx.getText()}: Constraints should be prefixed with 'where'."
            )
        if ctx.WHERE() and ctx.SEMI_COLON():
            LOGGER.info(f"{ctx.getText()}: A final ';' is not required with 'where'.")

        if ctx.implies():
            return self.visit(ctx.implies())
        elif ctx.FITNESS():
            expression_constraint = self.visitExpr(ctx.expr())
            return Value(
                expression_constraint.expression,
                searches=expression_constraint.searches,
                local_variables=expression_constraint.local_variables,
                global_variables=expression_constraint.global_variables,
            )
        else:
            raise ValueError(f"Unknown constraint: {ctx.getText()}")

    def visitImplies(self, ctx: FandangoParser.ImpliesContext):
        if ctx.ARROW():
            e = UnsupportedOperation(f"{ctx.getText()}: Implication is deprecated")
            operants = ctx.getText().split("->")
            e.add_note(f"Instead use: not({operants[0]}) or {operants[1]}")
            raise e
        return self.visit(ctx.quantifier())

    def visitQuantifier(self, ctx: FandangoParser.QuantifierContext):
        if ctx.formula_disjunction():
            return self.visit(ctx.formula_disjunction())
        elif ctx.EXISTS() or ctx.FORALL():
            constraint = self.visit(ctx.quantifier())
            bound = NonTerminal(ctx.nonterminal().getText())
            search = self.searches.visit(ctx.selector())[1][0]
            if ctx.EXISTS():
                return ExistsConstraint(
                    constraint,
                    bound,
                    search,
                    local_variables=self.local_variables,
                    global_variables=self.global_variables,
                    lazy=self.lazy,
                )
            elif ctx.FORALL():
                return ForallConstraint(
                    constraint,
                    bound,
                    search,
                    local_variables=self.local_variables,
                    global_variables=self.global_variables,
                    lazy=self.lazy,
                )
            else:
                raise ValueError(f"Unknown quantifier: {ctx.getText()}")
        else:
            raise ValueError(f"Unknown quantifier: {ctx.getText()}")

    def visitFormula_disjunction(self, ctx: FandangoParser.Formula_disjunctionContext):
        constraints = [
            self.visit(constraint) for constraint in ctx.formula_conjunction()
        ]
        if len(constraints) == 1:
            return constraints[0]
        else:
            return DisjunctionConstraint(
                constraints,
                local_variables=self.local_variables,
                global_variables=self.global_variables,
                lazy=self.lazy,
            )

    def visitFormula_conjunction(self, ctx: FandangoParser.Formula_conjunctionContext):
        constraints = [self.visit(constraint) for constraint in ctx.formula_atom()]
        if len(constraints) == 1:
            return constraints[0]
        else:
            return ConjunctionConstraint(
                constraints,
                local_variables=self.local_variables,
                global_variables=self.global_variables,
                lazy=self.lazy,
            )

    def visitFormula_atom(self, ctx: FandangoParser.Formula_atomContext):
        if ctx.implies():
            return self.visit(ctx.implies())
        elif ctx.expr():
            return self.visit(ctx.expr())
        elif ctx.formula_comparison():
            return self.visit(ctx.formula_comparison())
        else:
            raise ValueError(f"Unknown formula atom: {ctx.getText()}")

    def visitExpr(self, ctx: FandangoParser.ExprContext):
        if ctx.selector_length():
            expr, _, search_map = self.searches.visitSelector_length(
                ctx.selector_length()
            )
        elif ctx.IF():
            body, _, body_search_map = self.searches.visitInversion(ctx.inversion(0))
            test, _, test_search_map = self.searches.visitInversion(ctx.inversion(1))
            orelse, _, orelse_search_map = self.searches.visitInversion(
                ctx.inversion(2)
            )
            search_map = {**body_search_map, **test_search_map, **orelse_search_map}
            expr = ast.IfExp(test=test, body=body, orelse=orelse)
        elif ctx.inversion():
            expr, _, search_map = self.searches.visitInversion(ctx.inversion(0))
        else:
            raise ValueError(f"Unknown expression: {ctx.getText()}")
        return ExpressionConstraint(
            ast.unparse(expr),
            searches=search_map,
            local_variables=self.local_variables,
            global_variables=self.global_variables,
        )

    def visitFormula_comparison(self, ctx: FandangoParser.Formula_comparisonContext):
        if ctx.LESS_THAN():
            op = Comparison.LESS
        elif ctx.GREATER_THAN():
            op = Comparison.GREATER
        elif ctx.EQUALS():
            op = Comparison.EQUAL
        elif ctx.GT_EQ():
            op = Comparison.GREATER_EQUAL
        elif ctx.LT_EQ():
            op = Comparison.LESS_EQUAL
        elif ctx.NOT_EQ_1() or ctx.NOT_EQ_2():
            op = Comparison.NOT_EQUAL
        else:
            raise UnsupportedOperation(f"Unknown operator in {ctx.getText()}")
        left, _, left_map = self.searches.visit(ctx.expr(0))
        right, _, right_map = self.searches.visit(ctx.expr(1))
        return ComparisonConstraint(
            op,
            ast.unparse(left),
            ast.unparse(right),
            searches={**left_map, **right_map},
            local_variables=self.local_variables,
            global_variables=self.global_variables,
        )


class SearchProcessor(FandangoParserVisitor):
    def __init__(self, grammar: Grammar):
        self.identifier_id = 0
        self.grammar = grammar

    def defaultResult(
        self,
    ) -> Tuple[
        ast.AST | List[ast.AST], List[AttributeSearch], Dict[str, AttributeSearch]
    ]:
        return [], [], {}

    # noinspection PyPep8Naming
    def aggregateResult(self, aggregate, nextResult):
        tree_aggregate, searches_aggregate, search_map_aggregate = aggregate
        tree_next, searches_next, search_map_next = nextResult
        searches = searches_aggregate + searches_next
        search_map = {**search_map_aggregate, **search_map_next}
        if isinstance(tree_aggregate, list):
            if isinstance(tree_next, list):
                tree = tree_aggregate + tree_next
            else:
                tree = tree_aggregate + [tree_next]
        elif isinstance(tree_next, list):
            tree = [tree_aggregate] + tree_next
        else:
            tree = [tree_aggregate, tree_next]
        return tree, searches, search_map

    def get_new_identifier(self):
        identifier = f"___fandango_{id(self)}_{self.identifier_id}___"
        self.identifier_id += 1
        return identifier

    def visitRs_pairs(self, ctx: FandangoParser.Rs_pairsContext):
        symbols = list()
        slices = list()
        for child in ctx.rs_pair():
            sym, items = self.visitRs_pair(child)
            symbols.append(sym)
            slices.append(items)
        return symbols, slices

    def visitRs_pair(self, ctx: FandangoParser.Rs_pairContext):
        symbol = (
            NonTerminal(ctx.nonterminal().getText()),
            False if ctx.STAR() else True,
        )
        if ctx.rs_slice():
            return symbol, self.visitRs_slice(ctx.rs_slice())
        return symbol, None

    def visitRs_slice(self, ctx: FandangoParser.Rs_sliceContext):
        if ctx.COLON():
            return slice(
                int(ctx.NUMBER(0).getText()) if ctx.NUMBER(0) else None,
                int(ctx.NUMBER(1).getText()) if ctx.NUMBER(1) else None,
                int(ctx.NUMBER(2).getText()) if ctx.NUMBER(2) else None,
            )
        else:
            return int(ctx.NUMBER(0).getText())

    def visitRs_slices(self, ctx: FandangoParser.Rs_slicesContext):
        return [self.visitRs_slice(child) for child in ctx.rs_slice()]

    def visitBase_selection(self, ctx: FandangoParser.Base_selectionContext):
        if ctx.nonterminal():
            return RuleSearch(NonTerminal(ctx.nonterminal().getText()))
        elif ctx.selector():
            return self.get_attribute_searches(ctx.selector())
        else:
            raise ValueError(f"Unknown base selection: {ctx.getText()}")

    def transform_selection(self, ctx: FandangoParser.SelectionContext):
        base = self.visitBase_selection(ctx.base_selection())
        if ctx.rs_pairs():
            symbols, slices = self.visitRs_pairs(ctx.rs_pairs())
            return SelectiveSearch(base, symbols, slices)
        elif ctx.rs_slices():
            return ItemSearch(base, self.visitRs_slices(ctx.rs_slices()))
        return base

    def get_attribute_searches(self, ctx: FandangoParser.SelectorContext):
        search = self.transform_selection(ctx.selection())

        if ctx.DOT():
            return AttributeSearch(self.get_attribute_searches(ctx.selector()), search)
        elif ctx.DOTDOT():
            return DescendantAttributeSearch(
                self.get_attribute_searches(ctx.selector()), search
            )
        else:
            return search

    def visitSelector_length(self, ctx: FandangoParser.Selector_lengthContext):
        tree, searches, search_map = self.visitSelector(ctx.selector())
        if ctx.OR_OP():
            search_map[tree.id] = LengthSearch(searches[0])
        return tree, searches, search_map

    def visitSelector(self, ctx: FandangoParser.SelectorContext):
        identifier = self.get_new_identifier()
        search = self.get_attribute_searches(ctx)
        return ast.Name(id=identifier), [search], {identifier: search}

    def visitExpression(self, ctx: FandangoParser.ExpressionContext):
        if ctx.IF():
            then_ast, then_searches, then_map = self.visit(ctx.disjunction(0))
            test_ast, test_searches, test_map = self.visit(ctx.disjunction(1))
            else_ast, else_searches, else_map = self.visit(ctx.expression())
            return (
                ast.IfExp(
                    test=test_ast,
                    body=then_ast,
                    orelse=else_ast,
                ),
                then_searches + test_searches + else_searches,
                {**then_map, **test_map, **else_map},
            )
        elif ctx.disjunction():
            return self.visit(ctx.disjunction(0))
        else:
            return self.visit(ctx.lambdef())

    def visitDisjunction(self, ctx: FandangoParser.DisjunctionContext):
        if ctx.OR():
            trees, searches, search_map = self.visitChildren(ctx)
            return (
                ast.BoolOp(
                    op=ast.Or(),
                    values=trees,
                ),
                searches,
                search_map,
            )
        return self.visit(ctx.conjunction(0))

    def visitConjunction(self, ctx: FandangoParser.ConjunctionContext):
        if ctx.AND():
            trees, searches, search_map = self.visitChildren(ctx)
            return (
                ast.BoolOp(
                    op=ast.And(),
                    values=trees,
                ),
                searches,
                search_map,
            )
        return self.visit(ctx.inversion(0))

    def _visit_unary_op(self, ctx, op):
        trees, searches, search_map = self.visitChildren(ctx)
        return (
            ast.UnaryOp(
                op=op,
                operand=trees[0],
            ),
            searches,
            search_map,
        )

    def visitInversion(self, ctx: FandangoParser.InversionContext):
        if ctx.NOT():
            return self._visit_unary_op(ctx, ast.Not())
        return self.visit(ctx.comparison())

    def visitComparison(self, ctx: FandangoParser.ComparisonContext):
        if ctx.compare_op_bitwise_or_pair():
            left, searches, search_map = self.visit(ctx.bitwise_or())
            operators = list()
            trees = list()
            for comparison in ctx.compare_op_bitwise_or_pair():
                operator, result = self.visit(comparison)
                r_tree, r_searches, r_search_map = result
                operators.append(operator)
                trees.append(r_tree)
                searches.extend(r_searches)
                search_map.update(r_search_map)
            return (
                ast.Compare(
                    left=left,
                    ops=operators,
                    comparators=trees,
                ),
                searches,
                search_map,
            )
        return self.visit(ctx.bitwise_or())

    def visitCompare_op_bitwise_or_pair(
        self, ctx: FandangoParser.Compare_op_bitwise_or_pairContext
    ):
        return self.visit(ctx.children[0])

    def visitEq_bitwise_or(self, ctx: FandangoParser.Eq_bitwise_orContext):
        return ast.Eq(), self.visit(ctx.bitwise_or())

    def visitNoteq_bitwise_or(self, ctx: FandangoParser.Noteq_bitwise_orContext):
        return ast.NotEq(), self.visit(ctx.bitwise_or())

    def visitLte_bitwise_or(self, ctx: FandangoParser.Lte_bitwise_orContext):
        return ast.LtE(), self.visit(ctx.bitwise_or())

    def visitGte_bitwise_or(self, ctx: FandangoParser.Gte_bitwise_orContext):
        return ast.GtE(), self.visit(ctx.bitwise_or())

    def visitLt_bitwise_or(self, ctx: FandangoParser.Lt_bitwise_orContext):
        return ast.Lt(), self.visit(ctx.bitwise_or())

    def visitGt_bitwise_or(self, ctx: FandangoParser.Gt_bitwise_orContext):
        return ast.Gt(), self.visit(ctx.bitwise_or())

    def visitNotin_bitwise_or(self, ctx: FandangoParser.Notin_bitwise_orContext):
        return ast.NotIn(), self.visit(ctx.bitwise_or())

    def visitIn_bitwise_or(self, ctx: FandangoParser.In_bitwise_orContext):
        return ast.In(), self.visit(ctx.bitwise_or())

    def visitIs_bitwise_or(self, ctx: FandangoParser.Is_bitwise_orContext):
        return ast.Is(), self.visit(ctx.bitwise_or())

    def visitIsnot_bitwise_or(self, ctx: FandangoParser.Isnot_bitwise_orContext):
        return ast.IsNot(), self.visit(ctx.bitwise_or())

    def _visit_bin_op(self, ctx, op):
        trees, searches, search_map = self.visitChildren(ctx)
        return (
            ast.BinOp(
                left=trees[0],
                op=op,
                right=trees[1],
            ),
            searches,
            search_map,
        )

    def visitBitwise_or(self, ctx: FandangoParser.Bitwise_orContext):
        if ctx.bitwise_or():
            return self._visit_bin_op(ctx, ast.BitOr())
        return self.visit(ctx.bitwise_xor())

    def visitBitwise_xor(self, ctx: FandangoParser.Bitwise_xorContext):
        if ctx.bitwise_xor():
            return self._visit_bin_op(ctx, ast.BitXor())
        return self.visit(ctx.bitwise_and())

    def visitBitwise_and(self, ctx: FandangoParser.Bitwise_andContext):
        if ctx.bitwise_and():
            return self._visit_bin_op(ctx, ast.BitAnd())
        return self.visit(ctx.shift_expr())

    def visitShift_expr(self, ctx: FandangoParser.Shift_exprContext):
        if ctx.LEFT_SHIFT():
            return self._visit_bin_op(ctx, ast.LShift())
        elif ctx.RIGHT_SHIFT():
            return self._visit_bin_op(ctx, ast.RShift())
        return self.visit(ctx.sum_())

    def visitSum(self, ctx: FandangoParser.SumContext):
        if ctx.ADD():
            return self._visit_bin_op(ctx, ast.Add())
        elif ctx.MINUS():
            return self._visit_bin_op(ctx, ast.Sub())
        return self.visit(ctx.term())

    def visitTerm(self, ctx: FandangoParser.TermContext):
        if ctx.STAR():
            return self._visit_bin_op(ctx, ast.Mult())
        elif ctx.DIV():
            return self._visit_bin_op(ctx, ast.Div())
        elif ctx.IDIV():
            return self._visit_bin_op(ctx, ast.FloorDiv())
        elif ctx.MOD():
            return self._visit_bin_op(ctx, ast.Mod())
        elif ctx.AT():
            return self._visit_bin_op(ctx, ast.MatMult())
        return self.visit(ctx.factor())

    def visitFactor(self, ctx: FandangoParser.FactorContext):
        if ctx.ADD():
            return self._visit_unary_op(ctx, ast.UAdd())
        elif ctx.MINUS():
            return self._visit_unary_op(ctx, ast.USub())
        elif ctx.NOT_OP():
            return self._visit_unary_op(ctx, ast.Invert())
        return self.visit(ctx.power())

    def visitPower(self, ctx: FandangoParser.PowerContext):
        if ctx.factor():
            return self._visit_bin_op(ctx, ast.Pow())
        return self.visit(ctx.await_primary())

    def visitAwait_primary(self, ctx: FandangoParser.Await_primaryContext):
        if ctx.AWAIT():
            tree, searches, search_map = self.visit(ctx.primary())
            return ast.Await(value=tree), searches, search_map
        return self.visit(ctx.primary())

    def visitPrimary(self, ctx: FandangoParser.PrimaryContext):
        if ctx.NAME():
            tree, searches, search_map = self.visit(ctx.primary())
            return (
                ast.Attribute(value=tree, attr=ctx.NAME().getText()),
                searches,
                search_map,
            )
        elif ctx.genexp():
            tree, searches, search_map = self.visit(ctx.primary())
            gen_tree, gen_searches, gen_search_map = self.visit(ctx.genexp())
            return (
                ast.Call(func=tree, args=[gen_tree], keywords=[]),
                searches + gen_searches,
                {**search_map, **gen_search_map},
            )
        elif ctx.OPEN_PAREN():
            tree, searches, search_map = self.visit(ctx.primary())
            args, keywords = list(), list()
            if ctx.arguments():
                args_trees, args_searches, args_search_map = self.visit(ctx.arguments())
                searches.extend(args_searches)
                search_map.update(args_search_map)
                for arg in args_trees:
                    if isinstance(arg, ast.keyword):
                        keywords.append(arg)
                    else:
                        args.append(arg)
            return (
                ast.Call(func=tree, args=args, keywords=keywords),
                searches,
                search_map,
            )
        elif ctx.slices():
            tree, searches, search_map = self.visit(ctx.primary())
            return self._process_slices(ctx.slices(), tree, searches, search_map)
        elif ctx.atom():
            return self.visit(ctx.atom())
        else:
            raise SyntaxError(f"Unsupported atom {ctx.getText()}")

    def _process_slices(self, slices, tree, searches, search_map):
        slice_trees, slice_searches, slice_search_map = self.visit(slices)
        if isinstance(slice_trees, list):
            if len(slice_trees) == 1:
                slice_trees = slice_trees[0]
            else:
                slice_trees = ast.Tuple(elts=slice_trees)
        return (
            ast.Subscript(value=tree, slice=slice_trees),
            searches + slice_searches,
            {**search_map, **slice_search_map},
        )

    def visitAtom(self, ctx: FandangoParser.AtomContext):
        if ctx.NAME():
            return ast.Name(id=ctx.NAME().getText()), [], {}
        elif ctx.TRUE():
            return ast.Constant(value=True), [], {}
        elif ctx.FALSE():
            return ast.Constant(value=False), [], {}
        elif ctx.NONE():
            return ast.Constant(value=None), [], {}
        elif ctx.strings():
            return self.visitStrings(ctx.strings())
        elif ctx.NUMBER():
            return ast.parse(ctx.NUMBER().getText(), mode="eval").body, [], {}
        elif ctx.tuple_():
            return self.visit(ctx.tuple_())
        elif ctx.group():
            return self.visit(ctx.group())
        elif ctx.genexp():
            return self.visit(ctx.genexp())
        elif ctx.list_():
            return self.visit(ctx.list_())
        elif ctx.listcomp():
            return self.visit(ctx.listcomp())
        elif ctx.dict_():
            return self.visit(ctx.dict_())
        elif ctx.dictcomp():
            return self.visit(ctx.dictcomp())
        elif ctx.set_():
            return self.visit(ctx.set_())
        elif ctx.setcomp():
            return self.visit(ctx.setcomp())
        elif ctx.ELLIPSIS():
            return ast.Constant(value=Ellipsis), [], {}
        elif ctx.selector_length():
            return self.visit(ctx.selector_length())
        else:
            raise SyntaxError(f"Unsupported atom {ctx.getText()}")

    def visitKwarg_or_starred(self, ctx: FandangoParser.Kwarg_or_starredContext):
        if ctx.ASSIGN():
            tree, searches, search_map = self.visit(ctx.expression())
            return (
                ast.keyword(arg=ctx.NAME().getText(), value=tree),
                searches,
                search_map,
            )
        else:
            return self.visit(ctx.starred_expression())

    def visitKwarg_or_double_starred(
        self, ctx: FandangoParser.Kwarg_or_double_starredContext
    ):
        tree, searches, search_map = self.visit(ctx.expression())
        arg = None
        if ctx.ASSIGN():
            arg = ctx.NAME().getText()
        return (
            ast.keyword(arg=arg, value=tree),
            searches,
            search_map,
        )

    def visitStarred_expression(self, ctx: FandangoParser.Starred_expressionContext):
        tree, searches, search_map = self.visit(ctx.expression())
        return ast.Starred(value=tree), searches, search_map

    def visitAssignment_expression(
        self, ctx: FandangoParser.Assignment_expressionContext
    ):
        raise UnsupportedOperation(
            f"Assignment expressions are currently not supported: {ctx.getText()}"
        )

    def visitSlice(self, ctx: FandangoParser.SliceContext):
        if ctx.COLON():
            slices = [None, None, None]
            slice_count = 0
            searches = list()
            search_map = dict()
            for child in ctx.getChildren():
                if child.getText() == ":":
                    slice_count += 1
                else:
                    slice_tree, slice_searches, slice_search_map = self.visit(child)
                    slices[slice_count] = slice_tree
                    searches.extend(slice_searches)
                    search_map.update(slice_search_map)
            lower, upper, step = slices
            return (
                ast.Slice(
                    lower=lower,
                    upper=upper,
                    step=step,
                ),
                searches,
                search_map,
            )
        else:
            return self.visit(ctx.named_expression())

    def visitStrings(self, ctx: FandangoParser.StringsContext):
        if ctx.fstring():
            raise UnsupportedOperation(
                f"{ctx.getText()!r}: f-strings are currently not supported"
            )
        string = None
        for child in ctx.string():
<<<<<<< HEAD
            sub_str = Terminal.clean(child.STRING().getText())
            if string is None:
                if isinstance(sub_str, str):
                    string = ""
                elif isinstance(sub_str, bytes):
                    string = b''
                else:
                    raise ValueError("Unknown string type: ", type(sub_str))
            string += sub_str
=======
            text = Terminal.clean(child.STRING().getText())
            if string is None:
                string = text
            else:
                string += text

>>>>>>> eceb6ea2
        return ast.Constant(value=string), [], {}

    def visitTuple(self, ctx: FandangoParser.TupleContext):
        trees, searches, search_map = self.visitChildren(ctx)
        return ast.Tuple(elts=trees), searches, search_map

    def visitList(self, ctx: FandangoParser.ListContext):
        trees, searches, search_map = self.visitChildren(ctx)
        return ast.List(elts=trees), searches, search_map

    def visitSet(self, ctx: FandangoParser.SetContext):
        trees, searches, search_map = self.visitChildren(ctx)
        return ast.Set(elts=trees), searches, search_map

    def visitDict(self, ctx: FandangoParser.DictContext):
        keys = list()
        values = list()
        if ctx.double_starred_kvpairs():
            kvpairs, searches, search_map = self.visit(ctx.double_starred_kvpairs())
            keys, values = zip(*kvpairs)
        else:
            searches, search_map = [], {}
        return ast.Dict(keys=keys, values=values), searches, search_map

    def visitDouble_starred_kvpair(
        self, ctx: FandangoParser.Double_starred_kvpairContext
    ):
        if ctx.POWER():
            tree, searches, search_map = self.visit(ctx.bitwise_or())
            return (None, tree), searches, search_map
        else:
            return self.visit(ctx.kvpair())

    def visitKvpair(self, ctx: FandangoParser.KvpairContext):
        key, key_searches, key_search_map = self.visit(ctx.expression(0))
        value, value_searches, value_search_map = self.visit(ctx.expression(1))
        return (
            (key, value),
            key_searches + value_searches,
            {**key_search_map, **value_search_map},
        )

    def visitGroup(self, ctx: FandangoParser.GroupContext):
        if ctx.yield_expr():
            return self.visit(ctx.yield_expr())
        else:
            return self.visit(ctx.named_expression())

    def visitYield_expr(self, ctx: FandangoParser.Yield_exprContext):
        if ctx.FROM():
            tree, searches, search_map = self.visit(ctx.expression())
            return ast.YieldFrom(value=tree), searches, search_map
        else:
            if ctx.star_expressions():
                tree, searches, search_map = self.visit(ctx.star_expressions())
                return ast.Yield(value=tree), searches, search_map
            else:
                return ast.Yield(value=None), [], {}

    def visitNamed_expression(self, ctx: FandangoParser.Named_expressionContext):
        if ctx.expression():
            return self.visit(ctx.expression())
        else:
            return self.visit(ctx.assignment_expression())

    def visitGenexp(self, ctx: FandangoParser.GenexpContext):
        if ctx.expression():
            tree, searches, search_map = self.visit(ctx.expression())
        else:
            tree, searches, search_map = self.visit(ctx.assignment_expression())
        generators, gen_searches, gen_search_map = self.visit(ctx.for_if_clauses())
        return (
            ast.GeneratorExp(elt=tree, generators=generators),
            searches + gen_searches,
            {**search_map, **gen_search_map},
        )

    def visitListcomp(self, ctx: FandangoParser.ListcompContext):
        tree, searches, search_map = self.visit(ctx.named_expression())
        generators, gen_searches, gen_search_map = self.visit(ctx.for_if_clauses())
        return (
            ast.ListComp(elt=tree, generators=generators),
            searches + gen_searches,
            {**search_map, **gen_search_map},
        )

    def visitSetcomp(self, ctx: FandangoParser.SetcompContext):
        tree, searches, search_map = self.visit(ctx.named_expression())
        generators, gen_searches, gen_search_map = self.visit(ctx.for_if_clauses())
        return (
            ast.SetComp(elt=tree, generators=generators),
            searches + gen_searches,
            {**search_map, **gen_search_map},
        )

    def visitDictcomp(self, ctx: FandangoParser.DictcompContext):
        tree, searches, search_map = self.visit(ctx.kvpair())
        key, value = tree
        generators, gen_searches, gen_search_map = self.visit(ctx.for_if_clauses())
        return (
            ast.DictComp(key=key, value=value, generators=generators),
            searches + gen_searches,
            {**search_map, **gen_search_map},
        )

    def visitFor_if_clauses(self, ctx: FandangoParser.For_if_clausesContext):
        result = list(), list(), dict()
        for clause in ctx.for_if_clause():
            result = self.aggregateResult(result, self.visit(clause))
        return result

    def visitFor_if_clause(self, ctx: FandangoParser.For_if_clauseContext):
        is_async = True if ctx.ASYNC() else False  # needed for None check
        target, target_searches, target_search_map = self.visit(ctx.star_targets())
        iter_, iter_searches, iter_search_map = self.visit(ctx.disjunction(0))
        searches = target_searches + iter_searches
        search_map = {**target_search_map, **iter_search_map}
        ifs = list()
        for disjunction in ctx.disjunction()[1:]:
            if_, if_searches, if_search_map = self.visit(disjunction)
            ifs.append(if_)
            searches.extend(if_searches)
            search_map.update(if_search_map)
        return (
            ast.comprehension(
                target=target,
                iter=iter_,
                ifs=ifs,
                is_async=is_async,
            ),
            searches,
            search_map,
        )

    def visitStar_targets(self, ctx: FandangoParser.Star_targetsContext):
        targets, searches, search_map = self.visitChildren(ctx)
        if isinstance(targets, list):
            if len(targets) == 1:
                target = targets[0]
            else:
                target = ast.Tuple(elts=targets)
        else:
            target = targets
        return target, searches, search_map

    def visitStar_targets_list_seq(
        self, ctx: FandangoParser.Star_targets_list_seqContext
    ):
        targets, searches, search_map = self.visitChildren(ctx)
        if not isinstance(targets, list):
            targets = [targets]
        return ast.List(
            elts=targets,
        )

    def visitStar_targets_tuple_seq(
        self, ctx: FandangoParser.Star_targets_tuple_seqContext
    ):
        targets, searches, search_map = self.visitChildren(ctx)
        if not isinstance(targets, list):
            targets = [targets]
        return ast.Tuple(
            elts=targets,
        )

    def visitStar_target(self, ctx: FandangoParser.Star_targetContext):
        if ctx.STAR():
            target, searches, search_map = self.visit(ctx.star_target())
            return ast.Starred(value=target), searches, search_map
        return self.visit(ctx.target_with_star_atom())

    def visitTarget_with_star_atom(
        self, ctx: FandangoParser.Target_with_star_atomContext
    ):
        if ctx.DOT():
            target, searches, search_map = self.visit(ctx.t_primary())
            return (
                ast.Attribute(value=target, attr=ctx.NAME().getText()),
                searches,
                search_map,
            )
        elif ctx.slices():
            tree, searches, search_map = self.visit(ctx.t_primary())
            return self._process_slices(ctx.slices(), tree, searches, search_map)
        return self.visit(ctx.star_atom())

    def visitStar_atom(self, ctx: FandangoParser.Star_atomContext):
        if ctx.NAME():
            return ast.Name(id=ctx.NAME().getText()), [], {}
        elif ctx.target_with_star_atom():
            return self.visit(ctx.target_with_star_atom())
        elif ctx.OPEN_PAREN():
            if ctx.star_targets_tuple_seq():
                return self.visit(ctx.star_targets_tuple_seq())
            return ast.Tuple(elts=[]), [], {}
        elif ctx.OPEN_BRACK():
            if ctx.star_targets_list_seq():
                return self.visit(ctx.star_targets_list_seq())
            return ast.List(elts=[]), [], {}
        else:
            raise ValueError(f"Unknown symbol: {ctx.getText()}")

    def visitT_primary(self, ctx: FandangoParser.T_primaryContext):
        if ctx.DOT():
            target, searches, search_map = self.visit(ctx.t_primary())
            return (
                ast.Attribute(value=target, attr=ctx.NAME().getText()),
                searches,
                search_map,
            )
        elif ctx.slices():
            tree, searches, search_map = self.visit(ctx.t_primary())
            return self._process_slices(ctx.slices(), tree, searches, search_map)
        elif ctx.genexp():
            tree, searches, search_map = self.visit(ctx.t_primary())
            gen_tree, gen_searches, gen_search_map = self.visit(ctx.genexp())
            return (
                ast.Call(func=tree, args=[gen_tree], keywords=[]),
                searches + gen_searches,
                {**search_map, **gen_search_map},
            )
        elif ctx.OPEN_PAREN():
            tree, searches, search_map = self.visit(ctx.t_primary())
            args, keywords = list(), list()
            if ctx.arguments():
                args_trees, args_searches, args_search_map = self.visit(ctx.arguments())
                searches.extend(args_searches)
                search_map.update(args_search_map)
                for arg in args_trees:
                    if isinstance(arg, ast.keyword):
                        keywords.append(arg)
                    else:
                        args.append(arg)
            return (
                ast.Call(func=tree, args=args, keywords=keywords),
                searches,
                search_map,
            )
        return self.visit(ctx.atom())

    def visitParameters(self, ctx: FandangoParser.ParametersContext):
        posonlyargs, defaults = [], []
        searches = []
        search_map = {}
        if ctx.slash_no_default():
            p = self.visitSlash_no_default(ctx.slash_no_default())
            posonlyargs.extend(p)
        elif ctx.slash_with_default():
            p, d, s, m = self.visitSlash_with_default(ctx.slash_with_default())
            posonlyargs.extend(p)
            defaults.extend(d)
            searches.extend(s)
            search_map.update(m)
        args = []
        for param in ctx.param_no_default():
            arg, s, m = self.visitParam_no_default(param)
            args.append(arg)
            searches.extend(s)
            search_map.update(m)
        kwonlyargs = []
        kw_defaults = []
        for param in ctx.param_with_default():
            arg, d, s, m = self.visitParam_with_default(param)
            if ctx.slash_with_default():
                args.append(arg),
                defaults.append(d)
            else:
                kwonlyargs.append(arg)
                kw_defaults.append(d)
            searches.extend(s)
            search_map.update(m)
        if ctx.star_etc():
            vararg, kw_args, kw_d, kwarg, s, m = self.visitStar_etc(ctx.star_etc())
            kwonlyargs.extend(kw_args)
            kw_defaults.extend(kw_d)
            searches.extend(s)
            search_map.update(m)
        else:
            vararg, kwarg = None, None
        return (
            ast.arguments(
                posonlyargs=posonlyargs,
                args=args,
                vararg=vararg,
                kwonlyargs=kwonlyargs,
                kw_defaults=kw_defaults,
                kwarg=kwarg,
                defaults=defaults,
            ),
            searches,
            search_map,
        )

    def visitStar_etc(self, ctx: FandangoParser.Star_etcContext):
        searches, search_map = [], {}
        vararg = None
        if ctx.STAR():
            if ctx.param_no_default():
                vararg, s, m = self.visitParam_no_default(ctx.param_no_default())
            else:
                vararg, s, m = self.visitParam_no_default_star_annotation(
                    ctx.param_no_default_star_annotation()
                )
            searches.extend(s)
            search_map.update(m)
        kwonlyargs = []
        kw_defaults = []
        for param in ctx.param_maybe_default():
            arg, d, s, m = self.visitParam_maybe_default(param)
            kwonlyargs.append(arg)
            kw_defaults.append(d)
            searches.extend(s)
            search_map.update(m)
        kwarg = None
        if ctx.kwds():
            kwarg, s, m = self.visitParam_no_default(ctx.kwds().param_no_default())
            searches.extend(s)
            search_map.update(m)
        return vararg, kwonlyargs, kw_defaults, kwarg, searches, search_map

    def visitParam_no_default(self, ctx: FandangoParser.Param_no_defaultContext):
        return self.visitParam(ctx.param())

    def visitParam_no_default_star_annotation(
        self, ctx: FandangoParser.Param_no_default_star_annotationContext
    ):
        return self.visitParam_star_annotation(ctx.param_star_annotation())

    def visitParam_with_default(self, ctx: FandangoParser.Param_with_defaultContext):
        arg, searches, search_map = self.visitParam(ctx.param())
        default, default_searches, default_search_map = self.visitExpression(
            ctx.default().expression()
        )
        return (
            arg,
            default,
            searches + default_searches,
            {**search_map, **default_search_map},
        )

    def visitParam_maybe_default(self, ctx: FandangoParser.Param_maybe_defaultContext):
        arg, searches, search_map = self.visitParam(ctx.param())
        if ctx.default():
            default, default_searches, default_search_map = self.visitExpression(
                ctx.default().expression()
            )
            return (
                arg,
                default,
                searches + default_searches,
                {**search_map, **default_search_map},
            )
        else:
            return arg, None, searches, search_map

    def visitParam(self, ctx: FandangoParser.ParamContext):
        if ctx.annotation():
            annotation, searches, search_map = self.visitExpression(
                ctx.annotation().expression()
            )
        else:
            annotation, searches, search_map = None, [], {}
        return (
            ast.arg(
                arg=ctx.NAME().getText(),
                annotation=annotation,
            ),
            searches,
            search_map,
        )

    def visitParam_star_annotation(
        self, ctx: FandangoParser.Param_star_annotationContext
    ):
        if ctx.star_annotation():
            annotation, searches, search_map = self.visitStar_expression(
                ctx.star_annotation().expression()
            )
        else:
            annotation, searches, search_map = None, [], {}
        return (
            ast.arg(
                arg=ctx.NAME().getText(),
                annotation=annotation,
            ),
            searches,
            search_map,
        )

    def visitSingle_target(self, ctx: FandangoParser.Single_targetContext):
        if ctx.NAME():
            return ast.Name(id=ctx.NAME().getText()), [], {}
        elif ctx.single_subscript_attribute_target():
            return self.visitSingle_subscript_attribute_target(
                ctx.single_subscript_attribute_target()
            )
        else:
            return self.visitSingle_target(ctx.single_target())

    def visitSingle_subscript_attribute_target(
        self, ctx: FandangoParser.Single_subscript_attribute_targetContext
    ):
        tree, searches, search_map = self.visit(ctx.t_primary())
        if ctx.DOT():
            return (
                ast.Attribute(value=tree, attr=ctx.NAME().getText()),
                searches,
                search_map,
            )
        else:
            return self._process_slices(ctx.slices(), tree, searches, search_map)

    def visitDel_target(self, ctx: FandangoParser.Del_targetContext):
        if ctx.DOT():
            tree, searches, search_map = self.visit(ctx.t_primary())
            return (
                ast.Attribute(value=tree, attr=ctx.NAME().getText()),
                searches,
                search_map,
            )
        elif ctx.slices():
            tree, searches, search_map = self.visit(ctx.t_primary())
            return self._process_slices(ctx.slices(), tree, searches, search_map)
        else:
            return self.visitDel_t_atom(ctx.del_t_atom())

    def visitDel_t_atom(self, ctx: FandangoParser.Del_t_atomContext):
        if ctx.NAME():
            return ast.Name(id=ctx.NAME().getText()), [], {}
        else:
            if ctx.del_targets():
                trees, searches, search_map = self.visitDel_targets(ctx.del_targets())
            else:
                trees, searches, search_map = self.defaultResult()
            if ctx.OPEN_PAREN():
                return ast.Tuple(elts=trees), searches, search_map
            else:
                return ast.List(elts=trees), searches, search_map

    def visitStar_expressions(self, ctx: FandangoParser.Star_expressionsContext):
        expressions, searches, search_map = self.visitChildren(ctx)
        if isinstance(expressions, list):
            if len(expressions) == 1:
                expression = expressions[0]
            else:
                expression = ast.Tuple(elts=expressions)
        else:
            expression = expressions
        return expression, searches, search_map

    def visitStar_expression(self, ctx: FandangoParser.Star_expressionContext):
        if ctx.STAR():
            tree, searches, search_map = self.visitBitwise_or(ctx.bitwise_or())
            return ast.Starred(value=tree), searches, search_map
        else:
            return self.visitExpression(ctx.expression())


class PythonProcessor(FandangoParserVisitor):
    def __init__(self):
        self.search_processor = SearchProcessor(Grammar.dummy())

    def get_code(self, stmts: List[FandangoParser.PythonContext]):
        return ast.Module(body=[self.visit(stmt) for stmt in stmts], type_ignores=[])

    def get_expression(self, expression):
        if expression:
            tree, searches, _ = self.search_processor.visit(expression)
            if searches:
                raise ValueError(
                    f"Nonterminals can only be used in grammars and constraints, not in regular Python code: {expression.getText()}"
                )
            return tree
        return None

    def visitStatements(self, ctx: FandangoParser.StatementsContext):
        return [tree for stmt in ctx.stmt() for tree in self.visitStmt(stmt)]

    def visitSimple_stmts(self, ctx: FandangoParser.Simple_stmtsContext):
        return [self.visitSimple_stmt(stmt) for stmt in ctx.simple_stmt()]

    def visitStmt(self, ctx: FandangoParser.StmtContext):
        if ctx.compound_stmt():
            return [self.visitCompound_stmt(ctx.compound_stmt())]
        elif ctx.simple_stmts():
            return self.visitSimple_stmts(ctx.simple_stmts())
        else:
            raise ValueError(f"Unknown symbol: {ctx.getText()}")

    def visitSimple_stmt(self, ctx: FandangoParser.Simple_stmtContext):
        if ctx.assignment():
            return self.visitAssignment(ctx.assignment())
        elif ctx.type_alias():
            return self.visitType_alias(ctx.type_alias())
        elif ctx.star_expressions():
            return ast.Expr(value=self.get_expression(ctx.star_expressions()))
        elif ctx.return_stmt():
            return self.visitReturn_stmt(ctx.return_stmt())
        elif ctx.import_stmt():
            return self.visitImport_stmt(ctx.import_stmt())
        elif ctx.raise_stmt():
            return self.visitRaise_stmt(ctx.raise_stmt())
        elif ctx.PASS():
            return ast.Pass()
        elif ctx.del_stmt():
            return self.visitDel_stmt(ctx.del_stmt())
        elif ctx.yield_stmt():
            return self.visitYield_stmt(ctx.yield_stmt())
        elif ctx.assert_stmt():
            return self.visitAssert_stmt(ctx.assert_stmt())
        elif ctx.BREAK():
            return ast.Break()
        elif ctx.CONTINUE():
            return ast.Continue()
        elif ctx.global_stmt():
            return self.visitGlobal_stmt(ctx.global_stmt())
        elif ctx.nonlocal_stmt():
            return self.visitNonlocal_stmt(ctx.nonlocal_stmt())
        else:
            raise ValueError(f"Unknown symbol: {ctx.getText()}")

    def visitAssignment(self, ctx: FandangoParser.AssignmentContext):
        if ctx.COLON():
            right = self.get_expression(ctx.annotated_rhs())
            if ctx.NAME():
                return ast.AnnAssign(
                    target=ast.Name(id=ctx.NAME().getText()),
                    annotation=self.get_expression(ctx.expression()),
                    value=right,
                    simple=1,
                )
            if ctx.single_target():
                left = self.get_expression(ctx.single_target())
            elif ctx.single_subscript_attribute_target():
                left = self.get_expression(ctx.single_subscript_attribute_target())
            else:
                raise ValueError(
                    f"Unsupported left hand side for assignment {ctx.getText()}"
                )
            return ast.AnnAssign(
                target=left,
                annotation=self.get_expression(ctx.expression()),
                value=right,
                simple=0,
                lineno=0,
            )
        else:
            if ctx.yield_expr():
                value = self.get_expression(ctx.yield_expr())
            elif ctx.star_expressions():
                value = self.get_expression(ctx.star_expressions())
            else:
                raise ValueError(
                    f"Unsupported right hand side for assignment {ctx.getText()}"
                )
            if ctx.ASSIGN():
                return ast.Assign(
                    targets=[
                        self.get_expression(target) for target in ctx.star_targets()
                    ],
                    value=value,
                    lineno=0,
                )
            aug: FandangoParser.AugassignContext = ctx.augassign()
            if aug.ADD_ASSIGN():
                op = ast.Add()
            elif aug.SUB_ASSIGN():
                op = ast.Sub()
            elif aug.MULT_ASSIGN():
                op = ast.Mult()
            elif aug.AT_ASSIGN():
                op = ast.MatMult()
            elif aug.DIV_ASSIGN():
                op = ast.Div()
            elif aug.MOD_ASSIGN():
                op = ast.Mod()
            elif aug.AND_ASSIGN():
                op = ast.BitAnd()
            elif aug.OR_ASSIGN():
                op = ast.BitOr()
            elif aug.XOR_ASSIGN():
                op = ast.BitXor()
            elif aug.LEFT_SHIFT_ASSIGN():
                op = ast.LShift()
            elif aug.RIGHT_SHIFT_ASSIGN():
                op = ast.RShift()
            elif aug.POWER_ASSIGN():
                op = ast.Pow()
            elif aug.IDIV_ASSIGN():
                op = ast.FloorDiv()
            else:
                raise ValueError(
                    f"Unsupported operator for augmented assignment: {aug.getText()}"
                )
            return ast.AugAssign(
                target=self.get_expression(ctx.single_target()),
                op=op,
                value=value,
                lineno=0,
            )

    def visitType_alias(self, ctx: FandangoParser.Type_aliasContext):
        raise UnsupportedOperation(
            "Type alias currently not supported: {ctx.getText()}"
        )

    def visitReturn_stmt(self, ctx: FandangoParser.Return_stmtContext):
        return ast.Return(value=self.get_expression(ctx.star_expressions()))

    def visitRaise_stmt(self, ctx: FandangoParser.Raise_stmtContext):
        return ast.Raise(
            exc=self.get_expression(ctx.expression(0)),
            cause=self.get_expression(ctx.expression(1)),
        )

    def visitGlobal_stmt(self, ctx: FandangoParser.Global_stmtContext):
        return ast.Global(names=[name.getText() for name in ctx.NAME()])

    def visitNonlocal_stmt(self, ctx: FandangoParser.Nonlocal_stmtContext):
        return ast.Nonlocal(names=[name.getText() for name in ctx.NAME()])

    def visitDel_stmt(self, ctx: FandangoParser.Del_stmtContext):
        return ast.Delete(targets=self.get_expression(ctx.del_targets()))

    def visitYield_stmt(self, ctx: FandangoParser.Yield_stmtContext):
        return ast.Expr(value=self.get_expression(ctx.yield_expr()))

    def visitAssert_stmt(self, ctx: FandangoParser.Assert_stmtContext):
        return ast.Assert(
            test=self.get_expression(ctx.expression(0)),
            msg=self.get_expression(ctx.expression(1)),
        )

    def visitImport_stmt(self, ctx: FandangoParser.Import_stmtContext):
        if ctx.import_name():
            return self.visitImport_name(ctx.import_name())
        elif ctx.import_from():
            return self.visitImport_from(ctx.import_from())
        else:
            raise ValueError(f"Unknown symbol: {ctx.getText()}")

    def visitImport_name(self, ctx: FandangoParser.Import_nameContext):
        return ast.Import(names=self.visitDotted_as_names(ctx.dotted_as_names()))

    def visitImport_from(self, ctx: FandangoParser.Import_fromContext):
        level = len(ctx.DOT()) + 3 * len(ctx.ELLIPSIS())
        return ast.ImportFrom(
            module=ctx.dotted_name().getText() if ctx.dotted_name() else None,
            names=self.visitImport_from_targets(ctx.import_from_targets()),
            level=level,
        )

    def visitDotted_as_names(self, ctx: FandangoParser.Dotted_as_namesContext):
        return [self.visitDotted_as_name(name) for name in ctx.dotted_as_name()]

    def visitDotted_as_name(self, ctx: FandangoParser.Dotted_as_nameContext):
        return ast.alias(
            name=ctx.dotted_name().getText(),
            asname=ctx.NAME().getText() if ctx.NAME() else None,
        )

    def visitImport_from_targets(self, ctx: FandangoParser.Import_from_targetsContext):
        if ctx.STAR():
            return [ast.alias(name="*", asname=None)]
        else:
            return self.visitImport_from_as_names(ctx.import_from_as_names())

    def visitImport_from_as_names(
        self, ctx: FandangoParser.Import_from_as_namesContext
    ):
        return [
            self.visitImport_from_as_name(name) for name in ctx.import_from_as_name()
        ]

    def visitImport_from_as_name(self, ctx: FandangoParser.Import_from_as_nameContext):
        return ast.alias(
            name=ctx.NAME(0).getText(),
            asname=ctx.NAME(1).getText() if ctx.NAME(1) else None,
        )

    def visitCompound_stmt(self, ctx: FandangoParser.Compound_stmtContext):
        if ctx.function_def():
            return self.visitFunction_def(ctx.function_def())
        elif ctx.if_stmt():
            return self.visitIf_stmt(ctx.if_stmt())
        elif ctx.class_def():
            return self.visitClass_def(ctx.class_def())
        elif ctx.with_stmt():
            return self.visitWith_stmt(ctx.with_stmt())
        elif ctx.for_stmt():
            return self.visitFor_stmt(ctx.for_stmt())
        elif ctx.try_stmt():
            return self.visitTry_stmt(ctx.try_stmt())
        elif ctx.while_stmt():
            return self.visitWhile_stmt(ctx.while_stmt())
        elif ctx.match_stmt():
            return self.visitMatch_stmt(ctx.match_stmt())
        else:
            raise ValueError(f"Unknown symbol: {ctx.getText()}")

    def visitClass_def(self, ctx: FandangoParser.Class_defContext):
        class_def = self.visitClass_def_raw(ctx.class_def_raw())
        if ctx.decorators():
            class_def.decorator_list = self.visitDecorators(ctx.decorators())
        return class_def

    def visitClass_def_raw(self, ctx: FandangoParser.Class_def_rawContext):
        bases = list()
        keywords = list()
        if ctx.type_params():
            raise UnsupportedOperation(
                f"Type params unsupported for class definitions {ctx.getText()}"
            )
        if ctx.arguments():
            base_trees, base_searches, _ = self.search_processor.visitArguments(
                ctx.arguments()
            )
            if base_searches:
                raise ValueError(
                    f"Nonterminals can only be used in grammars and constraints, not in regular Python code: {ctx.getText()}"
                )
            for base in base_trees:
                if isinstance(base, ast.keyword):
                    keywords.append(base)
                else:
                    bases.append(base)
        body = self.visitBlock(ctx.block())
        return ast.ClassDef(
            name=ctx.NAME().getText(),
            bases=bases,
            keywords=keywords,
            body=body,
            decorator_list=[],
        )

    def visitFunction_def(self, ctx: FandangoParser.Function_defContext):
        function_def = self.visitFunction_def_raw(ctx.function_def_raw())
        if ctx.decorators():
            function_def.decorator_list = self.visitDecorators(ctx.decorators())
        return function_def

    def visitFunction_def_raw(self, ctx: FandangoParser.Function_def_rawContext):
        if ctx.type_params():
            raise UnsupportedOperation(
                f"Type params unsupported for class definitions: {ctx.getText()}"
            )
        if ctx.params():
            params = self.visitParams(ctx.params())
        else:
            params = list()
        body = self.visitBlock(ctx.block())
        if ctx.ASYNC():
            class_ = ast.AsyncFunctionDef
        else:
            class_ = ast.FunctionDef
        return class_(
            name=ctx.NAME().getText(),
            args=params,
            body=body,
            decorator_list=[],
            returns=self.get_expression(ctx.expression()),
            type_comment=None,
            lineno=0,
        )

    def visitDecorators(self, ctx: FandangoParser.DecoratorsContext):
        decorators = list()
        for expression in ctx.named_expression():
            tree, searches, _ = self.search_processor.visitNamed_expression(expression)
            if searches:
                raise ValueError(
                    f"Nonterminals can only be used in grammars and constraints, not in regular Python code: {ctx.getText()}"
                )
            decorators.append(expression)
        return decorators

    def visitBlock(self, ctx: FandangoParser.BlockContext):
        if ctx.statements():
            return self.visitStatements(ctx.statements())
        elif ctx.simple_stmts():
            return self.visitSimple_stmts(ctx.simple_stmts())
        else:
            raise ValueError(f"Unknown symbol: {ctx.getText()}")

    def visitParams(self, ctx: FandangoParser.ParamsContext):
        return self.get_expression(ctx.parameters())

    def _process_if(
        self, ctx: FandangoParser.If_stmtContext | FandangoParser.Elif_stmtContext
    ):
        test = self.get_expression(ctx.named_expression())
        body = self.visitBlock(ctx.block())
        if ctx.elif_stmt():
            orelse = [self._process_if(ctx.elif_stmt())]
        elif ctx.else_block():
            orelse = self.visitBlock(ctx.else_block().block())
        else:
            orelse = None
        return ast.If(
            test=test,
            body=body,
            orelse=orelse,
        )

    def visitIf_stmt(self, ctx: FandangoParser.If_stmtContext):
        return self._process_if(ctx)

    def visitElif_stmt(self, ctx: FandangoParser.Elif_stmtContext):
        return self._process_if(ctx)

    def visitWith_stmt(self, ctx: FandangoParser.With_stmtContext):
        items = [self.visitWith_item(item) for item in ctx.with_item()]
        body = self.visitBlock(ctx.block())
        if ctx.ASYNC():
            return ast.AsyncWith(
                items=items,
                body=body,
                lineno=0,
            )
        return ast.With(
            items=items,
            body=body,
            lineno=0,
        )

    def visitWith_item(self, ctx: FandangoParser.With_itemContext):
        return ast.withitem(
            context_expr=self.get_expression(ctx.expression()),
            optional_vars=self.get_expression(ctx.star_target()),
        )

    def visitFor_stmt(self, ctx: FandangoParser.For_stmtContext):
        target = self.get_expression(ctx.star_targets())
        iter_ = self.get_expression(ctx.star_expressions())
        body = self.visitBlock(ctx.block())
        if ctx.else_block():
            orelse = self.visitBlock(ctx.else_block().block())
        else:
            orelse = None
        if ctx.ASYNC():
            return ast.AsyncFor(
                target=target,
                iter=iter_,
                body=body,
                orelse=orelse,
                lineno=0,
            )
        return ast.For(
            target=target,
            iter=iter_,
            body=body,
            orelse=orelse,
            lineno=0,
        )

    def visitWhile_stmt(self, ctx: FandangoParser.While_stmtContext):
        if ctx.else_block():
            orelse = self.visitBlock(ctx.else_block().block())
        else:
            orelse = None
        return ast.While(
            test=self.get_expression(ctx.named_expression()),
            body=self.visitBlock(ctx.block()),
            orelse=orelse,
        )

    def visitTry_stmt(self, ctx: FandangoParser.Try_stmtContext):
        body = self.visitBlock(ctx.block())
        if ctx.else_block():
            orelse = self.visitBlock(ctx.else_block().block())
        else:
            orelse = None
        if ctx.finally_block():
            finalbody = self.visitBlock(ctx.finally_block().block())
        else:
            finalbody = None
        if ctx.except_star_block():
            return ast.TryStar(
                body=body,
                handlers=[
                    self.visitExcept_star_block(handler)
                    for handler in ctx.except_star_block()
                ],
                orelse=orelse,
                finalbody=finalbody,
            )
        return ast.Try(
            body=body,
            handlers=[
                self.visitExcept_block(handler) for handler in ctx.except_block()
            ],
            orelse=orelse,
            finalbody=finalbody,
        )

    def visitExcept_block(self, ctx: FandangoParser.Except_blockContext):
        if ctx.NAME():
            name = ctx.NAME().getText()
        else:
            name = None
        return ast.ExceptHandler(
            type=self.get_expression(ctx.expression()),
            name=name,
            body=self.visitBlock(ctx.block()),
        )

    def visitExcept_star_block(self, ctx: FandangoParser.Except_star_blockContext):
        if ctx.NAME():
            name = ctx.NAME().getText()
        else:
            name = None
        return ast.ExceptHandler(
            type=self.get_expression(ctx.expression()),
            name=name,
            body=self.visitBlock(ctx.block()),
        )

    def visitMatch_stmt(self, ctx: FandangoParser.Match_stmtContext):
        raise UnsupportedOperation(
            f"Match statement currently not supported: {ctx.getText()}"
        )<|MERGE_RESOLUTION|>--- conflicted
+++ resolved
@@ -864,24 +864,12 @@
             )
         string = None
         for child in ctx.string():
-<<<<<<< HEAD
-            sub_str = Terminal.clean(child.STRING().getText())
-            if string is None:
-                if isinstance(sub_str, str):
-                    string = ""
-                elif isinstance(sub_str, bytes):
-                    string = b''
-                else:
-                    raise ValueError("Unknown string type: ", type(sub_str))
-            string += sub_str
-=======
             text = Terminal.clean(child.STRING().getText())
             if string is None:
                 string = text
             else:
                 string += text
 
->>>>>>> eceb6ea2
         return ast.Constant(value=string), [], {}
 
     def visitTuple(self, ctx: FandangoParser.TupleContext):
