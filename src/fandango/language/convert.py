--- conflicted
+++ resolved
@@ -37,13 +37,10 @@
     ItemSearch,
     LengthSearch,
     RuleSearch,
-<<<<<<< HEAD
-    SelectiveSearch, NonTerminalSearch,
-=======
     SelectiveSearch,
     StarSearch,
     PopulationSearch,
->>>>>>> 3d6ff333
+    NonTerminalSearch,
 )
 from fandango.language.symbol import NonTerminal, Terminal
 from fandango.logger import LOGGER
@@ -165,13 +162,9 @@
     def visitRepeat(self, ctx: FandangoParser.RepeatContext):
         node = self.visitSymbol(ctx.symbol())
         self.seenRepetitions += 1
-<<<<<<< HEAD
         nid = f"{self.seenRepetitions}_{self.id_prefix}"
-=======
-        nid = self.seenRepetitions
         min_ = None
         max_ = None
->>>>>>> 3d6ff333
         if ctx.COMMA():
             bounds_index = 0
             started = False
@@ -184,26 +177,6 @@
                     if child.getText() == ",":
                         bounds_index += 1
                     else:
-<<<<<<< HEAD
-                        bounds[bounds_index] = self.searches.visit(child)
-                        bounds[bounds_index] = (
-                            ast.unparse(bounds[bounds_index][0]),
-                            *bounds[bounds_index][1:],
-                        )
-
-            expr_data_min, expr_data_max = bounds
-            max_arg = self.max_repetitions
-            min_arg = 0
-            require_constraint = False
-            bounds_constraint = None
-            if expr_data_max is not None:
-                if expr_data_max[0].isdigit():
-                    max_arg = int(expr_data_max[0])
-                else:
-                    require_constraint = True
-            else:
-                expr_data_max = (f"{self.max_repetitions}", [], {})
-=======
                         search_bound = self.searches.visit(child)
                         if bounds_index == 0:
                             min_ = (
@@ -217,33 +190,30 @@
                                 search_bound[1],
                                 search_bound[2],
                             )
-            if min_ is None and max_ is None:
-                return Repetition(node, f"{nid}_{self.id_prefix}")
-            elif min_ is None:
-                return Repetition(node, f"{nid}_{self.id_prefix}", max_=max_)
-            elif max_ is None:
-                return Repetition(
-                    node,
-                    f"{nid}_{self.id_prefix}",
-                    min_=min_,
-                    max_=(f"{self.max_repetitions}", [], {}),
-                )
-            return Repetition(node, f"{nid}_{self.id_prefix}", min_, max_)
-        reps = self.searches.visit(ctx.expression(0))
-        reps = (ast.unparse(reps[0]), *reps[1:])
->>>>>>> 3d6ff333
-
-            if expr_data_min is not None:
-                if expr_data_min[0].isdigit():
-                    min_arg = int(expr_data_min[0])
+
+            max_arg = self.max_repetitions
+            min_arg = 0
+            require_constraint = False
+            bounds_constraint = None
+            if max_ is not None:
+                if max_[0].isdigit():
+                    max_arg = int(max_[0])
                 else:
                     require_constraint = True
             else:
-                expr_data_min = (f"{min_arg}", [], {})
+                max_ = (f"{self.max_repetitions}", [], {})
+
+            if min_ is not None:
+                if min_[0].isdigit():
+                    min_arg = int(min_[0])
+                else:
+                    require_constraint = True
+            else:
+                min_ = (f"{min_arg}", [], {})
             if require_constraint:
                 bounds_constraint = RepetitionBoundsConstraint(nid,
-                                                expr_data_min=expr_data_min,
-                                                expr_data_max=expr_data_max)
+                                                expr_data_min=min_,
+                                                expr_data_max=max_)
                 self.repetition_constraints.append(bounds_constraint)
                 if min_arg == 0:
                     min_arg = 1
