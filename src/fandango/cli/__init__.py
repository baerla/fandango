--- conflicted
+++ resolved
@@ -7,12 +7,9 @@
 import os.path
 import traceback
 import re
-<<<<<<< HEAD
-from typing import Any, Literal
-=======
 import difflib
 from typing import IO, Any, Callable
->>>>>>> 97ae4eb8
+
 
 from fandango.constraints.base import Constraint, SoftValue
 from fandango.converters.FandangoConverter import FandangoConverter
@@ -1043,20 +1040,13 @@
         suffix = args.filename_extension
         mode = "wb" if file_mode == "binary" else "w"
 
-<<<<<<< HEAD
-        def named_temp_file(*, mode: str, prefix: str, suffix: str):
-            try:
-                # Windows needs delete_on_close=False, so the subprocess
-                # can access the file by name
-                return tempfile.NamedTemporaryFile(  # type: ignore[call-overload]
-=======
+
         # The return type is private, so we need to use Any
         def named_temp_file(*, mode: str, prefix: str, suffix: str) -> Any:
             try:
                 # Windows needs delete_on_close=False, so the subprocess can access the file by name
                 # mode needs to be one of a long list of possible values, and not available from the library. I don't want to add it here.
                 return tempfile.NamedTemporaryFile(  # type: ignore [call-overload]
->>>>>>> 97ae4eb8
                     mode=mode,
                     prefix=prefix,
                     suffix=suffix,
@@ -1334,12 +1324,8 @@
         # Ensure that every generated file can be parsed
         # and returns the same string as the original
         try:
-<<<<<<< HEAD
-            temp_dir = tempfile.TemporaryDirectory(delete=False)  # type: ignore[call-overload]
-=======
             # mypy complains because delete is only valid for some OSs
             temp_dir = tempfile.TemporaryDirectory(delete=False)  # type: ignore [call-overload]
->>>>>>> 97ae4eb8
         except TypeError:
             # Python 3.11 does not know the `delete` argument
             temp_dir = tempfile.TemporaryDirectory()
