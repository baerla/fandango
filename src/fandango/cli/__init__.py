--- conflicted
+++ resolved
@@ -28,12 +28,8 @@
 from fandango.logger import LOGGER, print_exception
 
 
-<<<<<<< HEAD
-DISTRIBUTION_NAME = 'fandango-fuzzer'
-=======
 DISTRIBUTION_NAME = "fandango-fuzzer"
 
->>>>>>> 76385d40
 
 def version():
     """Return the Fandango version number"""
@@ -43,13 +39,8 @@
 def homepage():
     """Return the Fandango homepage"""
     for key, value in importlib.metadata.metadata(DISTRIBUTION_NAME).items():
-<<<<<<< HEAD
-        if key == 'Project-URL' and value.startswith('homepage,'):
-            return value.split(',')[1].strip()
-=======
         if key == "Project-URL" and value.startswith("homepage,"):
             return value.split(",")[1].strip()
->>>>>>> 76385d40
     return "the Fandango homepage"
 
 
@@ -57,17 +48,6 @@
     # Main parser
     if in_command_line:
         prog = "fandango"
-<<<<<<< HEAD
-        epilog = textwrap.dedent("""\
-            Use `%(prog)s help` to get a list of commands.
-            Use `%(prog)s help COMMAND` to learn more about COMMAND.""")
-    else:
-        prog = ""
-        epilog = textwrap.dedent("""\
-            Use `help` to get a list of commands.
-            Use `help COMMAND` to learn more about COMMAND.
-            Use TAB to complete commands.""")
-=======
         epilog = textwrap.dedent(
             """\
             Use `%(prog)s help` to get a list of commands.
@@ -81,7 +61,6 @@
             Use `help COMMAND` to learn more about COMMAND.
             Use TAB to complete commands."""
         )
->>>>>>> 76385d40
     epilog += f"\nSee {homepage()} for more information."
 
     main_parser = argparse.ArgumentParser(
