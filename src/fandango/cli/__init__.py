--- conflicted
+++ resolved
@@ -44,23 +44,20 @@
 import subprocess
 import sys
 import tempfile
+import textwrap
 import zipfile
 import shutil
 import textwrap
 
 from io import StringIO
+from io import UnsupportedOperation
 from pathlib import Path
 
 from ansi_styles import ansiStyles as styles
 
 from fandango.evolution.algorithm import Fandango
-<<<<<<< HEAD
-from fandango.language import Grammar
-from fandango.language.legacy.parse import parse
-=======
 from fandango.language.grammar import Grammar
 from fandango.language.parse import parse, parse_spec, FandangoSpec
->>>>>>> 5c9bba62
 from fandango.logger import LOGGER, print_exception
 
 from fandango import FandangoParseError, FandangoError
