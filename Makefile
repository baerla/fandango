--- conflicted
+++ resolved
@@ -162,17 +162,10 @@
 	$(JB) clean $(DOCS)
 
 
-<<<<<<< HEAD
 ## Tests
 TESTS = tests
 TEST_SOURCES = $(wildcard $(TESTS)/*.py $(TESTS)/resources/*)
 TEST_MARKER = $(TESTS)/test-marker.txt
-=======
-## Test
-test tests:
-	$(PIP) install -e ".[test]"
-	$(PYTEST)
->>>>>>> 3cb07da7
 
 .PHONY: test tests
 test tests: $(TEST_MARKER)
@@ -181,9 +174,12 @@
 	echo 'Success' > $@
 
 ## Installation
-.PHONY: install
+.PHONY: install install-test install-tests
 install:
 	$(PIP) install -e .
 
+install-test install-tests:
+	$(PIP) install -e ".[test]"
+
 uninstall:
 	$(PIP) uninstall fandango-fuzzer -y
